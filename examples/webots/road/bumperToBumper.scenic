
from scenic.simulators.webots.road.world import setLocalWorld
setLocalWorld(__file__, 'southside2.wbt')

from scenic.simulators.webots.road.model import *

depth = 4
laneGap = 3.5
carGap = Range(1, 3)
laneShift = Range(-2, 2)
wiggle = Range(-5 deg, 5 deg)

# Helper function for making platoons
<<<<<<< HEAD
def createPlatoonAt(car, numCars, model=None, dist=Range(2, 8), shift=Range(-0.5, 0.5), wiggle=0):
=======
def createPlatoonAt(car, numCars, model=None, dist=Range(2, 8),
                    shift=Range(-0.5, 0.5), wiggle=0):
>>>>>>> 4134a27d
	cars = [car]
	lastCar = car
	for i in range(numCars-1):
		center = follow roadDirection from (front of lastCar) for resample(dist)
		pos = OrientedPoint right of center by shift, facing resample(wiggle) relative to roadDirection
		lastCar = Car ahead of pos, with model (car.model if model is None else resample(model))
		cars.append(lastCar)
	return cars

def carAheadOfCar(car, gap, offsetX=0, wiggle=0):
	pos = OrientedPoint at (front of car) offset by (offsetX @ gap), \
		facing resample(wiggle) relative to roadDirection
	return Car ahead of pos

ego = Car with visibleDistance 60
modelDist = modelWithName['ToyotaPrius']

leftCar = carAheadOfCar(ego, laneShift + carGap, offsetX=-laneGap, wiggle=wiggle)
createPlatoonAt(leftCar, depth, dist=carGap, wiggle=wiggle, model=modelDist)

midCar = carAheadOfCar(ego, resample(carGap), wiggle=wiggle)
createPlatoonAt(midCar, depth, dist=carGap, wiggle=wiggle, model=modelDist)

rightCar = carAheadOfCar(ego, resample(laneShift) + resample(carGap),
	offsetX=laneGap, wiggle=wiggle)
createPlatoonAt(rightCar, depth, dist=carGap, wiggle=wiggle, model=modelDist)<|MERGE_RESOLUTION|>--- conflicted
+++ resolved
@@ -11,12 +11,8 @@
 wiggle = Range(-5 deg, 5 deg)
 
 # Helper function for making platoons
-<<<<<<< HEAD
-def createPlatoonAt(car, numCars, model=None, dist=Range(2, 8), shift=Range(-0.5, 0.5), wiggle=0):
-=======
 def createPlatoonAt(car, numCars, model=None, dist=Range(2, 8),
                     shift=Range(-0.5, 0.5), wiggle=0):
->>>>>>> 4134a27d
 	cars = [car]
 	lastCar = car
 	for i in range(numCars-1):
