--- conflicted
+++ resolved
@@ -12,17 +12,6 @@
 spot1 = OrientedPoint left of blockageSite by Range(0.3, 1)
 cone1 = TrafficCone at spot1, facing Range(0, 360) deg
 
-<<<<<<< HEAD
-spot2 = OrientedPoint ahead of spot1 by Range(-1.5, -0.75) @ (1, 4)
-cone2 = TrafficCone at spot2, facing Range(0, 360) deg
-
-cone3 = TrafficCone ahead of spot2 by Range(-1.5, -0.75) @ Range(1, 4), \
-	facing Range(0, 360) deg, \
-	with color [0, 0, 1]
-
-# Place disabled car ahead of cones
-SmallCar ahead of spot2 by Range(-1, 1) @ Range(4, 10), facing Range(0, 360) deg
-=======
 spot2 = OrientedPoint ahead of spot1 by Range(-1.5, -0.75) @ Range(1, 4)
 cone2 = TrafficCone at spot2, facing Range(0, 360) deg
 
@@ -33,7 +22,6 @@
 # Place disabled car ahead of cones
 SmallCar ahead of spot2 by Range(-1, 1) @ Range(4, 10),
     facing Range(0, 360) deg
->>>>>>> 4134a27d
 
 # Place ego car some way back from the site
 spot = blockageSite offset along roadDirection by Range(-3.5, -0.5) @ Range(-3, -20)
