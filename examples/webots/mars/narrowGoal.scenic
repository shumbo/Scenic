--- conflicted
+++ resolved
@@ -16,13 +16,6 @@
 
 BigRock at bottleneck
 
-<<<<<<< HEAD
-leftEdge = OrientedPoint at bottleneck offset by -halfGap @ 0, facing Range(60, 120) deg relative to bottleneck.heading
-rightEdge = OrientedPoint at bottleneck offset by halfGap @ 0, facing Range(-120, -60) deg relative to bottleneck.heading
-
-Pipe ahead of leftEdge, with height Range(1, 2)
-Pipe ahead of rightEdge, with height Range(1, 2)
-=======
 leftEdge = OrientedPoint at bottleneck offset by -halfGap @ 0,
     facing Range(60, 120) deg relative to bottleneck.heading
 rightEdge = OrientedPoint at bottleneck offset by halfGap @ 0,
@@ -30,7 +23,6 @@
 
 Pipe ahead of leftEdge, with length Range(1, 2)
 Pipe ahead of rightEdge, with length Range(1, 2)
->>>>>>> 4134a27d
 
 # Other junk because why not?
 
