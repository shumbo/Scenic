""" Scenario Description
Traffic Scenario 05.
Lane changing to evade slow leading vehicle.
The ego-vehicle performs a lane changing to evade a leading vehicle, which is moving too slowly.
"""
<<<<<<< HEAD
param map = localPath('../../../tests/formats/opendrive/maps/CARLA/Town05.xodr')  # or other CARLA map that definitely works
param carla_map = 'Town05'
model scenic.domains.driving.model
=======

## SET MAP AND MODEL (i.e. definitions of all referenceable vehicle types, road library, etc)
param map = localPath('../../../tests/formats/opendrive/maps/CARLA/Town03.xodr')  # or other CARLA map that definitely works
param carla_map = 'Town03'
model scenic.simulators.carla.model
>>>>>>> 1fbd254c

## CONSTANTS
EGO_MODEL = "vehicle.lincoln.mkz2017"
EGO_SPEED = 10
<<<<<<< HEAD
SLOW_CAR_SPEED = 6
EGO_TO_BICYCLE = 10
=======

LEAD_CAR_SPEED = 3

>>>>>>> 1fbd254c
DIST_THRESHOLD = 15
BYPASS_DIST = 15

<<<<<<< HEAD
#EGO BEHAVIOR: Follow lane, then perform a lane change
behavior EgoBehavior(leftpath, origpath=[]):
	laneChangeCompleted = False
=======
## BEHAVIORS
behavior EgoBehavior(speed=10):
    try: 
        do FollowLaneBehavior(speed)
>>>>>>> 1fbd254c

    interrupt when withinDistanceToAnyObjs(self, DIST_THRESHOLD):
        # change to left (overtaking)
        faster_lane = self.laneSection.fasterLane
        do LaneChangeBehavior(laneSectionToSwitch=faster_lane, target_speed=speed)
        do FollowLaneBehavior(speed, laneToFollow=faster_lane.lane) until (distance to lead) > BYPASS_DIST

        # change to right
        slower_lane = self.laneSection.slowerLane
        do LaneChangeBehavior(laneSectionToSwitch=slower_lane, target_speed=speed)
        do FollowLaneBehavior(speed) for 5 seconds
        terminate

<<<<<<< HEAD
#OTHER BEHAVIOR
behavior SlowCarBehavior():
	do FollowLaneBehavior(SLOW_CAR_SPEED)

#GEOMETRY
laneSecsWithRightLane = []
for lane in network.lanes:
	for laneSec in lane.sections:
		if laneSec._laneToRight != None:
			laneSecsWithRightLane.append(laneSec)

assert len(laneSecsWithRightLane) > 0, \
	'No lane sections with adjacent left lane in network.'

initLaneSec = Uniform(*laneSecsWithRightLane)
rightLane = initLaneSec._laneToRight

#PLACEMENT
spawnPt = OrientedPoint on initLaneSec.centerline
=======
behavior LeadingCarBehavior(speed=3):
    do FollowLaneBehavior(speed)

## DEFINING SPATIAL RELATIONS
# Please refer to scenic/domains/driving/roads.py how to access detailed road infrastructure
# 'network' is the 'class Network' object in roads.py

lane = Uniform(*network.lanes)
>>>>>>> 1fbd254c

ego = Car on lane.centerline,
    with blueprint EGO_MODEL,
    with behavior EgoBehavior(EGO_SPEED)

<<<<<<< HEAD
cyclist = Car following roadDirection from ego for EGO_TO_BICYCLE,
	with behavior SlowCarBehavior()

require (distance from ego to intersection) > 10
require (distance from cyclist to intersection) > 10
=======
lead = Car following roadDirection for Range(10, 25),
    with behavior LeadingCarBehavior(LEAD_CAR_SPEED)

require (distance to intersection) > 50
require (distance from lead to intersection) > 50
require always (lead.laneSection._fasterLane is not None)
>>>>>>> 1fbd254c
<|MERGE_RESOLUTION|>--- conflicted
+++ resolved
@@ -3,42 +3,25 @@
 Lane changing to evade slow leading vehicle.
 The ego-vehicle performs a lane changing to evade a leading vehicle, which is moving too slowly.
 """
-<<<<<<< HEAD
-param map = localPath('../../../tests/formats/opendrive/maps/CARLA/Town05.xodr')  # or other CARLA map that definitely works
-param carla_map = 'Town05'
-model scenic.domains.driving.model
-=======
 
 ## SET MAP AND MODEL (i.e. definitions of all referenceable vehicle types, road library, etc)
 param map = localPath('../../../tests/formats/opendrive/maps/CARLA/Town03.xodr')  # or other CARLA map that definitely works
 param carla_map = 'Town03'
 model scenic.simulators.carla.model
->>>>>>> 1fbd254c
 
 ## CONSTANTS
 EGO_MODEL = "vehicle.lincoln.mkz2017"
 EGO_SPEED = 10
-<<<<<<< HEAD
-SLOW_CAR_SPEED = 6
-EGO_TO_BICYCLE = 10
-=======
 
 LEAD_CAR_SPEED = 3
 
->>>>>>> 1fbd254c
 DIST_THRESHOLD = 15
 BYPASS_DIST = 15
 
-<<<<<<< HEAD
-#EGO BEHAVIOR: Follow lane, then perform a lane change
-behavior EgoBehavior(leftpath, origpath=[]):
-	laneChangeCompleted = False
-=======
 ## BEHAVIORS
 behavior EgoBehavior(speed=10):
     try: 
         do FollowLaneBehavior(speed)
->>>>>>> 1fbd254c
 
     interrupt when withinDistanceToAnyObjs(self, DIST_THRESHOLD):
         # change to left (overtaking)
@@ -52,27 +35,6 @@
         do FollowLaneBehavior(speed) for 5 seconds
         terminate
 
-<<<<<<< HEAD
-#OTHER BEHAVIOR
-behavior SlowCarBehavior():
-	do FollowLaneBehavior(SLOW_CAR_SPEED)
-
-#GEOMETRY
-laneSecsWithRightLane = []
-for lane in network.lanes:
-	for laneSec in lane.sections:
-		if laneSec._laneToRight != None:
-			laneSecsWithRightLane.append(laneSec)
-
-assert len(laneSecsWithRightLane) > 0, \
-	'No lane sections with adjacent left lane in network.'
-
-initLaneSec = Uniform(*laneSecsWithRightLane)
-rightLane = initLaneSec._laneToRight
-
-#PLACEMENT
-spawnPt = OrientedPoint on initLaneSec.centerline
-=======
 behavior LeadingCarBehavior(speed=3):
     do FollowLaneBehavior(speed)
 
@@ -81,23 +43,14 @@
 # 'network' is the 'class Network' object in roads.py
 
 lane = Uniform(*network.lanes)
->>>>>>> 1fbd254c
 
 ego = Car on lane.centerline,
     with blueprint EGO_MODEL,
     with behavior EgoBehavior(EGO_SPEED)
 
-<<<<<<< HEAD
-cyclist = Car following roadDirection from ego for EGO_TO_BICYCLE,
-	with behavior SlowCarBehavior()
-
-require (distance from ego to intersection) > 10
-require (distance from cyclist to intersection) > 10
-=======
 lead = Car following roadDirection for Range(10, 25),
     with behavior LeadingCarBehavior(LEAD_CAR_SPEED)
 
 require (distance to intersection) > 50
 require (distance from lead to intersection) > 50
-require always (lead.laneSection._fasterLane is not None)
->>>>>>> 1fbd254c
+require always (lead.laneSection._fasterLane is not None)