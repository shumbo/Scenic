<<<<<<< HEAD
antlr4-python3-runtime==4.8
attrs==19.3.0; (python_version >= "2.7" and python_full_version < "3.0.0") or (python_full_version >= "3.4.0")
cycler==0.10.0; python_version >= "3.6"
dotmap==1.3.23
kiwisolver==1.3.1; python_version >= "3.6"
mapbox-earcut==0.12.10
matplotlib==3.3.4; python_version >= "3.6"
numpy==1.20.1; python_version >= "3.7"
opencv-python==4.5.1.48; python_version >= "3.6"
pillow==7.2.0; python_version >= "3.5"
pygame==2.0.1
pymesh==1.0.2
pynverse==0.1.4.4
pyparsing==2.4.7; python_version >= "3.6" and python_full_version < "3.0.0" or python_full_version >= "3.3.0" and python_version >= "3.6"
python-dateutil==2.8.1; python_version >= "3.6" and python_full_version < "3.0.0" or python_full_version >= "3.3.0" and python_version >= "3.6"
scipy==1.6.1; python_version >= "3.7"
shapely==1.7.1
six==1.15.0; python_version >= "3.6" and python_full_version < "3.0.0" or python_full_version >= "3.3.0" and python_version >= "3.6"
=======
alabaster==0.7.12; python_version >= "3.5"
antlr4-python3-runtime==4.8
appdirs==1.4.4; python_version >= "2.7" and python_full_version < "3.0.0" or python_full_version >= "3.5.0"
astor==0.8.1; (python_version >= "2.7" and python_full_version < "3.0.0") or (python_full_version >= "3.4.0")
atomicwrites==1.4.0; python_version >= "3.6" and python_full_version < "3.0.0" and sys_platform == "win32" or sys_platform == "win32" and python_version >= "3.6" and python_full_version >= "3.4.0"
attrs==19.3.0; (python_version >= "2.7" and python_full_version < "3.0.0") or (python_full_version >= "3.4.0")
babel==2.9.0; python_version >= "3.5" and python_full_version < "3.0.0" or python_full_version >= "3.4.0" and python_version >= "3.5"
certifi==2020.12.5; python_version >= "3.6" and python_full_version < "3.0.0" or python_full_version >= "3.5.0" and python_version >= "3.6"
chardet==4.0.0; python_version >= "3.5" and python_full_version < "3.0.0" or python_full_version >= "3.5.0" and python_version >= "3.5"
colorama==0.4.4; python_version >= "3.6" and python_full_version < "3.0.0" and sys_platform == "win32" and platform_system == "Windows" or sys_platform == "win32" and python_version >= "3.6" and python_full_version >= "3.5.0" and platform_system == "Windows"
cycler==0.10.0; python_version >= "3.6"
distlib==0.3.1; python_version >= "2.7" and python_full_version < "3.0.0" or python_full_version >= "3.5.0"
docutils==0.16; python_version >= "3.5" and python_full_version < "3.0.0" or python_full_version >= "3.5.0" and python_version >= "3.5"
dotmap==1.3.23
filelock==3.0.12; python_version >= "2.7" and python_full_version < "3.0.0" or python_full_version >= "3.5.0"
idna==2.10; python_version >= "3.5" and python_full_version < "3.0.0" or python_full_version >= "3.5.0" and python_version >= "3.5"
imagesize==1.2.0; python_version >= "3.5" and python_full_version < "3.0.0" or python_full_version >= "3.4.0" and python_version >= "3.5"
iniconfig==1.1.1; python_version >= "3.6"
jinja2==2.11.3; python_version >= "3.5" and python_full_version < "3.0.0" or python_full_version >= "3.5.0" and python_version >= "3.5"
kiwisolver==1.3.1; python_version >= "3.6"
mapbox-earcut==0.12.10
markupsafe==1.1.1; python_version >= "3.5" and python_full_version < "3.0.0" or python_full_version >= "3.5.0" and python_version >= "3.5"
matplotlib==3.3.4; python_version >= "3.6"
numpy==1.20.1; python_version >= "3.7"
opencv-python==4.5.1.48; python_version >= "3.6"
packaging==20.9; python_version >= "3.6" and python_full_version < "3.0.0" or python_full_version >= "3.5.0" and python_version >= "3.6"
pillow==7.2.0; python_version >= "3.5"
pluggy==0.13.1; python_version >= "3.6" and python_full_version < "3.0.0" or python_full_version >= "3.5.0" and python_version >= "3.6"
py==1.10.0; python_version >= "3.6" and python_full_version < "3.0.0" or python_full_version >= "3.5.0" and python_version >= "3.6"
pygame==2.0.1
pygments==2.8.0; python_version >= "3.5"
pynverse==0.1.4.4
pyparsing==2.4.7; python_version >= "3.6" and python_full_version < "3.0.0" or python_full_version >= "3.4.0" and python_version >= "3.6"
pyproj==3.0.0.post1; python_version >= "3.6"
pytest-randomly==3.5.0; python_version >= "3.5"
pytest==6.2.2; python_version >= "3.6"
python-dateutil==2.8.1; python_version >= "3.6" and python_full_version < "3.0.0" or python_full_version >= "3.3.0" and python_version >= "3.6"
pytz==2021.1; python_version >= "3.5" and python_full_version < "3.0.0" or python_full_version >= "3.4.0" and python_version >= "3.5"
requests==2.25.1; python_version >= "3.5" and python_full_version < "3.0.0" or python_full_version >= "3.5.0" and python_version >= "3.5"
scipy==1.6.1; python_version >= "3.7"
shapely==1.7.1
six==1.15.0; python_version >= "3.6" and python_full_version < "3.0.0" or python_full_version >= "3.5.0" and python_version >= "3.6"
snowballstemmer==2.1.0; python_version >= "3.5"
sphinx-rtd-theme==0.4.3
sphinx==3.5.1; python_version >= "3.5"
sphinxcontrib-applehelp==1.0.2; python_version >= "3.5"
sphinxcontrib-devhelp==1.0.2; python_version >= "3.5"
sphinxcontrib-htmlhelp==1.0.3; python_version >= "3.5"
sphinxcontrib-jsmath==1.0.1; python_version >= "3.5"
sphinxcontrib-qthelp==1.0.3; python_version >= "3.5"
sphinxcontrib-serializinghtml==1.1.4; python_version >= "3.5"
toml==0.10.2; python_version >= "3.6" and python_full_version < "3.0.0" or python_full_version >= "3.5.0" and python_version >= "3.6"
tox==3.22.0; (python_version >= "2.7" and python_full_version < "3.0.0") or (python_full_version >= "3.5.0")
urllib3==1.26.3; python_version >= "3.5" and python_full_version < "3.0.0" or python_full_version >= "3.5.0" and python_version < "4" and python_version >= "3.5"
virtualenv==20.4.2; python_version >= "2.7" and python_full_version < "3.0.0" or python_full_version >= "3.5.0"
>>>>>>> ece3d2cb
wrapt==1.12.1<|MERGE_RESOLUTION|>--- conflicted
+++ resolved
@@ -1,23 +1,3 @@
-<<<<<<< HEAD
-antlr4-python3-runtime==4.8
-attrs==19.3.0; (python_version >= "2.7" and python_full_version < "3.0.0") or (python_full_version >= "3.4.0")
-cycler==0.10.0; python_version >= "3.6"
-dotmap==1.3.23
-kiwisolver==1.3.1; python_version >= "3.6"
-mapbox-earcut==0.12.10
-matplotlib==3.3.4; python_version >= "3.6"
-numpy==1.20.1; python_version >= "3.7"
-opencv-python==4.5.1.48; python_version >= "3.6"
-pillow==7.2.0; python_version >= "3.5"
-pygame==2.0.1
-pymesh==1.0.2
-pynverse==0.1.4.4
-pyparsing==2.4.7; python_version >= "3.6" and python_full_version < "3.0.0" or python_full_version >= "3.3.0" and python_version >= "3.6"
-python-dateutil==2.8.1; python_version >= "3.6" and python_full_version < "3.0.0" or python_full_version >= "3.3.0" and python_version >= "3.6"
-scipy==1.6.1; python_version >= "3.7"
-shapely==1.7.1
-six==1.15.0; python_version >= "3.6" and python_full_version < "3.0.0" or python_full_version >= "3.3.0" and python_version >= "3.6"
-=======
 alabaster==0.7.12; python_version >= "3.5"
 antlr4-python3-runtime==4.8
 appdirs==1.4.4; python_version >= "2.7" and python_full_version < "3.0.0" or python_full_version >= "3.5.0"
@@ -49,6 +29,7 @@
 py==1.10.0; python_version >= "3.6" and python_full_version < "3.0.0" or python_full_version >= "3.5.0" and python_version >= "3.6"
 pygame==2.0.1
 pygments==2.8.0; python_version >= "3.5"
+pymesh==1.0.2
 pynverse==0.1.4.4
 pyparsing==2.4.7; python_version >= "3.6" and python_full_version < "3.0.0" or python_full_version >= "3.4.0" and python_version >= "3.6"
 pyproj==3.0.0.post1; python_version >= "3.6"
@@ -73,5 +54,4 @@
 tox==3.22.0; (python_version >= "2.7" and python_full_version < "3.0.0") or (python_full_version >= "3.5.0")
 urllib3==1.26.3; python_version >= "3.5" and python_full_version < "3.0.0" or python_full_version >= "3.5.0" and python_version < "4" and python_version >= "3.5"
 virtualenv==20.4.2; python_version >= "2.7" and python_full_version < "3.0.0" or python_full_version >= "3.5.0"
->>>>>>> ece3d2cb
 wrapt==1.12.1