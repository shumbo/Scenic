
import os.path
from contextlib import contextmanager
import pytest

<<<<<<< HEAD
=======
## Fixtures for use in tests

>>>>>>> a79468b5
@pytest.fixture
def loadLocalScenario(request):
    import scenic
    base = os.path.dirname(request.fspath)
    def loader(relpath):
        path = os.path.join(base, relpath)
        return scenic.scenarioFromFile(path)
    return loader

@pytest.fixture
def runLocally(request):
    base = os.path.dirname(request.fspath)
    @contextmanager
    def manager():
        oldDirectory = os.getcwd()
        os.chdir(base)
        try:
            yield
        finally:
            os.chdir(oldDirectory)
    return manager

## Command-line option to skip very slow tests

def pytest_addoption(parser):
    parser.addoption('--fast', action='store_true', help='skip very slow tests')

def pytest_configure(config):
    config.addinivalue_line('markers', 'slow: mark test as very slow')

def pytest_collection_modifyitems(config, items):
    if config.getoption('--fast'):
        mark = pytest.mark.skip(reason='slow test skipped by --fast')
        for item in items:
            if 'slow' in item.keywords:
                item.add_marker(mark)<|MERGE_RESOLUTION|>--- conflicted
+++ resolved
@@ -3,11 +3,8 @@
 from contextlib import contextmanager
 import pytest
 
-<<<<<<< HEAD
-=======
 ## Fixtures for use in tests
 
->>>>>>> a79468b5
 @pytest.fixture
 def loadLocalScenario(request):
     import scenic
