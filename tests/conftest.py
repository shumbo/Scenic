--- conflicted
+++ resolved
@@ -3,11 +3,8 @@
 from contextlib import contextmanager
 import pytest
 
-<<<<<<< HEAD
-=======
 ## Fixtures for use in tests
 
->>>>>>> 4134a27d
 @pytest.fixture
 def loadLocalScenario(request):
     import scenic
