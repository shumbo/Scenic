
import pytest

# TODO make this work with plain old pickle, rather than dill?
# (currently pickle chokes on various decorators and local functions)
pytest.importorskip('dill')
import dill

from scenic.core.distributions import Options, Range
from scenic.core.object_types import Object
from scenic.core.specifiers import Specifier
from scenic.core.lazy_eval import DelayedArgument
from scenic.core.utils import areEquivalent
from tests.utils import compileScenic

def tryPickling(thing, checkEquivalence=True):
    pickled = dill.dumps(thing)
    unpickled = dill.loads(pickled)
    if checkEquivalence:
        assert areEquivalent(unpickled, thing)

def test_pickle_distribution():
    dist = Options({
        Range(0, 1): 2,
        Options([12 + Range(-1, 3), Range(4, 5)]): 1
    })
    tryPickling(dist)

def test_pickle_object():
    spec = Specifier('blob',
                     DelayedArgument(('width',), lambda context: 2 * context.width),
                     {'width'})
    obj = Object(spec)
    tryPickling(obj)

def test_pickle_scenario():
<<<<<<< HEAD
    scenario = compileScenic(
        'ego = Object with width Range(1, 2)#, left of 4 @ Range(-2, 2)\n'
    )
=======
    scenario = compileScenic('ego = Object with width Range(1, 2)')
>>>>>>> 4134a27d
    tryPickling(scenario)<|MERGE_RESOLUTION|>--- conflicted
+++ resolved
@@ -34,11 +34,5 @@
     tryPickling(obj)
 
 def test_pickle_scenario():
-<<<<<<< HEAD
-    scenario = compileScenic(
-        'ego = Object with width Range(1, 2)#, left of 4 @ Range(-2, 2)\n'
-    )
-=======
     scenario = compileScenic('ego = Object with width Range(1, 2)')
->>>>>>> 4134a27d
     tryPickling(scenario)