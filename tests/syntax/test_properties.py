
import pytest
import numpy as np

from scenic.core.errors import RuntimeParseError
from tests.utils import compileScenic, sampleEgoFrom

def test_position_wrong_type():
    with pytest.raises(RuntimeParseError):
        compileScenic('ego = Object with position 4')

def test_position_oriented_point():
    sampleEgoFrom("""
        a = OrientedPoint at 1@0
        b = OrientedPoint at 0@1
        ego = Object with position Uniform(a, b)
    """)

def test_position_numpy_types():
    ego = sampleEgoFrom("""
        import numpy as np
        ego = Object with position np.single(3.4) @ np.single(7)
    """)
    assert tuple(ego.position) == pytest.approx((3.4, 7, 0))

def test_heading_wrong_type():
<<<<<<< HEAD
    with pytest.raises(RuntimeParseError):
        compileScenic('ego = Object with heading 4 @ 1')

def test_heading_numpy_types():
    ego = sampleEgoFrom("""
        import numpy as np
        ego = Object with heading np.single(3.4)
    """)
    assert ego.heading == pytest.approx(3.4)

def test_left():
    ego = sampleEgoFrom("""
        other = Object with width 4
        ego = Object at other.left offset by 0@5
    """)
    assert tuple(ego.position) == pytest.approx((-2, 5))
=======
    with pytest.raises(InterpreterParseError):
        compileScenic('ego = Object with yaw 4 @ 1')

def test_heading_numpy_types():
    ego = sampleEgoFrom(
        'import numpy as np\n'
        'ego = Object with yaw np.single(3.4)'
    )
    assert ego.yaw == pytest.approx(3.4)

def test_heading_set_directly():
    with pytest.raises(InterpreterParseError):
        compileScenic('ego = Object with heading 4')
>>>>>>> 71728b02
<|MERGE_RESOLUTION|>--- conflicted
+++ resolved
@@ -23,36 +23,24 @@
     """)
     assert tuple(ego.position) == pytest.approx((3.4, 7, 0))
 
-def test_heading_wrong_type():
-<<<<<<< HEAD
+def test_yaw_wrong_type():
     with pytest.raises(RuntimeParseError):
-        compileScenic('ego = Object with heading 4 @ 1')
+        compileScenic('ego = Object with yaw 4 @ 1')
 
-def test_heading_numpy_types():
+def test_yaw_numpy_types():
     ego = sampleEgoFrom("""
         import numpy as np
-        ego = Object with heading np.single(3.4)
+        ego = Object with yaw np.single(3.4)
     """)
-    assert ego.heading == pytest.approx(3.4)
+    assert ego.yaw == pytest.approx(3.4)
 
 def test_left():
     ego = sampleEgoFrom("""
         other = Object with width 4
         ego = Object at other.left offset by 0@5
     """)
-    assert tuple(ego.position) == pytest.approx((-2, 5))
-=======
-    with pytest.raises(InterpreterParseError):
-        compileScenic('ego = Object with yaw 4 @ 1')
-
-def test_heading_numpy_types():
-    ego = sampleEgoFrom(
-        'import numpy as np\n'
-        'ego = Object with yaw np.single(3.4)'
-    )
-    assert ego.yaw == pytest.approx(3.4)
+    assert tuple(ego.position) == pytest.approx((-2, 5, 0))
 
 def test_heading_set_directly():
     with pytest.raises(InterpreterParseError):
-        compileScenic('ego = Object with heading 4')
->>>>>>> 71728b02
+        compileScenic('ego = Object with heading 4')