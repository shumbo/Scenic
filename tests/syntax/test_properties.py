
import pytest
import numpy as np

from scenic.core.errors import RuntimeParseError
from tests.utils import compileScenic, sampleEgoFrom

def test_position_wrong_type():
    with pytest.raises(RuntimeParseError):
        compileScenic('ego = Object with position 4')

def test_position_oriented_point():
    sampleEgoFrom("""
        a = OrientedPoint at 1@0
        b = OrientedPoint at 0@1
        ego = Object with position Uniform(a, b)
    """)

def test_position_numpy_types():
<<<<<<< HEAD
    ego = sampleEgoFrom(
        'import numpy as np\n'
        'ego = Object with position np.single(3.4) @ np.single(7)'
    )
    assert tuple(ego.position) == pytest.approx((3.4, 7, 0))
=======
    ego = sampleEgoFrom("""
        import numpy as np
        ego = Object with position np.single(3.4) @ np.single(7)
    """)
    assert tuple(ego.position) == pytest.approx((3.4, 7))
>>>>>>> 4134a27d

def test_heading_wrong_type():
    with pytest.raises(RuntimeParseError):
        compileScenic('ego = Object with heading 4 @ 1')

def test_heading_numpy_types():
    ego = sampleEgoFrom("""
        import numpy as np
        ego = Object with heading np.single(3.4)
    """)
    assert ego.heading == pytest.approx(3.4)

def test_left():
    ego = sampleEgoFrom("""
        other = Object with width 4
        ego = Object at other.left offset by 0@5
    """)
    assert tuple(ego.position) == pytest.approx((-2, 5))<|MERGE_RESOLUTION|>--- conflicted
+++ resolved
@@ -17,19 +17,11 @@
     """)
 
 def test_position_numpy_types():
-<<<<<<< HEAD
-    ego = sampleEgoFrom(
-        'import numpy as np\n'
-        'ego = Object with position np.single(3.4) @ np.single(7)'
-    )
-    assert tuple(ego.position) == pytest.approx((3.4, 7, 0))
-=======
     ego = sampleEgoFrom("""
         import numpy as np
         ego = Object with position np.single(3.4) @ np.single(7)
     """)
-    assert tuple(ego.position) == pytest.approx((3.4, 7))
->>>>>>> 4134a27d
+    assert tuple(ego.position) == pytest.approx((3.4, 7, 0))
 
 def test_heading_wrong_type():
     with pytest.raises(RuntimeParseError):
