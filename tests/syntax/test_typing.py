--- conflicted
+++ resolved
@@ -14,7 +14,7 @@
 
 def test_tuple_as_vector_2():
     p = sampleParamPFrom("""
-        ego = Object at 1 @ 2
+        ego = new Object at 1 @ 2
         param p = distance to (-2, -2, 12)
     """)
     assert p == pytest.approx(13)
@@ -22,13 +22,8 @@
 def test_tuple_as_vector_3():
     with pytest.raises(ScenicSyntaxError):
         compileScenic("""
-<<<<<<< HEAD
-            ego = Object at 1 @ 2
+            ego = new Object at 1 @ 2
             param p = distance to (-2, -2, 0, 4)
-=======
-            ego = new Object at 1 @ 2
-            param p = distance to (-2, -2, 0)
->>>>>>> 5e5f9990
         """)
 
 def test_list_as_vector():
@@ -40,7 +35,7 @@
 
 def test_list_as_vector_2():
     p = sampleParamPFrom("""
-        ego = Object at 1 @ 2
+        ego = new Object at 1 @ 2
         param p = distance to [-2, -2, 12]
     """)
     assert p == pytest.approx(13)
@@ -48,11 +43,6 @@
 def test_list_as_vector_3():
     with pytest.raises(ScenicSyntaxError):
         compileScenic("""
-<<<<<<< HEAD
-            ego = Object at 1 @ 2
+            ego = new Object at 1 @ 2
             param p = distance to [-2, -2, 0, 6]
-=======
-            ego = new Object at 1 @ 2
-            param p = distance to [-2, -2, 0]
->>>>>>> 5e5f9990
         """)