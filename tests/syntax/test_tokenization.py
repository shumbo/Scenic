
from tokenize import TokenInfo, ENCODING, NAME, OP, NUMBER, ENDMARKER

import pytest

from scenic.syntax.translator import TokenParseError, TokenTranslator
from tests.utils import compileScenic, sampleEgoFrom, sampleSceneFrom

templates = [
'''
ego = new Object with length 2, {continuation}
{indent}with width 3, {continuation}
{indent}at 10@20
''',
'''
ego = new Object with length 2, {continuation}
{indent}with width 3, at 10@20
''',
'''
ego = new Object with length 2, {continuation}
{indent}#with width 2,{continuation}
{indent}with width 3
''',
'''
ego = new Object with length 2, {continuation}
# with width 2,{continuation}
# blah {continuation}
{indent}with width 3
'''
]

@pytest.mark.parametrize('template', templates)
@pytest.mark.parametrize('continuation', ('', '\\', '# comment'))
@pytest.mark.parametrize('indent', ('  ', '    ', '             '))
@pytest.mark.parametrize('gap', ('', '\n', '# comment\n', '\n# comment\n'))
def test_specifier_layout(template, continuation, indent, gap):
    """Test legal specifier layouts, with and without line continuations."""
    preamble = template.format(continuation=continuation, indent=indent)
    program = preamble + gap + 'new Object at 20@20'
    print('TESTING PROGRAM:', program)
    compileScenic(program)

def test_dangling_specifier_list():
    with pytest.raises(SyntaxError):
        compileScenic('ego = new Object with width 4,')
    with pytest.raises(SyntaxError):
        compileScenic('ego = new Object with width 4,   # comment')

def test_dangling_specifier_list_2():
    """Variant of the above test catching a quirk of the Python 3.7.0 tokenizer.

    Unlike other versions, it apparently does not insert a NEWLINE token at the
    end of a line which is terminated by EOF. Reliably reproducing the resulting
    sequence of tokens requires us to manually specify them below.
    """
    translator = TokenTranslator()
    line = 'ego = Object with width 4,'
    tokens = [
        TokenInfo(ENCODING, 'utf-8', (0, 0), (0, 0), ''),
        TokenInfo(NAME, 'ego', (1, 0), (1, 3), line),
        TokenInfo(OP, '=', (1, 4), (1, 5), line),
        TokenInfo(NAME, 'Object', (1, 6), (1, 12), line),
        TokenInfo(NAME, 'with', (1, 13), (1, 17), line),
        TokenInfo(NAME, 'width', (1, 18), (1, 23), line),
        TokenInfo(NUMBER, '4', (1, 24), (1, 25), line),
        TokenInfo(OP, ',', (1, 25), (1, 26), line),
        TokenInfo(ENDMARKER, '', (2, 0), (2, 0), '')
    ]
    with pytest.raises(TokenParseError):
        translator.translate(tokens)

def test_constructor_ended_by_paren():
    compileScenic("""
        ego = new Object
        x = (new Object at 5@5)
        mutate ego, x
    """)

def test_semicolon_separating_statements():
    compileScenic("""
        ego = new Object
        param p = distance to 3@4; require ego.position.x >= 0
    """)

def test_list_comprehension():
    scene = sampleSceneFrom("""
        xs = [3*i + Range(0, 1) for i in range(10)]
        [(new Object at x@0) for x in xs]
        ego = new Object at -4@2
    """)
    assert len(scene.objects) == 11
    assert scene.objects[2].position.x - scene.objects[1].position.x != pytest.approx(3)

def test_incipit_as_name():
    """Incipits of operators are not keywords and can be used as names.

    Here we try 'distance' from 'distance from X' and 'offset' from 'X offset by Y'.
    """
    for name in ('distance', 'offset'):
<<<<<<< HEAD
        ego = sampleEgoFrom(f'{name} = 4\n' f'ego = Object at {name} @ 0')
        assert tuple(ego.position) == (4, 0, 0)
=======
        ego = sampleEgoFrom(f'{name} = 4\n' f'ego = new Object at {name} @ 0')
        assert tuple(ego.position) == (4, 0)
>>>>>>> 5e5f9990
<|MERGE_RESOLUTION|>--- conflicted
+++ resolved
@@ -97,10 +97,5 @@
     Here we try 'distance' from 'distance from X' and 'offset' from 'X offset by Y'.
     """
     for name in ('distance', 'offset'):
-<<<<<<< HEAD
-        ego = sampleEgoFrom(f'{name} = 4\n' f'ego = Object at {name} @ 0')
-        assert tuple(ego.position) == (4, 0, 0)
-=======
         ego = sampleEgoFrom(f'{name} = 4\n' f'ego = new Object at {name} @ 0')
-        assert tuple(ego.position) == (4, 0)
->>>>>>> 5e5f9990
+        assert tuple(ego.position) == (4, 0, 0)