--- conflicted
+++ resolved
@@ -435,7 +435,6 @@
         assert pos.x <= base.x
         assert pos.y >= base.y
 
-<<<<<<< HEAD
 def test_visible_from_oriented_point_3d():
     scenario = compileScenic(
         'op = OrientedPoint at (100, 200, 300), facing (90 deg, 0 deg, 90 deg),\n'
@@ -450,7 +449,6 @@
         assert pos.x <= base.x
         assert pos.y >= base.y
         assert pos.z >= base.z
-=======
 def test_not_visible():
     scenario = compileScenic("""
         workspace = Workspace(RectangularRegion(100@205, 0, 20, 12))
@@ -464,7 +462,6 @@
         assert pos.x < 100 or pos.y < 200 or pos.distanceTo(base) > 10
 
 ## Position specifiers optionally specifying heading
->>>>>>> bc39462b
 
 # In
 def test_in():
