"""Tests for modular scenarios."""

import pytest

from scenic.core.dynamics import PreconditionViolation
from scenic.core.errors import RuntimeParseError, ScenicSyntaxError
from scenic.core.simulators import DummySimulator

from tests.utils import (compileScenic, sampleEgo, sampleEgoFrom, sampleScene,
                         sampleSceneFrom, sampleTrajectory, sampleEgoActions,
                         sampleResultOnce)

# Basics

def test_single_scenario():
    ego = sampleEgoFrom("""
        scenario Main():
            setup:
<<<<<<< HEAD
                ego = Object at (1, 2, 3)
=======
                ego = new Object at (1, 2)
>>>>>>> 5e5f9990
    """)
    assert tuple(ego.position) == (1, 2, 3)

def test_simple_scenario():
    ego = sampleEgoFrom("""
        scenario Main():
<<<<<<< HEAD
            ego = Object at (1, 2, 3)
=======
            ego = new Object at (1, 2)
>>>>>>> 5e5f9990
    """)
    assert tuple(ego.position) == (1, 2, 3)

def test_main_scenario():
    scene = sampleSceneFrom("""
        scenario Other():
            ego = new Object at (10, 5)
        scenario Main():
            ego = new Object at (1, 2)
    """)
    assert len(scene.objects) == 1
    assert tuple(scene.egoObject.position) == (1, 2, 0)

def test_requirement():
    scenario = compileScenic("""
        scenario Main():
            setup:
                ego = new Object with width Range(1, 3)
                require ego.width > 2
    """)
    ws = [sampleEgo(scenario, maxIterations=60).width for i in range(60)]
    assert all(2 < w <= 3 for w in ws)

# Preconditions and invariants

def test_top_level_precondition():
    scenario = compileScenic("""
        scenario Main():
            precondition: simulation().currentTime > 0
            setup:
                ego = new Object
    """)
    sim = DummySimulator(timestep=1)
    scene = sampleScene(scenario)
    with pytest.raises(PreconditionViolation):
        sim.simulate(scene, maxSteps=1, raiseGuardViolations=True)

# Composition

def test_parallel_composition():
    scenario = compileScenic("""
        scenario Main():
            compose:
                do Sub(1), Sub(5)
        scenario Sub(x):
<<<<<<< HEAD
            ego = Object at (x, 1, 2)
=======
            ego = new Object at x @ 0
>>>>>>> 5e5f9990
    """, scenario='Main')
    trajectory = sampleTrajectory(scenario)
    assert len(trajectory) == 2
    assert len(trajectory[1]) == 2
    assert tuple(trajectory[1][0]) == (1, 1, 2)
    assert tuple(trajectory[1][1]) == (5, 1, 2)

def test_sequential_composition():
    scenario = compileScenic("""
        scenario Main():
            compose:
                do Sub(1)
                do Sub(5)
        scenario Sub(x):
            ego = new Object at x @ 0
            terminate after 1 seconds
    """, scenario='Main')
    trajectory = sampleTrajectory(scenario, maxSteps=3)
    assert len(trajectory) == 3
    assert len(trajectory[0]) == 1
    assert len(trajectory[1]) == 2
    assert len(trajectory[2]) == 2
    assert tuple(trajectory[0][0]) == (1, 0, 0)
    for i in range(1, 3):
        assert tuple(trajectory[i][0]) == (1, 0, 0)
        assert tuple(trajectory[i][1]) == (5, 0, 0)

def test_subscenario_for_steps():
    scenario = compileScenic("""
        scenario Main():
            compose:
                do Sub(1) for 2 steps
                do Sub(5)
        scenario Sub(x):
            ego = new Object at x @ 0
            terminate after 3 seconds
    """, scenario='Main')
    trajectory = sampleTrajectory(scenario, maxSteps=3)
    assert len(trajectory) == 4
    assert len(trajectory[0]) == len(trajectory[1]) == 1
    assert len(trajectory[2]) == len(trajectory[3]) == 2
    for i in range(3):
        assert tuple(trajectory[i][0]) == (1, 0, 0)
    for i in range(2, 4):
        assert tuple(trajectory[i][1]) == (5, 0, 0)

def test_subscenario_for_time():
    scenario = compileScenic("""
        scenario Main():
            compose:
                do Sub(1) for 1 seconds
                do Sub(5)
        scenario Sub(x):
            ego = new Object at x @ 0
            terminate after 3 seconds
    """, scenario='Main')
    trajectory = sampleTrajectory(scenario, maxSteps=3, timestep=0.5)
    assert len(trajectory) == 4
    assert len(trajectory[0]) == len(trajectory[1]) == 1
    assert len(trajectory[2]) == 2
    for i in range(3):
        assert tuple(trajectory[i][0]) == (1, 0, 0)
    assert tuple(trajectory[2][1]) == (5, 0, 0)

def test_subscenario_until():
    scenario = compileScenic("""
        scenario Main():
            compose:
                do Sub(1) until simulation().currentTime == 2
                do Sub(5)
        scenario Sub(x):
            ego = new Object at x @ 0
            terminate after 3 seconds
    """, scenario='Main')
    trajectory = sampleTrajectory(scenario, maxSteps=3)
    assert len(trajectory) == 4
    assert len(trajectory[0]) == len(trajectory[1]) == 1
    assert len(trajectory[2]) == 2
    for i in range(3):
        assert tuple(trajectory[i][0]) == (1, 0, 0)
    assert tuple(trajectory[3][1]) == (5, 0, 0)

def test_subscenario_require_eventually():
    """Test that 'require eventually' must be satisfied before the scenario ends.

    Sub() will end at time step 1, while Main() continues to time step 2.
    The 'require eventually' in Sub() needs to be satisfied no later than time
    step 1, but it won't be, so the simulation should be rejected. If the requirement
    is wrongly checked over the whole scenario (rather than just during Sub),
    then it will evaluate to true and the assertion will fail.
    """
    scenario = compileScenic("""
        scenario Main():
            compose:
                do Sub()
                wait
        scenario Sub():
            ego = new Object
            require eventually simulation().currentTime == 2
            terminate after 1 seconds
    """)
    result = sampleResultOnce(scenario, maxSteps=2)
    assert result is None

def test_initial_scenario_basic():
    scenario = compileScenic("""
        scenario Main():
            compose:
                do Sub()
        scenario Sub():
            setup:
                if initial scenario:
                    ego = new Object
                new Object left of ego by 5
    """, scenario='Main')
    trajectory = sampleTrajectory(scenario)
    assert len(trajectory) == 2
    assert len(trajectory[1]) == 2

def test_initial_scenario_setup():
    scenario = compileScenic("""
        scenario Main():
            setup:
                ego = new Object
            compose:
                do Sub()
        scenario Sub():
            setup:
                if initial scenario:
                    ego = new Object
                new Object left of ego by 5
    """, scenario='Main')
    trajectory = sampleTrajectory(scenario)
    assert len(trajectory) == 2
    assert len(trajectory[1]) == 2

def test_initial_scenario_parallel():
    scenario = compileScenic("""
        scenario Main():
            compose:
                do Sub(2), Sub(5)
        scenario Sub(x):
            setup:
                if initial scenario:
                    ego = new Object
                new Object left of ego by x
    """, scenario='Main')
    trajectory = sampleTrajectory(scenario)
    assert len(trajectory) == 2
    assert len(trajectory[1]) == 3

def test_choose_1():
    scenario = compileScenic("""
        scenario Main():
            compose:
                do choose Sub(-1), Sub(3)
        scenario Sub(x):
            precondition: simulation().currentTime >= x
            setup:
                ego = new Object at x @ 0
    """, scenario='Main')
    xs = [sampleTrajectory(scenario, maxSteps=1)[1][0][0] for i in range(30)]
    assert all(x == -1 for x in xs)

def test_choose_2():
    scenario = compileScenic("""
        scenario Main():
            compose:
                do choose Sub(-1), Sub(-2), Sub(5)
        scenario Sub(x):
            precondition: simulation().currentTime >= x
            setup:
                ego = new Object at x @ 0
    """, scenario='Main')
    xs = [sampleTrajectory(scenario, maxSteps=1)[1][0][0] for i in range(30)]
    assert all(x == -1 or x == -2 for x in xs)
    assert any(x == -1 for x in xs)
    assert any(x == -2 for x in xs)

def test_choose_3():
    scenario = compileScenic("""
        scenario Main():
            compose:
                do choose {Sub(0): 1, Sub(1): 9}
        scenario Sub(x):
            setup:
                ego = new Object at x @ 0
    """, scenario='Main')
    xs = [sampleTrajectory(scenario, maxSteps=1)[1][0][0] for i in range(200)]
    assert all(x == 0 or x == 1 for x in xs)
    assert 145 <= sum(xs) < 200

def test_choose_deadlock():
    scenario = compileScenic("""
        scenario Main():
            compose:
                do choose Sub(6), Sub(2)
        scenario Sub(x):
            precondition: simulation().currentTime >= x
            setup:
                ego = new Object at x @ 0
    """, scenario='Main')
    result = sampleResultOnce(scenario)
    assert result is None

def test_shuffle_1():
    scenario = compileScenic("""
        scenario Main():
            compose:
                do shuffle Sub(-1), Sub(1)
        scenario Sub(x):
            precondition: simulation().currentTime >= x
            setup:
                ego = new Object at x @ 0
                terminate after 1 seconds
    """, scenario='Main')
    for i in range(30):
        trajectory = sampleTrajectory(scenario, maxSteps=3)
        assert len(trajectory) == 3
        assert len(trajectory[0]) == 1
        assert len(trajectory[1]) == 2
        assert trajectory[0][0] == (-1, 0, 0)
        assert trajectory[1][1] == (1, 0, 0)

def test_shuffle_2():
    scenario = compileScenic("""
        scenario Main():
            compose:
                do shuffle Sub(1), Sub(3)
        scenario Sub(x):
            ego = new Object at x @ 0
            terminate after 1 seconds
    """, scenario='Main')
    x1s = []
    for i in range(30):
        trajectory = sampleTrajectory(scenario, maxSteps=3)
        assert len(trajectory) == 3
        assert len(trajectory[0]) == 1
        assert len(trajectory[1]) == 2
        x1 = trajectory[0][0].x
        x2 = trajectory[1][1].x
        assert x1 == 1 or x1 == 3
        assert x2 == 1 or x2 == 3
        assert x1 != x2
        x1s.append(x1)
    assert any(x1 == 1 for x1 in x1s)
    assert any(x1 == 3 for x1 in x1s)

def test_shuffle_3():
    scenario = compileScenic("""
        scenario Main():
            compose:
                do shuffle {Sub(0): 1, Sub(1): 9}
        scenario Sub(x):
            setup:
                ego = new Object at x @ 0
                terminate after 1 seconds
    """, scenario='Main')
    xs = [sampleTrajectory(scenario, maxSteps=3)[2][0][0] for i in range(200)]
    assert all(x == 0 or x == 1 for x in xs)
    assert 145 <= sum(xs) < 200

def test_shuffle_deadlock():
    scenario = compileScenic("""
        scenario Main():
            compose:
                do shuffle Sub(-1), Sub(2)
        scenario Sub(x):
            precondition: simulation().currentTime >= x
            setup:
                ego = new Object at x @ 0
                terminate after 1 seconds
    """, scenario='Main')
    result = sampleResultOnce(scenario, maxSteps=2)
    assert result is None

# Overrides

def test_override():
    scenario = compileScenic("""
        scenario Main():
            setup:
                ego = new Object with foo 1, with behavior Bar
            compose:
                wait
                do Sub()
                wait
        scenario Sub():
            setup:
                override ego with foo 2
                terminate after 1 seconds
        behavior Bar():
            while True:
                take self.foo
    """, scenario='Main')
    actions = sampleEgoActions(scenario, maxSteps=3)
    assert tuple(actions) == (1, 2, 1)

def test_override_behavior():
    scenario = compileScenic("""
        scenario Main():
            setup:
                ego = new Object with behavior Foo
            compose:
                wait
                do Sub() for 2 steps
                wait
        scenario Sub():
            setup:
                override ego with behavior Bar
        behavior Foo():
            x = 1
            while True:
                take x
                x += 1
        behavior Bar():
            x = -1
            while True:
                take x
                x -= 1
    """, scenario='Main')
    actions = sampleEgoActions(scenario, maxSteps=4)
    assert tuple(actions) == (1, -1, -2, 2)

# Scoping

def test_shared_scope_read():
    scenario = compileScenic("""
        scenario Main():
            setup:
                y = 3
            compose:
                do Sub(y)
        scenario Sub(x):
<<<<<<< HEAD
            ego = Object at (x, 1, 2)
=======
            ego = new Object at x @ 0
>>>>>>> 5e5f9990
    """, scenario='Main')
    trajectory = sampleTrajectory(scenario)
    assert len(trajectory) == 2
    assert len(trajectory[1]) == 1
    assert tuple(trajectory[1][0]) == (3, 1, 2)

def test_shared_scope_write():
    scenario = compileScenic("""
        scenario Main():
            setup:
                y = 3
            compose:
                y = 4
                do Sub(y)
        scenario Sub(x):
<<<<<<< HEAD
            ego = Object at (x, 1, 2)
=======
            ego = new Object at x @ 0
>>>>>>> 5e5f9990
    """, scenario='Main')
    trajectory = sampleTrajectory(scenario)
    assert len(trajectory) == 2
    assert len(trajectory[1]) == 1
    assert tuple(trajectory[1][0]) == (4, 1, 2)

def test_shared_scope_del():
    scenario = compileScenic("""
        scenario Main():
            setup:
                y = 3
            compose:
                del y
                do Sub()
        scenario Sub():
            ego = new Object
    """, scenario='Main')
    sampleTrajectory(scenario)

def test_delayed_local_argument():
    scenario = compileScenic("""
        scenario Foo(obj, y):
            ego = new Object left of obj by (5, y)
        scenario Bar():
            setup:
                ego = new Object
                y = 12
        scenario Main():
            compose:
                s1 = Bar()
                s2 = Foo(s1.ego, s1.y)
                do s1, s2
    """, scenario='Main')
    trajectory = sampleTrajectory(scenario)
    assert len(trajectory) == 2
    assert len(trajectory[1]) == 2
    assert tuple(trajectory[1][0]) == (0, 0, 0)
    assert tuple(trajectory[1][1]) == pytest.approx((-6, 12, 0), abs=2e-4)

def test_delayed_local_interrupt():
    scenario = compileScenic("""
        scenario Main():
            compose:
                sc = Sub()
                try:
                    do sc
                interrupt when sc.ego.position.x >= 1:
                    abort
        scenario Sub():
            ego = new Object at (1, 0)
    """, scenario='Main')
    trajectory = sampleTrajectory(scenario, maxSteps=2)
    assert len(trajectory) == 2
    assert len(trajectory[0]) == len(trajectory[1]) == 1

def test_delayed_local_until():
    scenario = compileScenic("""
        scenario Main():
            compose:
                sc = Sub()
                do sc until sc.ego.position.x >= 1
        scenario Sub():
            ego = new Object at (1, 0)
    """, scenario='Main')
    trajectory = sampleTrajectory(scenario, maxSteps=2)
    assert len(trajectory) == 2
    assert len(trajectory[0]) == len(trajectory[1]) == 1

def test_independent_requirements():
    scenario = compileScenic("""
        behavior Foo():
            while True:
                wait
                self.position += DiscreteRange(0, 1) @ 0
        scenario Main():
            compose:
                do Sub(0, 1), Sub(2, 3)
        scenario Sub(start, dest):
            ego = new Object at start @ 0, with behavior Foo
            require eventually ego.position.x >= dest
    """, scenario='Main')
    for i in range(30):
        trajectory = sampleTrajectory(scenario, maxSteps=2, maxIterations=100)
        assert tuple(trajectory[2][0]) == (1, 0, 0)
        assert tuple(trajectory[2][1]) == (3, 0, 0)<|MERGE_RESOLUTION|>--- conflicted
+++ resolved
@@ -16,22 +16,14 @@
     ego = sampleEgoFrom("""
         scenario Main():
             setup:
-<<<<<<< HEAD
-                ego = Object at (1, 2, 3)
-=======
-                ego = new Object at (1, 2)
->>>>>>> 5e5f9990
+                ego = new Object at (1, 2, 3)
     """)
     assert tuple(ego.position) == (1, 2, 3)
 
 def test_simple_scenario():
     ego = sampleEgoFrom("""
         scenario Main():
-<<<<<<< HEAD
-            ego = Object at (1, 2, 3)
-=======
-            ego = new Object at (1, 2)
->>>>>>> 5e5f9990
+            ego = new Object at (1, 2, 3)
     """)
     assert tuple(ego.position) == (1, 2, 3)
 
@@ -77,11 +69,7 @@
             compose:
                 do Sub(1), Sub(5)
         scenario Sub(x):
-<<<<<<< HEAD
-            ego = Object at (x, 1, 2)
-=======
-            ego = new Object at x @ 0
->>>>>>> 5e5f9990
+            ego = new Object at (x, 1, 2)
     """, scenario='Main')
     trajectory = sampleTrajectory(scenario)
     assert len(trajectory) == 2
@@ -416,11 +404,7 @@
             compose:
                 do Sub(y)
         scenario Sub(x):
-<<<<<<< HEAD
-            ego = Object at (x, 1, 2)
-=======
-            ego = new Object at x @ 0
->>>>>>> 5e5f9990
+            ego = new Object at (x, 1, 2)
     """, scenario='Main')
     trajectory = sampleTrajectory(scenario)
     assert len(trajectory) == 2
@@ -436,11 +420,7 @@
                 y = 4
                 do Sub(y)
         scenario Sub(x):
-<<<<<<< HEAD
-            ego = Object at (x, 1, 2)
-=======
-            ego = new Object at x @ 0
->>>>>>> 5e5f9990
+            ego = new Object at (x, 1, 2)
     """, scenario='Main')
     trajectory = sampleTrajectory(scenario)
     assert len(trajectory) == 2
