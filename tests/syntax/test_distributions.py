
import pytest
import math
import random

from scenic.core.errors import RuntimeParseError, InvalidScenarioError
from tests.utils import compileScenic, sampleScene, sampleEgo, sampleEgoFrom, sampleParamP

## Utilities

def lazyTestScenario(expr, offset='0'):
    """Scenario for testing a lazily-evaluated value inside a distribution.

    Here the value 'x' lazily evaluates to 1 (plus the offset, if any, which
    should be between -1 and 1). The given expression is stored as the 'result'
    property of the ego object.
    """
<<<<<<< HEAD
    return compileScenic(f"""
        vf = VectorField("Foo", lambda pos: 2 * pos.x)
        x = ({offset} relative to vf).yaw
        ego = Object at 0.5 @ 0, with result {expr}
    """)
=======
    return compileScenic(
        'vf = VectorField("Foo", lambda pos: 2 * pos.x)\n'
        f'x = {offset} relative to vf\n'
        f'ego = new Object at 0.5 @ 0, facing {expr}'
    )
>>>>>>> 5e5f9990

## Options and Uniform

def test_options_empty_domain():
    with pytest.raises(InvalidScenarioError):
        compileScenic('x = Options([])')
    with pytest.raises(InvalidScenarioError):
        compileScenic('x = Options({})')
    with pytest.raises(InvalidScenarioError):
        compileScenic('x = Uniform()')
    with pytest.raises(InvalidScenarioError):
        compileScenic('x = Discrete({})')

def test_options_invalid_weight():
    with pytest.raises(RuntimeParseError):
        compileScenic('x = Options({0: 1, 1: -2})')
    with pytest.raises(RuntimeParseError):
        compileScenic('x = Options({0: 1, 1: []})')
    with pytest.raises(RuntimeParseError):
        compileScenic('x = Options({0: 1, 1: Range(3, 5)})')

def test_uniform_interval_wrong_type():
    with pytest.raises(RuntimeParseError):
        compileScenic('x = Range([], 4)')
    with pytest.raises(RuntimeParseError):
        compileScenic('x = Range(-10, [])')

def test_uniform_interval():
    scenario = compileScenic('ego = new Object at Range(100, 200) @ 0')
    xs = [sampleEgo(scenario).position.x for i in range(60)]
    assert all(100 <= x <= 200 for x in xs)
    assert any(x < 150 for x in xs)
    assert any(150 < x for x in xs)

def test_uniform_discrete():
    scenario = compileScenic('ego = new Object at Uniform(1, 2, 3.4) @ 0')
    xs = [sampleEgo(scenario).position.x for i in range(100)]
    assert all(x == 1 or x == 2 or x == 3.4 for x in xs)
    assert any(x == 1 for x in xs)
    assert any(x == 2 for x in xs)
    assert any(x == 3.4 for x in xs)

def test_uniform_discrete_lazy():
    scenario = lazyTestScenario('Uniform(1.2, x)')
    rs = [sampleEgo(scenario).result for i in range(60)]
    assert all(r == 1.2 or r == pytest.approx(1) for r in rs)
    assert any(r == 1.2 for r in rs)
    assert any(r == pytest.approx(1) for r in rs)

@pytest.mark.parametrize('dist', ('Options', 'Discrete'))
def test_options(dist):
    scenario = compileScenic(f'ego = new Object at {dist}({{0: 1, 1: 9}}) @ 0')
    xs = [sampleEgo(scenario).position.x for i in range(200)]
    assert all(x == 0 or x == 1 for x in xs)
    assert 145 <= sum(xs) < 200

def test_options_lazy():
    scenario = lazyTestScenario('Options({0: 1, x: 9})')
    rs = [sampleEgo(scenario).result for i in range(200)]
    assert all(r == 0 or r == pytest.approx(1) for r in rs)
    assert 145 <= sum(rs) < 200

## Functions, methods, attributes, operators

def test_function():
    scenario = compileScenic('ego = new Object at sin(Uniform(45 deg, 90 deg)) @ 0')
    xs = [sampleEgo(scenario).position.x for i in range(60)]
    valA, valB = (pytest.approx(math.sin(math.radians(a))) for a in (45, 90))
    assert all(x == valA or x == valB for x in xs)
    assert any(x == valA for x in xs)
    assert any(x == valB for x in xs)

def test_function_lazy():
    scenario = lazyTestScenario('hypot(Uniform(5, 35), 12 * x)')
    rs = [sampleEgo(scenario).result for i in range(60)]
    assert all(r == pytest.approx(13) or r == pytest.approx(37) for r in rs)
    assert any(r == pytest.approx(13) for r in rs)
    assert any(r == pytest.approx(37) for r in rs)

def test_function_lazy_2():
    scenario = lazyTestScenario('sin(x * 90 deg)', offset='Uniform(-1, 0)')
    rs = [sampleEgo(scenario).result for i in range(60)]
    assert all(r == pytest.approx(0) or r == pytest.approx(1) for r in rs)
    assert any(r == pytest.approx(0) for r in rs)
    assert any(r == pytest.approx(1) for r in rs)

def test_method():
    scenario = compileScenic(
        'field = VectorField("Foo", lambda pos: pos[1])\n'
<<<<<<< HEAD
        'ang = field[0 @ Range(0.5, 1.5)].yaw\n'
        'ego = Object with foo ang'
=======
        'ang = field[0 @ Range(100, 200)]\n'
        'ego = new Object facing ang'
>>>>>>> 5e5f9990
    )
    values = [sampleEgo(scenario).foo for i in range(60)]
    assert all(0.5 <= x <= 1.5 for x in values)
    assert any(x < 1 for x in values)
    assert any(1 < x for x in values)

def test_method_lazy():
    # There are no distributionMethods built into the core language at this time,
    # so we need to define our own
    scenario = compileScenic("""
        from scenic.core.distributions import distributionMethod
        class Foo(object):
            @distributionMethod
            def bar(self, arg):
                return -arg
        vf = VectorField("Baz", lambda pos: 1 + pos.x)
<<<<<<< HEAD
        ego = Object with foo Foo().bar(Range(100, 200) * (0 relative to vf).yaw)
=======
        ego = new Object facing Foo().bar(Range(100, 200) * (0 relative to vf))
>>>>>>> 5e5f9990
    """)
    values = [sampleEgo(scenario).foo for i in range(60)]
    assert all(-200 <= x <= -100 for x in values)
    assert any(x < -150 for x in values)
    assert any(-150 < x for x in values)

def test_method_lazy_2():
    # See previous comment
<<<<<<< HEAD
    scenario = compileScenic("""
        from scenic.core.distributions import distributionMethod
        class Foo(object):
            @distributionMethod
            def bar(self, arg):
                return -arg.yaw * Range(100, 200)
        vf = VectorField("Baz", lambda pos: 1 + pos.x)
        ego = Object with foo Foo().bar(0 relative to vf)
    """)
    values = [sampleEgo(scenario).foo for i in range(60)]
    assert all(-200 <= x <= -100 for x in values)
    assert any(x < -150 for x in values)
    assert any(-150 < x for x in values)
=======
    scenario = compileScenic(
        'from scenic.core.distributions import distributionMethod\n'
        'class Foo(object):\n'
        '    @distributionMethod\n'
        '    def bar(self, arg):\n'
        '        return -arg * Range(100, 200)\n'
        'vf = VectorField("Baz", lambda pos: 1 + pos.x)\n'
        'ego = new Object facing Foo().bar(0 relative to vf)'
    )
    angles = [sampleEgo(scenario).heading for i in range(60)]
    assert all(-200 <= x <= -100 for x in angles)
    assert any(x < -150 for x in angles)
    assert any(-150 < x for x in angles)
>>>>>>> 5e5f9990

def test_attribute():
    scenario = compileScenic(
        'place = Uniform(1 @ 1, 2 @ 4, 3 @ 9)\n'
        'ego = new Object at place.x @ place.y'
    )
    xs = [sampleEgo(scenario).position.x for i in range(100)]
    assert all(x == 1 or x == 2 or x == 3 for x in xs)
    assert any(x == 1 for x in xs)
    assert any(x == 2 for x in xs)
    assert any(x == 3 for x in xs)

def test_operator():
    scenario = compileScenic('ego = new Object at -(100 + Range(0, 100)) @ 0')
    xs = [sampleEgo(scenario).position.x for i in range(60)]
    assert all(-200 <= x <= -100 for x in xs)
    assert any(x < -150 for x in xs)
    assert any(-150 < x for x in xs)

def test_operator_lazy():
    scenario = lazyTestScenario('Uniform(0, 1) * x')
    rs = [sampleEgo(scenario).result for i in range(60)]
    assert all(r == pytest.approx(0) or r == pytest.approx(1) for r in rs)
    assert any(r == pytest.approx(0) for r in rs)
    assert any(r == pytest.approx(1) for r in rs)

def test_callable():
    scenario = compileScenic('ego = new Object at 0 @ Uniform(sin, cos)(0)')
    ys = [sampleEgo(scenario).position.y for i in range(60)]
    assert all(y == 0 or y == 1 for y in ys)
    assert any(y == 0 for y in ys)
    assert any(y == 1 for y in ys)

## Vectors

def test_vector_operator():
    scenario = compileScenic('ego = new Object at Range(-3, 3) @ 0 + Range(100, 110) @ 0')
    xs = [sampleEgo(scenario).position.x for i in range(100)]
    assert all(97 <= x <= 113 for x in xs)
    assert any(x < 105 for x in xs)
    assert any(105 < x for x in xs)

def test_vector_method_lazy_1():
    scenario = lazyTestScenario('vf.followFrom(Uniform(0, 90 deg) @ 0, x, steps=1).y')
    rs = [sampleEgo(scenario).result for i in range(60)]
    assert all(r == pytest.approx(1) or r == pytest.approx(-1) for r in rs)
    assert any(r == pytest.approx(1) for r in rs)
    assert any(r == pytest.approx(-1) for r in rs)

def test_vector_method_lazy_2():
    scenario = lazyTestScenario('vf.followFrom(90 deg @ 0, x, steps=1).y')
    r = sampleEgo(scenario).result
    assert r == pytest.approx(-1)

## Lists, tuples, namedtuples

def test_list():
    scenario = compileScenic('ego = new Object with foo [3, Uniform(1, 2)]')
    ts = [sampleEgo(scenario).foo for i in range(60)]
    assert all(type(t) is list for t in ts)
    assert all(t[0] == 3 for t in ts)
    assert all(t[1] == 1 or t[1] == 2 for t in ts)
    assert any(t[1] == 1 for t in ts)
    assert any(t[1] == 2 for t in ts)

def test_list_param():
    scenario = compileScenic('ego = new Object\n' 'param p = [3, Uniform(1, 2)]')
    ts = [sampleParamP(scenario) for i in range(60)]
    assert all(type(t) is list for t in ts)
    assert all(t[0] == 3 for t in ts)
    assert all(t[1] == 1 or t[1] == 2 for t in ts)
    assert any(t[1] == 1 for t in ts)
    assert any(t[1] == 2 for t in ts)

def test_list_param_lazy():
    with pytest.raises(InvalidScenarioError):
<<<<<<< HEAD
        compileScenic("""
            vf = VectorField("Foo", lambda pos: 2 * pos.x)
            x = 0 relative to vf
            param p = Uniform([0, x], [0, x*2])[1]
            ego = Object
        """)
=======
        compileScenic(
            'vf = VectorField("Foo", lambda pos: 2 * pos.x)\n'
            'x = 0 relative to vf\n'
            'param p = Uniform([0, x], [0, x*2])[1]\n'
            'ego = new Object'
        )
>>>>>>> 5e5f9990

def test_list_object_lazy():
    scenario = lazyTestScenario('Uniform([0, x], [1, x])[1]', offset='Uniform(0, 1)')
    rs = [sampleEgo(scenario).result for i in range(60)]
    assert all(r == pytest.approx(1) or r == pytest.approx(2) for r in rs)
    assert any(r == pytest.approx(1) for r in rs)
    assert any(r == pytest.approx(2) for r in rs)

def test_list_nested():
    scenario = compileScenic("""
        mylist = Uniform(list(range(1000)), [1000])
        ego = new Object with foo Uniform(*mylist)
    """)
    vs = [sampleEgo(scenario).foo for i in range(60)]
    assert 5 <= sum((v == 1000) for v in vs) <= 55

def test_list_nested_argument():
    scenario = compileScenic("""
        mylist = Uniform(list(range(1000)), [1, 1, 1, 1, 2000])
        ego = new Object with foo max(*mylist)
    """)
    vs = [sampleEgo(scenario).foo for i in range(60)]
    assert 5 <= sum((v == 2000) for v in vs) <= 55

def test_list_filtered():
    scenario = compileScenic("""
        mylist = [Range(-10, -5), Range(3, 7), Range(-1, 1)]
        filtered = filter(lambda x: x > 0, mylist)
        ego = new Object with foo Uniform(*filtered)
    """)
    vs = [sampleEgo(scenario).foo for i in range(60)]
    assert all(v > 0 for v in vs)
    assert any(v < 1 for v in vs)

def test_tuple():
    scenario = compileScenic('ego = new Object with foo tuple([3, Uniform(1, 2)])')
    ts = [sampleEgo(scenario).foo for i in range(60)]
    assert all(type(t) is tuple for t in ts)
    assert all(t[0] == 3 for t in ts)
    assert all(t[1] == 1 or t[1] == 2 for t in ts)
    assert any(t[1] == 1 for t in ts)
    assert any(t[1] == 2 for t in ts)

def test_tuple_iteration():
    ego = sampleEgoFrom("""
        other = new Object with foo (1, Uniform(2, 3))
        data = [len(other.foo), other.foo[1], other.foo[0]]
        for item in other.foo:
            data.append(item)
        ego = new Object at 2@2, with foo data
        require other.foo[1] == 3
    """, maxIterations=60)
    assert type(ego.foo) is list
    assert ego.foo == [2, 3, 1, 1, 3]

def test_tuple_param():
    scenario = compileScenic('ego = new Object\n' 'param p = tuple([3, Uniform(1, 2)])')
    ts = [sampleParamP(scenario) for i in range(60)]
    assert all(type(t) is tuple for t in ts)
    assert all(t[0] == 3 for t in ts)
    assert all(t[1] == 1 or t[1] == 2 for t in ts)
    assert any(t[1] == 1 for t in ts)
    assert any(t[1] == 2 for t in ts)

def test_namedtuple():
    scenario = compileScenic(
        'from collections import namedtuple\n'
        'Data = namedtuple("Data", ["bar", "baz"])\n'
        'ego = new Object with foo Data(bar=3, baz=Uniform(1, 2))'
    )
    ts = [sampleEgo(scenario).foo for i in range(60)]
    assert all(t.bar == 3 for t in ts)
    assert all(t.baz == 1 or t.baz == 2 for t in ts)
    assert any(t.baz == 1 for t in ts)
    assert any(t.baz == 2 for t in ts)

## Comparisons and control flow

def test_comparison():
    with pytest.raises(RuntimeParseError):
        compileScenic('ego = new Object with foo (Range(0, 1) > 0.5)')

def test_len():
    with pytest.raises(RuntimeParseError):
        compileScenic('ego = new Object with foo len(Uniform([0], [1, 2]))')

def test_iter():
    with pytest.raises(RuntimeParseError):
        compileScenic("""
            for x in Uniform([1, 2], [3, 4]):
                ego = Object at x@0
        """)

def test_control_flow():
    with pytest.raises(RuntimeParseError):
        compileScenic("""
            if Uniform(False, True):
                ego = Object
            else:
                ego = Object at 1@1
        """)

## Reproducibility

@pytest.mark.slow
def test_reproducibility():
    scenario = compileScenic(
        'ego = new Object\n'
        'new Object offset by 0@3, facing Range(0, 360) deg\n'
        'new Object offset by 0@6, facing Range(0, 360) deg\n'
        'param foo = Uniform(1, 4, 9, 16, 25, 36)\n'
        'x = Range(0, 1)\n'
        'require x > 0.8'
    )
    seeds = [random.randint(0, 100000) for i in range(10)]
    for seed in seeds:
        random.seed(seed)
        baseScene, baseIterations = scenario.generate(maxIterations=200)
        for j in range(20):
            random.seed(seed)
            scene, iterations = scenario.generate(maxIterations=200)
            assert len(scene.objects) == len(baseScene.objects)
            for obj, baseObj in zip(scene.objects, baseScene.objects):
                assert obj.heading == baseObj.heading
            assert scene.params['foo'] == baseScene.params['foo']
            assert iterations == baseIterations

## Independence

def test_independence():
    scenario = compileScenic('ego = new Object at Range(0, 1) @ Range(0, 1)')
    pos = sampleEgo(scenario).position
    assert pos.x != pos.y

## Dependencies and lazy evaluation

def test_shared_dependency():
<<<<<<< HEAD
    scenario = compileScenic("""
        x = Range(-1, 1)
        ego = Object at (x * x) @ 0
    """)
=======
    scenario = compileScenic(
        'x = Range(-1, 1)\n'
        'ego = new Object at (x * x) @ 0'
    )
>>>>>>> 5e5f9990
    xs = [sampleEgo(scenario).position.x for i in range(60)]
    assert all(0 <= x <= 1 for x in xs)
    assert any(x < 0.25 for x in xs)
    assert any(0.25 < x for x in xs)

def test_shared_dependency_lazy_1():
    scenario = compileScenic("""
        vf = VectorField("Foo", lambda pos: 2 * pos.x)
        x = (1 relative to vf).yaw
        y = Uniform(0, x)
        ego = new Object with foo y, with bar y
    """)
    for i in range(60):
        ego = sampleEgo(scenario)
        assert ego.foo == 0 or ego.foo == 1
        assert ego.foo == ego.bar

def test_shared_dependency_lazy_2():
<<<<<<< HEAD
    scenario = compileScenic("""
        vf = VectorField("Foo", lambda pos: 2 * pos.x)
        x = Range(0, 1) relative to vf
        ego = Object at 1 @ 0, facing x
        other = Object at -1 @ 0, facing x
    """)
=======
    scenario = compileScenic(
        'vf = VectorField("Foo", lambda pos: 2 * pos.x)\n'
        'x = Range(0, 1) relative to vf\n'
        'ego = new Object at 1 @ 0, facing x\n'
        'other = new Object at -1 @ 0, facing x'
    )
>>>>>>> 5e5f9990
    for i in range(60):
        scene = sampleScene(scenario, maxIterations=1)
        egoH = scene.objects[0].heading
        assert 2 <= egoH <= 3
        otherH = scene.objects[1].heading
        assert -2 <= otherH <= -1
        assert (egoH - otherH) == pytest.approx(4)

def test_inside_delayed_argument():
    scenario = lazyTestScenario('Uniform(1.2, x)', offset='Uniform(-1, 1)')
    rs = [sampleEgo(scenario).result for i in range(140)]
    assert all(r == 1.2 or r == pytest.approx(0) or r == pytest.approx(2) for r in rs)
    assert any(r == 1.2 for r in rs)
    assert any(r == pytest.approx(0) for r in rs)
    assert any(r == pytest.approx(2) for r in rs)

## Typechecking

def test_object_expression():
    scenario = compileScenic("""
        v = Uniform((new Object at Range(-2,-1) @ 0), new Object at Range(1,2) @ 5).position.x
        ego = new Object facing v, at 0 @ 10
        require abs(v) > 1.5
    """)
    for i in range(3):
        scene = sampleScene(scenario, maxIterations=50)
        assert len(scene.objects) == 3<|MERGE_RESOLUTION|>--- conflicted
+++ resolved
@@ -15,19 +15,11 @@
     should be between -1 and 1). The given expression is stored as the 'result'
     property of the ego object.
     """
-<<<<<<< HEAD
     return compileScenic(f"""
         vf = VectorField("Foo", lambda pos: 2 * pos.x)
         x = ({offset} relative to vf).yaw
-        ego = Object at 0.5 @ 0, with result {expr}
-    """)
-=======
-    return compileScenic(
-        'vf = VectorField("Foo", lambda pos: 2 * pos.x)\n'
-        f'x = {offset} relative to vf\n'
-        f'ego = new Object at 0.5 @ 0, facing {expr}'
-    )
->>>>>>> 5e5f9990
+        ego = new Object at 0.5 @ 0, with result {expr}
+    """)
 
 ## Options and Uniform
 
@@ -117,13 +109,8 @@
 def test_method():
     scenario = compileScenic(
         'field = VectorField("Foo", lambda pos: pos[1])\n'
-<<<<<<< HEAD
         'ang = field[0 @ Range(0.5, 1.5)].yaw\n'
-        'ego = Object with foo ang'
-=======
-        'ang = field[0 @ Range(100, 200)]\n'
-        'ego = new Object facing ang'
->>>>>>> 5e5f9990
+        'ego = new Object with foo ang'
     )
     values = [sampleEgo(scenario).foo for i in range(60)]
     assert all(0.5 <= x <= 1.5 for x in values)
@@ -140,11 +127,7 @@
             def bar(self, arg):
                 return -arg
         vf = VectorField("Baz", lambda pos: 1 + pos.x)
-<<<<<<< HEAD
-        ego = Object with foo Foo().bar(Range(100, 200) * (0 relative to vf).yaw)
-=======
-        ego = new Object facing Foo().bar(Range(100, 200) * (0 relative to vf))
->>>>>>> 5e5f9990
+        ego = new Object with foo Foo().bar(Range(100, 200) * (0 relative to vf).yaw)
     """)
     values = [sampleEgo(scenario).foo for i in range(60)]
     assert all(-200 <= x <= -100 for x in values)
@@ -153,7 +136,6 @@
 
 def test_method_lazy_2():
     # See previous comment
-<<<<<<< HEAD
     scenario = compileScenic("""
         from scenic.core.distributions import distributionMethod
         class Foo(object):
@@ -161,27 +143,12 @@
             def bar(self, arg):
                 return -arg.yaw * Range(100, 200)
         vf = VectorField("Baz", lambda pos: 1 + pos.x)
-        ego = Object with foo Foo().bar(0 relative to vf)
+        ego = new Object with foo Foo().bar(0 relative to vf)
     """)
     values = [sampleEgo(scenario).foo for i in range(60)]
     assert all(-200 <= x <= -100 for x in values)
     assert any(x < -150 for x in values)
     assert any(-150 < x for x in values)
-=======
-    scenario = compileScenic(
-        'from scenic.core.distributions import distributionMethod\n'
-        'class Foo(object):\n'
-        '    @distributionMethod\n'
-        '    def bar(self, arg):\n'
-        '        return -arg * Range(100, 200)\n'
-        'vf = VectorField("Baz", lambda pos: 1 + pos.x)\n'
-        'ego = new Object facing Foo().bar(0 relative to vf)'
-    )
-    angles = [sampleEgo(scenario).heading for i in range(60)]
-    assert all(-200 <= x <= -100 for x in angles)
-    assert any(x < -150 for x in angles)
-    assert any(-150 < x for x in angles)
->>>>>>> 5e5f9990
 
 def test_attribute():
     scenario = compileScenic(
@@ -258,21 +225,12 @@
 
 def test_list_param_lazy():
     with pytest.raises(InvalidScenarioError):
-<<<<<<< HEAD
         compileScenic("""
             vf = VectorField("Foo", lambda pos: 2 * pos.x)
             x = 0 relative to vf
             param p = Uniform([0, x], [0, x*2])[1]
-            ego = Object
+            ego = new Object
         """)
-=======
-        compileScenic(
-            'vf = VectorField("Foo", lambda pos: 2 * pos.x)\n'
-            'x = 0 relative to vf\n'
-            'param p = Uniform([0, x], [0, x*2])[1]\n'
-            'ego = new Object'
-        )
->>>>>>> 5e5f9990
 
 def test_list_object_lazy():
     scenario = lazyTestScenario('Uniform([0, x], [1, x])[1]', offset='Uniform(0, 1)')
@@ -410,17 +368,10 @@
 ## Dependencies and lazy evaluation
 
 def test_shared_dependency():
-<<<<<<< HEAD
     scenario = compileScenic("""
         x = Range(-1, 1)
-        ego = Object at (x * x) @ 0
-    """)
-=======
-    scenario = compileScenic(
-        'x = Range(-1, 1)\n'
-        'ego = new Object at (x * x) @ 0'
-    )
->>>>>>> 5e5f9990
+        ego = new Object at (x * x) @ 0
+    """)
     xs = [sampleEgo(scenario).position.x for i in range(60)]
     assert all(0 <= x <= 1 for x in xs)
     assert any(x < 0.25 for x in xs)
@@ -439,21 +390,12 @@
         assert ego.foo == ego.bar
 
 def test_shared_dependency_lazy_2():
-<<<<<<< HEAD
     scenario = compileScenic("""
         vf = VectorField("Foo", lambda pos: 2 * pos.x)
         x = Range(0, 1) relative to vf
-        ego = Object at 1 @ 0, facing x
-        other = Object at -1 @ 0, facing x
-    """)
-=======
-    scenario = compileScenic(
-        'vf = VectorField("Foo", lambda pos: 2 * pos.x)\n'
-        'x = Range(0, 1) relative to vf\n'
-        'ego = new Object at 1 @ 0, facing x\n'
-        'other = new Object at -1 @ 0, facing x'
-    )
->>>>>>> 5e5f9990
+        ego = new Object at 1 @ 0, facing x
+        other = new Object at -1 @ 0, facing x
+    """)
     for i in range(60):
         scene = sampleScene(scenario, maxIterations=1)
         egoH = scene.objects[0].heading
