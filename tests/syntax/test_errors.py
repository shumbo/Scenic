
import sys
import os.path
import subprocess

import pytest

import scenic
from scenic.core.errors import (ScenicSyntaxError, TokenParseError,
    PythonParseError, ASTParseError, RuntimeParseError)

from tests.utils import compileScenic, sampleActionsFromScene, sampleActions

### File errors

def test_missing_file():
    with pytest.raises(FileNotFoundError):
        scenic.scenarioFromFile('____baloney-file-2342905_.sc')

def test_bad_extension(tmpdir):
    path = os.path.join(tmpdir, 'blah.py')
    with pytest.raises(RuntimeError), open(path, 'w'):
        scenic.scenarioFromFile(path)

### Parse errors during token translation

## Operators used in Python but not Scenic

@pytest.mark.parametrize('op', ('~',))
def test_illegal_unary_operators(op):
    with pytest.raises(TokenParseError):
        compileScenic(f'x = {op}2')

@pytest.mark.parametrize('op', ('<<', '>>', '|', '&', '^', '//'))
def test_illegal_binary_operators(op):
    # Basic usage
    with pytest.raises(TokenParseError):
        compileScenic(f'x = 3 {op} 2')
    # Augmented assignments
    with pytest.raises(TokenParseError):
        compileScenic(f'x {op}= 4')

## Constructor definitions

<<<<<<< HEAD
badNames = ('', '3', '+') # Removed 'Range' because 3D Scenic uses it now 
=======
badNames = ('', '3', '+', 'Behavior')
>>>>>>> 4134a27d

@pytest.mark.parametrize('name', badNames)
def test_illegal_constructor_name(name):
    with pytest.raises(TokenParseError):
        compileScenic(f'constructor {name}:\n' '    pass')

@pytest.mark.parametrize('name', badNames)
def test_illegal_constructor_superclass(name):
    with pytest.raises(TokenParseError):
        compileScenic(f'constructor Foo({name}):\n' '    pass')

def test_constructor_python_superclass():
    with pytest.raises(TokenParseError):
        compileScenic('constructor Foo(object):\n' '    pass')

def test_constructor_undefined_superclass():
    with pytest.raises(TokenParseError):
        compileScenic('constructor Foo(Bar):\n' '    pass')

def test_malformed_constructor():
    with pytest.raises(TokenParseError):
        compileScenic('constructor Foo\n' '    pass')
    with pytest.raises(TokenParseError):
        compileScenic('constructor Foo(Bar:\n' '    pass')

## Soft requirements

def test_malformed_soft_requirement():
    with pytest.raises(TokenParseError):
        compileScenic('require[x] 3 == 3')
    with pytest.raises(TokenParseError):
        compileScenic('require[1+x] 3 == 3')
    with pytest.raises(TokenParseError):
        compileScenic('require[] 3 == 3')

## Specifiers

def test_undefined_specifier():
    with pytest.raises(TokenParseError):
        compileScenic('Object cattywampus')
    with pytest.raises(TokenParseError):
        compileScenic('Object athwart 3')

## Illegal usages of keywords

def test_reserved_functions():
<<<<<<< HEAD
    # with pytest.raises(TokenParseError): # Range(4,6) works now 
    #     compileScenic('Range(4, 6)')
=======
>>>>>>> 4134a27d
    with pytest.raises(TokenParseError):
        compileScenic('PropertyDefault()')

## Unmatched parentheses and multiline strings

def test_unmatched_parentheses():
    with pytest.raises(TokenParseError):
        compileScenic('(')
    with pytest.raises(TokenParseError):
        compileScenic('x = (3 + 4')
    with pytest.raises(TokenParseError):
        compileScenic(')')
    with pytest.raises(TokenParseError):
        compileScenic('x = (4 - 2))')

def test_incomplete_multiline_string():
    with pytest.raises(TokenParseError):
        compileScenic('"""foobar')
    with pytest.raises(TokenParseError):
        compileScenic('x = """foobar\n' 'wog\n')

### Parse errors during Python parsing

def test_incomplete_infix_operator():
    """Binary infix operator with too few arguments."""
    with pytest.raises(PythonParseError):
        compileScenic('x = 3 @')
    with pytest.raises(PythonParseError):
        compileScenic('x = 3 at')

### Parse errors during parse tree surgery

## Infix operators

def test_incomplete_infix_package():
    """Packaged (3+-ary) infix operator with too few arguments."""
    with pytest.raises(ASTParseError):
        compileScenic('x = 4 offset along 12')

def test_extra_infix_package():
    """Packaged (3+-ary) infix operator with too many arguments."""
    with pytest.raises(ASTParseError):
        compileScenic('x = 4 at 12 by 17')
    with pytest.raises(ASTParseError):
        compileScenic('x = 4 offset along 12 by 17 by 19')

## Ranges
<<<<<<< HEAD
# Ranges permitted in 3D Scenic, so test unnecessary? 
# def test_malformed_range():
#     with pytest.raises(ASTParseError):
#         compileScenic('x = (4,)')
#     with pytest.raises(ASTParseError):
#         compileScenic('x = (4, 5, 6)')
=======

def test_malformed_range():
    with pytest.raises(TypeError):
        compileScenic('x = Range(4,)')
    with pytest.raises(TypeError):
        compileScenic('x = Range(4, 5, 6)')
>>>>>>> 4134a27d

## Requirements

def test_multiple_requirements():
    with pytest.raises(ASTParseError):
        compileScenic('require True, True')
    with pytest.raises(ASTParseError):
        compileScenic('require True, True, True')

### Line numbering

# Some example programs with a hole to place a buggy statement.
#
# The hole should be reached during execution, and not be inside a loop.
# If the hole is replaced by an empty string, the program should compile.
# Each entry in the list is a pair, with the first element being the line
# number the error should be reported on.
templates = [
(1,     # on first line
'''{bug}
ego = Object'''
),
(2,     # after ordinary statement
'''ego = Object
{bug}'''
),
(3,     # after import
'''ego = Object
import time
{bug}'''
),
(8,     # after explicit line continuation (and in a function)
'''from time import time
ego = Object

def qux(foo=None,
        bar=3):
    x = 1 + 2 \\
        + 3
    {bug}

qux()
'''
),
(4,     # after automatic line continuation by parentheses
'''ego = Object
x = (1 + 2
     + 3)
{bug}
'''
),
]

indentedSpecTemplate = '''\
ego = Object facing 1, {continuation}
             at 10@10
{{bug}}
'''
for continuation in ('', '\\', '# comment'):
    templates.append((3, indentedSpecTemplate.format(continuation=continuation)))

dynamicTemplates = [
(3,
'''behavior foo():
    try:
        {bug}
        take 5
    interrupt when ego.position.x > 4:
        take 10
ego = Object with behavior foo
'''
),
(5,
'''behavior foo():
    try:
        take 5
    interrupt when simulation().currentTime > 0:
        {bug}
        take 10
ego = Object with behavior foo
'''
),
]

@pytest.mark.parametrize('template', templates + dynamicTemplates)
def test_bug_template_sanity(template, tmpdir):
    """Check that the program templates above have the correct form."""
    line, program = template
    program = program.format(bug='')
    # Check that they compile, sample, and simulate when not injecting a bug
    print(f'TRYING PROGRAM:\n{program}')
    scenario = compileScenic(program, removeIndentation=False)
    scene, _ = scenario.generate(maxIterations=1)
    sampleActionsFromScene(scene, maxSteps=2)

def checkBug(bug, template, tmpdir, pytestconfig):
    path = os.path.join(tmpdir, 'test.sc')
    line, program = template
    program = program.format(bug=bug)
    print(f'TRYING PROGRAM:\n{program}')
    # write program to file so we can check SyntaxError line correction
    with open(path, 'w') as f:
        f.write(program)
    try:
        runFile(path)
        pytest.fail(f'Program with buggy statement "{bug}" did not raise error')
    except Exception as e:
        syntaxErrorLike = (isinstance(e, (ScenicSyntaxError, SyntaxError))
                           and not isinstance(e, RuntimeParseError))
        if syntaxErrorLike:
            assert e.lineno == line, program
            assert e.text.strip() == bug
            assert e.offset <= len(e.text)

        # allow exception to propagate to top level in a subprocess so we can
        # test the formatting of the resulting backtrace
        fast = pytestconfig.getoption('--fast', False)
        if fast:
            pytest.skip('slow traceback check skipped by --fast')

        command = (
            'from tests.syntax.test_errors import runFile;'
            f'runFile("{path}")'
        )
        args = [sys.executable, '-c', command]
        result = subprocess.run(args, capture_output=True, text=True)
        print('RESULTING STDERR:\n', result.stderr)
        assert result.returncode == 1
        lines = result.stderr.splitlines()
        assert not any(line.startswith('Error in sys.excepthook') for line in lines)
        loc = -4 if syntaxErrorLike else -3
        assert len(lines) >= -loc
        lastFrame = lines[loc]
        prefix = f'  File "{path}", line {line}'
        if syntaxErrorLike:
            assert lastFrame == prefix
        else:
            assert lastFrame.startswith(prefix + ',')

def runFile(path):
    scenario = scenic.scenarioFromFile(path)
    scene, _ = scenario.generate(maxIterations=1)
    sampleActionsFromScene(scene, maxSteps=2)

@pytest.mark.parametrize('bug', (
    # BUGGY CODE                    ERROR CAUGHT DURING:
    'x = 3 << 2',                   # token translation
    '4 = 2',                        # Python parsing
    '3 relative to',                # Python parsing
    'Point at x y',                 # Python parsing (with offset past end of original line)
    'require',                      # AST surgery
    'terminate 4',                  # AST surgery (handled differently inside behaviors)
    'break',                        # Python compilation
    '4 at 0',                       # Python execution (Scenic parse error)
    'x = _flub__',                  # Python execution (Python runtime error)
    'raise Exception',              # Python execution (program exception)
    'Object at Uniform(0@0, 4)'     # sampling
    'require 4 at 0',               # requirement evaluation (Scenic parse error)
    'require _flub__',              # requirement evaluation (Python runtime error)
))
@pytest.mark.parametrize('template', templates + dynamicTemplates)
def test_line_numbering(bug, template, tmpdir, pytestconfig):
    """Line numbering for parse errors."""
    checkBug(bug, template, tmpdir, pytestconfig)

@pytest.mark.parametrize('bug', (
    'mutate',           # caught during AST surgery
))
@pytest.mark.parametrize('template', dynamicTemplates)
def test_line_numbering_dynamic(bug, template, tmpdir, pytestconfig):
    """Line numbering for parse errors only occurring in dynamic behaviors."""
    checkBug(bug, template, tmpdir, pytestconfig)

@pytest.mark.parametrize('bug', (
    'x = float(0@0)\n' 'y = 1@2',
    'x = float(Range(0, 10))\n' 'y = Range(0, 10)',
))
@pytest.mark.parametrize('template', templates)
def test_line_numbering_double(bug, template, tmpdir, pytestconfig):
    """Line numbering for errors arising in reused syntax elements."""
    checkBug(bug, template, tmpdir, pytestconfig)<|MERGE_RESOLUTION|>--- conflicted
+++ resolved
@@ -42,11 +42,7 @@
 
 ## Constructor definitions
 
-<<<<<<< HEAD
-badNames = ('', '3', '+') # Removed 'Range' because 3D Scenic uses it now 
-=======
 badNames = ('', '3', '+', 'Behavior')
->>>>>>> 4134a27d
 
 @pytest.mark.parametrize('name', badNames)
 def test_illegal_constructor_name(name):
@@ -93,11 +89,6 @@
 ## Illegal usages of keywords
 
 def test_reserved_functions():
-<<<<<<< HEAD
-    # with pytest.raises(TokenParseError): # Range(4,6) works now 
-    #     compileScenic('Range(4, 6)')
-=======
->>>>>>> 4134a27d
     with pytest.raises(TokenParseError):
         compileScenic('PropertyDefault()')
 
@@ -145,21 +136,12 @@
         compileScenic('x = 4 offset along 12 by 17 by 19')
 
 ## Ranges
-<<<<<<< HEAD
-# Ranges permitted in 3D Scenic, so test unnecessary? 
-# def test_malformed_range():
-#     with pytest.raises(ASTParseError):
-#         compileScenic('x = (4,)')
-#     with pytest.raises(ASTParseError):
-#         compileScenic('x = (4, 5, 6)')
-=======
 
 def test_malformed_range():
     with pytest.raises(TypeError):
         compileScenic('x = Range(4,)')
     with pytest.raises(TypeError):
         compileScenic('x = Range(4, 5, 6)')
->>>>>>> 4134a27d
 
 ## Requirements
 
