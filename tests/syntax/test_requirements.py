--- conflicted
+++ resolved
@@ -107,13 +107,8 @@
 
 def test_visibility_requirement():
     scenario = compileScenic("""
-<<<<<<< HEAD
-        ego = Object with visibleDistance 10, with viewAngle 90 deg, facing 45 deg
-        other = Object at Range(-10, 10) @ 0, with requireVisible True
-=======
         ego = new Object with visibleDistance 10, with viewAngle 90 deg, facing 45 deg
-        other = new Object at Range(-10, 10) @ 0
->>>>>>> 5e5f9990
+        other = new Object at Range(-10, 10) @ 0, with requireVisible True
     """)
     xs = [sampleScene(scenario, maxIterations=60).objects[1].position.x for i in range(60)]
     assert all(-10 <= x <= 0.5 for x in xs)
@@ -176,13 +171,8 @@
 def test_static_visibility_violation_enabled():
     with pytest.raises(InvalidScenarioError):
         compileScenic("""
-<<<<<<< HEAD
-            ego = Object at 10@0, facing -90 deg, with viewAngle 90 deg
-            Object at 0@10, with requireVisible True
-=======
             ego = new Object at 10@0, facing -90 deg, with viewAngle 90 deg
-            new Object at 0@10
->>>>>>> 5e5f9990
+            new Object at 0@10, with requireVisible True
         """)
 
 def test_static_visibility_violation_disabled():
@@ -197,7 +187,7 @@
             workspace_region = RectangularRegion(0 @ 0, 0, 40, 40)
             workspace = Workspace(workspace_region)
 
-            ego = Object with visibleDistance 30,
+            ego = new Object with visibleDistance 30,
                 at (0,0,1),
                 with width 5,
                 with length 5,
@@ -206,14 +196,14 @@
                 with viewAngles (340 deg, 60 deg),
                 with rayDensity 5
 
-            seeing_obj = Object at (0,10,5),
+            seeing_obj = new Object at (0,10,5),
                 with width 2,
                 with height 2,
                 with length 2,
                 with name "seeingObject",
                 with requireVisible True
 
-            Object at (0,5,4),
+            new Object at (0,5,4),
                 with width 10,
                 with length 0.5,
                 with height 6,
@@ -225,7 +215,7 @@
         workspace_region = RectangularRegion(0 @ 0, 0, 40, 40)
         workspace = Workspace(workspace_region)
 
-        ego = Object with visibleDistance 30,
+        ego = new Object with visibleDistance 30,
             at (0,0,1),
             with width 5,
             with length 5,
@@ -234,14 +224,14 @@
             with viewAngles (340 deg, 60 deg),
             with rayDensity 5
 
-        seeing_obj = Object at (0,10,5),
+        seeing_obj = new Object at (0,10,5),
             with width 2,
             with height 2,
             with length 2,
             with name "seeingObject",
             with requireVisible True
 
-        Object at (0,5,4),
+        new Object at (0,5,4),
             with width 10,
             with length 0.5,
             with height 6,
