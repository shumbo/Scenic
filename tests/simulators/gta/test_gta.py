
import pytest

<<<<<<< HEAD
from tests.utils import compileScenic
=======
# Skip tests if Pillow or OpenCV not installed
pytest.importorskip("PIL")
pytest.importorskip("cv2")
>>>>>>> 4134a27d

def test_basic(loadLocalScenario):
    scenario = loadLocalScenario('basic.scenic')
    scenario.generate(maxIterations=1000)

def test_bumper_to_bumper(loadLocalScenario):
    scenario = loadLocalScenario('bumperToBumper.scenic')
    scenario.generate(maxIterations=1000)

def test_mutate():
    scenario = compileScenic(
        'from scenic.simulators.gta.map import setLocalMap\n'
        f'setLocalMap("{__file__}", "map.npz")\n'
        'from scenic.simulators.gta.model import *\n'
        'ego = EgoCar with color CarColor(0, 0, 1)\n'
        'mutate'
    )
    scene, _ = scenario.generate(maxIterations=50)
    assert tuple(scene.egoObject.color) != (0, 0, 1)<|MERGE_RESOLUTION|>--- conflicted
+++ resolved
@@ -1,13 +1,11 @@
 
 import pytest
 
-<<<<<<< HEAD
-from tests.utils import compileScenic
-=======
 # Skip tests if Pillow or OpenCV not installed
 pytest.importorskip("PIL")
 pytest.importorskip("cv2")
->>>>>>> 4134a27d
+
+from tests.utils import compileScenic
 
 def test_basic(loadLocalScenario):
     scenario = loadLocalScenario('basic.scenic')
