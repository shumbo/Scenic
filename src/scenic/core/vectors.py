--- conflicted
+++ resolved
@@ -13,13 +13,8 @@
 from scipy.spatial.transform import Rotation
 
 from scenic.core.distributions import (Samplable, Distribution, MethodDistribution,
-<<<<<<< HEAD
     needsSampling, makeOperatorHandler, distributionMethod, distributionFunction,
-	RejectionException)
-=======
-									   needsSampling, makeOperatorHandler, distributionMethod,
-									   distributionFunction)
->>>>>>> 71728b02
+	RejectionException, TupleDistribution)
 from scenic.core.lazy_eval import valueInContext, needsLazyEvaluation, makeDelayedFunctionCall
 import scenic.core.utils as utils
 from scenic.core.geometry import normalizeAngle, dotProduct, norm
@@ -151,7 +146,7 @@
 		return helper(*args, **kwargs)
 	return wrapper(method)
 
-class Orientation():
+class Orientation:
 	"""A quaternion representation of an orientation."""
 	def __init__(self, quaternion):
 		# TODO: @Matthew SciPy typecheck 'quaternion' 
@@ -159,75 +154,96 @@
 		self.q = r.as_quat()
 
 	@property
-	def w(self):
+	def w(self) -> float:
 		return self.q[3]
 
 	@property
-	def x(self):
+	def x(self) -> float:
 		return self.q[0]
 
 	@property
-	def y(self):  
+	def y(self) -> float:  
 		return self.q[1]
 
 	@property
-	def z(self): 
+	def z(self) -> float: 
 		return self.q[2]
+
+	@property
+	def yaw(self) -> float:
+		"""Yaw in the global coordinate system."""
+		return self.getEuler()[0]
+
+	@property
+	def pitch(self) -> float:
+		"""Pitch in the global coordinate system."""
+		return self.getEuler()[1]
+
+	@property
+	def roll(self) -> float:
+		"""Roll in the global coordinate system."""
+		return self.getEuler()[2]
 
 	@classmethod 
 	@distributionFunction
-	def fromEuler(cls, yaw, pitch, roll):
+	def fromEuler(cls, yaw, pitch, roll) -> Orientation:
 		return Orientation(Rotation.from_euler('ZXY', [yaw, pitch, roll], degrees=False).as_quat())
 
-	def getEuler(self):
+	def getEuler(self) -> EulerAngles:
+		"""Global intrinsic Euler angles yaw, pitch, roll."""
 		r = Rotation.from_quat(self.q)
 		return r.as_euler('ZXY', degrees=False)
 
 	def getRotation(self):
 		return Rotation.from_quat(self.q)
 
-	def invertRotation(self):
+	def invertRotation(self) -> Orientation:
 		r = Rotation.from_quat(self.q)
 		return Orientation(r.inv().as_quat())
 
-	def __mul__(self, other):
+	@distributionMethod
+	def __mul__(self, other) -> Orientation:
 		if type(other) is not Orientation:
 			return NotImplemented
 		r = Rotation.from_quat(self.q)
 		r2 = Rotation.from_quat(other.q)
 		return Orientation((r * r2).as_quat())
 	
-	@distributionFunction
-	def __add__(self, other):
+	@distributionMethod
+	def __add__(self, other) -> Orientation:
 		if isinstance(other, (float, int)):
 			other = Orientation.fromEuler(other, 0, 0)
 		elif type(other) is not Orientation:
 			return NotImplemented
 		return other * self
 
-	@distributionFunction
-	def __radd__(self, other):
+	@distributionMethod
+	def __radd__(self, other) -> Orientation:
 		if isinstance(other, (float, int)):
 			other = Orientation.fromEuler(other, 0, 0)
 		elif type(other) is not Orientation:
 			return NotImplemented
 		return self * other
 
-	def __getitem__(self, index):
+	def __getitem__(self, index) -> float:
 		return self.q[index]
 
 	def __repr__(self):
 		return f'Orientation({self.q!r})'
 
 	@distributionFunction
-	def globalToLocalAngles(self, yaw, pitch, roll):
+	def globalToLocalAngles(self, yaw, pitch, roll) -> EulerAngles:
 		"""Find Euler angles w.r.t. a given parent orientation."""
 		orientation = Orientation.fromEuler(yaw, pitch, roll)
 		inverseQuat = self.invertRotation()
 		desiredQuat = inverseQuat * orientation 
 		euler = desiredQuat.getEuler()
-		return euler 
-
+		return euler
+
+class EulerAngles(TupleDistribution):	# TODO replace with Tuple[float,float,float] ?
+	"""Triple of Euler angles. Used mainly for typechecking."""
+	def __getitem__(self, index) -> float:
+		return self.coordinates[index]
 
 class Vector(Samplable, collections.abc.Sequence):
 	"""A 3D vector, whose coordinates can be distributions."""
@@ -266,15 +282,9 @@
 	@vectorOperator
 	def cartesianToSpherical(self):
 		"""Returns this vector in spherical coordinates"""
-<<<<<<< HEAD
-		rho = self.norm()
-		theta = atan2(self.y, self.x)
-		phi = atan2(math.hypot(self.x, self.y), self.z)
-=======
 		rho = math.hypot(self.x, self.y, self.z) 
 		theta = math.atan2(self.y, self.x) - math.pi/2
 		phi = math.atan2(self.z, math.hypot(self.x,self.y))
->>>>>>> 71728b02
 		return Vector(rho, theta, phi)
 
 	@vectorOperator
@@ -283,15 +293,8 @@
 		if isinstance(angleOrOrientation, Orientation):
 			return self.applyRotation(angleOrOrientation)
 		x, y, z = self.x, self.y, self.z
-<<<<<<< HEAD
 		c, s = cos(angleOrOrientation), sin(angleOrOrientation)
 		return Vector((c * x) - (s * y), (s * x) + (c * y), z)
-=======
-		if isinstance(angle, tuple):
-			angle = angle[0]
-		c, s = cos(angle), sin(angle)
-		return Vector((c * x) - (s * y), (s * x) + (c * y))
->>>>>>> 71728b02
 
 	@vectorOperator
 	def offsetRotated(self, heading, offset) -> Vector:
@@ -385,7 +388,7 @@
 VectorDistribution.defaultValueType = Vector
 
 class OrientedVector(Vector):
-	def __init__(self, x, y, heading, z=0):
+	def __init__(self, x, y, z, heading):
 		super().__init__(x, y, z)
 		# TODO: @Matthew OrientedVector initializer should use Orientation
 		self.heading = heading
@@ -420,21 +423,16 @@
         # TODO: @Matthew needs to return an orientation, not just 3 angles
 		self.name = name
 		self.value = value
-		self.valueType = float
+		self.valueType = Orientation
 		self.minSteps = minSteps
 		self.defaultStepSize = defaultStepSize
 
 	@distributionMethod
-<<<<<<< HEAD
-	def __getitem__(self, pos) -> float:
-		return self.value(pos)
-=======
-	def __getitem__(self, pos):
+	def __getitem__(self, pos) -> Orientation:
 		val = self.value(pos)
 		if isinstance(val, (int, float)):
 			val = Orientation.fromEuler(val, 0, 0)
 		return val
->>>>>>> 71728b02
 
 	@vectorDistributionMethod
 	def followFrom(self, pos, dist, steps=None, stepSize=None):
