--- conflicted
+++ resolved
@@ -17,13 +17,8 @@
     needsSampling, makeOperatorHandler, distributionMethod, distributionFunction,
 	RejectionException, TupleDistribution)
 from scenic.core.lazy_eval import valueInContext, needsLazyEvaluation, makeDelayedFunctionCall
-<<<<<<< HEAD
-import scenic.core.utils as utils
+from scenic.core.utils import argsToString
 from scenic.core.geometry import normalizeAngle, dotProduct, norm
-=======
-from scenic.core.utils import argsToString
-from scenic.core.geometry import normalizeAngle
->>>>>>> bc39462b
 
 class VectorDistribution(Distribution):
 	"""A distribution over Vectors."""
@@ -412,7 +407,6 @@
 	def __hash__(self):
 		return hash(self.coordinates)
 
-<<<<<<< HEAD
 	@classmethod
 	def fromSpherical(cls, vector):
 		# Assuming (rho, theta, phi) and the Physics convention
@@ -423,10 +417,7 @@
 
 		return Vector(x,y,z)
 
-VectorDistribution.defaultValueType = Vector
-=======
 VectorDistribution._defaultValueType = Vector
->>>>>>> bc39462b
 
 class OrientedVector(Vector):
 	def __init__(self, x, y, z, heading):
