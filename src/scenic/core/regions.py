"""Objects representing regions in space."""

import math
import random
import itertools

import numpy
import shapely.geometry
import shapely.ops
import shapely.prepared

from scenic.core.distributions import (Samplable, RejectionException, needsSampling,
                                       distributionMethod)
from scenic.core.lazy_eval import valueInContext
from scenic.core.vectors import Vector, OrientedVector, VectorDistribution, VectorField
from scenic.core.geometry import _RotatedRectangle
from scenic.core.geometry import sin, cos, hypot, findMinMax, pointIsInCone, averageVectors
from scenic.core.geometry import headingOfSegment, triangulatePolygon, plotPolygon, polygonUnion
from scenic.core.type_support import toVector
from scenic.core.utils import cached, cached_property, areEquivalent

def toPolygon(thing):
	if needsSampling(thing):
		return None
	if hasattr(thing, 'polygon'):
		return thing.polygon
	if hasattr(thing, 'polygons'):
		return thing.polygons
	if hasattr(thing, 'lineString'):
		return thing.lineString
	return None

def regionFromShapelyObject(obj, orientation=None):
	"""Build a 'Region' from Shapely geometry."""
	assert obj.is_valid, obj
	if obj.is_empty:
		return nowhere
	elif isinstance(obj, (shapely.geometry.Polygon, shapely.geometry.MultiPolygon)):
		return PolygonalRegion(polygon=obj, orientation=orientation)
	elif isinstance(obj, (shapely.geometry.LineString, shapely.geometry.MultiLineString)):
		return PolylineRegion(polyline=obj, orientation=orientation)
	else:
		raise RuntimeError(f'unhandled type of Shapely geometry: {obj}')

class PointInRegionDistribution(VectorDistribution):
	"""Uniform distribution over points in a Region"""
	def __init__(self, region):
		super().__init__(region)
		self.region = region

	def sampleGiven(self, value):
		return value[self.region].uniformPointInner()

	@property
	def heading(self):
		if self.region.orientation is not None:
			return self.region.orientation[self]
		else:
			return 0

	def __repr__(self):
		return f'PointIn({self.region})'

class Region(Samplable):
	"""Abstract class for regions."""
	def __init__(self, name, *dependencies, orientation=None):
		super().__init__(dependencies)
		self.name = name
		self.orientation = orientation

	def sampleGiven(self, value):
		return self

	def intersect(self, other, triedReversed=False):
		"""Get a `Region` representing the intersection of this one with another."""
		if triedReversed:
			orientation = self.orientation
			if orientation is None:
				orientation = other.orientation
			elif other.orientation is not None:
				orientation = None 		# would be ambiguous, so pick no orientation
			return IntersectionRegion(self, other, orientation=orientation)
		else:
			return other.intersect(self, triedReversed=True)

	def intersects(self, other):
		"""Check if this `Region` intersects another."""
		raise NotImplementedError

	def difference(self, other):
		"""Get a `Region` representing the difference of this one and another."""
		if isinstance(other, EmptyRegion):
			return self
		return DifferenceRegion(self, other)

	def union(self, other, triedReversed=False):
		"""Get a `Region` representing the union of this one with another.

		Not supported by all region types.
		"""
		if triedReversed:
			raise NotImplementedError
		else:
			return other.union(self, triedReversed=True)

	@staticmethod
	def uniformPointIn(region):
		"""Get a uniform `Distribution` over points in a `Region`."""
		return PointInRegionDistribution(region)

	def uniformPoint(self):
		"""Sample a uniformly-random point in this `Region`.

		Can only be called on fixed Regions with no random parameters.
		"""
		assert not needsSampling(self)
		return self.uniformPointInner()

	def uniformPointInner(self):
		"""Do the actual random sampling. Implemented by subclasses."""
		raise NotImplementedError

	def containsPoint(self, point):
		"""Check if the `Region` contains a point. Implemented by subclasses."""
		raise NotImplementedError

	def containsObject(self, obj):
		"""Check if the `Region` contains an :obj:`~scenic.core.object_types.Object`.

		The default implementation assumes the `Region` is convex; subclasses must
		override the method if this is not the case.
		"""
		for corner in obj.corners:
			if not self.containsPoint(corner):
				return False
		return True

	def __contains__(self, thing):
		"""Check if this `Region` contains an object or vector."""
		from scenic.core.object_types import Object
		if isinstance(thing, Object):
			return self.containsObject(thing)
		vec = toVector(thing, '"X in Y" with X not an Object or a vector')
		return self.containsPoint(vec)

	def distanceTo(self, point):
		raise NotImplementedError

	def getAABB(self):
		"""Axis-aligned bounding box for this `Region`. Implemented by some subclasses."""
		raise NotImplementedError

	def orient(self, vec):
		"""Orient the given vector along the region's orientation, if any."""
		if self.orientation is None:
			return vec
		else:
			return OrientedVector(vec.x, vec.y, self.orientation[vec])

	def __str__(self):
		s = f'<{type(self).__name__}'
		if self.name:
			s += f' {self.name}'
		return s + '>'

	def __repr__(self):
		s = f'<{type(self).__name__}'
		if self.name:
			s += f' {self.name}'
		return s + f' at {hex(id(self))}>'

class AllRegion(Region):
	"""Region consisting of all space."""
	def intersect(self, other, triedReversed=False):
		return other

	def containsPoint(self, point):
		return True

	def containsObject(self, obj):
		return True

	def distanceTo(self, point):
		return 0

	def __eq__(self, other):
		return type(other) is AllRegion

	def __hash__(self):
		return hash(AllRegion)

class EmptyRegion(Region):
	"""Region containing no points."""
	def intersect(self, other, triedReversed=False):
		return self

	def union(self, other, triedReversed=False):
		return other

	def uniformPointInner(self):
		raise RejectionException(f'sampling empty Region')

	def containsPoint(self, point):
		return False

	def containsObject(self, obj):
		return False

	def distanceTo(self, point):
		return float('inf')

	def show(self, plt, style=None, **kwargs):
		pass

	def __eq__(self, other):
		return type(other) is EmptyRegion

	def __hash__(self):
		return hash(EmptyRegion)

everywhere = AllRegion('everywhere')
nowhere = EmptyRegion('nowhere')

class CircularRegion(Region):
	def __init__(self, center, radius, resolution=32, name=None):
		super().__init__(name, center, radius)
		self.center = toVector(center, "center of CircularRegion not a vector")
		self.radius = radius
		self.circumcircle = (self.center, self.radius)
		self.resolution = resolution

	@cached_property
	def polygon(self):
		assert not (needsSampling(self.center) or needsSampling(self.radius))
		ctr = shapely.geometry.Point(self.center)
		return ctr.buffer(self.radius, resolution=self.resolution)

	def sampleGiven(self, value):
		return CircularRegion(value[self.center], value[self.radius],
		                      name=self.name, resolution=self.resolution)

	def evaluateInner(self, context):
		center = valueInContext(self.center, context)
		radius = valueInContext(self.radius, context)
		return CircularRegion(center, radius,
		                      name=self.name, resolution=self.resolution)

	def containsPoint(self, point):
		point = point.toVector()
		return point.distanceTo(self.center) <= self.radius

	def distanceTo(self, point):
		return max(0, point.distanceTo(self.center) - self.radius)

	def uniformPointInner(self):
		x, y = self.center
		r = random.triangular(0, self.radius, self.radius)
		t = random.uniform(-math.pi, math.pi)
		pt = Vector(x + (r * cos(t)), y + (r * sin(t)))
		return self.orient(pt)

	def getAABB(self):
		x, y = self.center
		r = self.radius
		return ((x - r, y - r), (x + r, y + r))

	def isEquivalentTo(self, other):
		if type(other) is not CircularRegion:
			return False
		return (areEquivalent(other.center, self.center)
		        and areEquivalent(other.radius, self.radius))

	def __repr__(self):
		return f'CircularRegion({self.center}, {self.radius})'

class SectorRegion(Region):
	def __init__(self, center, radius, heading, angle, resolution=32, name=None):
		self.center = toVector(center, "center of SectorRegion not a vector")
		self.radius = radius
		self.heading = heading
		self.angle = angle
		super().__init__(name, self.center, radius, heading, angle)
		r = (radius / 2) * cos(angle / 2)
		self.circumcircle = (self.center.offsetRadially(r, heading), r)
		self.resolution = resolution

	@cached_property
	def polygon(self):
		center, radius = self.center, self.radius
		ctr = shapely.geometry.Point(center)
		circle = ctr.buffer(radius, resolution=self.resolution)
		if self.angle >= math.tau - 0.001:
			return circle
		else:
			heading = self.heading
			half_angle = self.angle / 2
			mask = shapely.geometry.Polygon([
			    center,
			    center.offsetRadially(radius, heading + half_angle),
			    center.offsetRadially(2*radius, heading),
			    center.offsetRadially(radius, heading - half_angle)
			])
			return circle & mask

	def sampleGiven(self, value):
		return SectorRegion(value[self.center], value[self.radius],
			value[self.heading], value[self.angle],
			name=self.name, resolution=self.resolution)

	def evaluateInner(self, context):
		center = valueInContext(self.center, context)
		radius = valueInContext(self.radius, context)
		heading = valueInContext(self.heading, context)
		angle = valueInContext(self.angle, context)
		return SectorRegion(center, radius, heading, angle,
		                    name=self.name, resolution=self.resolution)

	def containsPoint(self, point):
		point = point.toVector()
		if not pointIsInCone(tuple(point), tuple(self.center), self.heading, self.angle):
			return False
		return point.distanceTo(self.center) <= self.radius

	def uniformPointInner(self):
		x, y = self.center
		heading, angle, maxDist = self.heading, self.angle, self.radius
		r = random.triangular(0, maxDist, maxDist)
		ha = angle / 2.0
		t = random.uniform(-ha, ha) + (heading + (math.pi / 2))
		pt = Vector(x + (r * cos(t)), y + (r * sin(t)))
		return self.orient(pt)

	def isEquivalentTo(self, other):
		if type(other) is not SectorRegion:
			return False
		return (areEquivalent(other.center, self.center)
		        and areEquivalent(other.radius, self.radius)
		        and areEquivalent(other.heading, self.heading)
		        and areEquivalent(other.angle, self.angle))

	def __repr__(self):
		return f'SectorRegion({self.center},{self.radius},{self.heading},{self.angle})'

class RectangularRegion(_RotatedRectangle, Region):
	def __init__(self, position, heading, width, length, name=None):
		super().__init__(name, position, heading, width, length)
		self.position = toVector(position, "position of RectangularRegion not a vector")
		self.heading = heading
		self.width = width
		self.length = length
		self.hw = hw = width / 2
		self.hl = hl = length / 2
		self.radius = hypot(hw, hl)		# circumcircle; for collision detection
		self.corners = tuple(self.position.offsetRotated(heading, Vector(*offset))
			for offset in ((hw, hl), (-hw, hl), (-hw, -hl), (hw, -hl)))
		self.circumcircle = (self.position, self.radius)

	def sampleGiven(self, value):
		return RectangularRegion(value[self.position], value[self.heading],
			value[self.width], value[self.length],
			name=self.name)

	def evaluateInner(self, context):
		position = valueInContext(self.position, context)
		heading = valueInContext(self.heading, context)
		width = valueInContext(self.width, context)
		length = valueInContext(self.length, context)
		return RectangularRegion(position, heading, width, length,
		                         name=self.name)

	def uniformPointInner(self):
		hw, hl = self.hw, self.hl
		rx = random.uniform(-hw, hw)
		ry = random.uniform(-hl, hl)
		pt = self.position.offsetRotated(self.heading, Vector(rx, ry))
		return self.orient(pt)

	def getAABB(self):
		x, y = zip(*self.corners)
		minx, maxx = findMinMax(x)
		miny, maxy = findMinMax(y)
		return ((minx, miny), (maxx, maxy))

	def isEquivalentTo(self, other):
		if type(other) is not RectangularRegion:
			return False
		return (areEquivalent(other.position, self.position)
		        and areEquivalent(other.heading, self.heading)
		        and areEquivalent(other.width, self.width)
		        and areEquivalent(other.length, self.length))

	def __repr__(self):
		return f'RectangularRegion({self.position},{self.heading},{self.width},{self.length})'

class PolylineRegion(Region):
	"""Region given by one or more polylines (chain of line segments)"""
	def __init__(self, points=None, polyline=None, orientation=True, name=None):
		if orientation is True:
			orientation = VectorField('Polyline', self.defaultOrientation)
			self.usingDefaultOrientation = True
		else:
			self.usingDefaultOrientation = False
		super().__init__(name, orientation=orientation)
		if points is not None:
			points = tuple(points)
			if len(points) < 2:
				raise RuntimeError('tried to create PolylineRegion with < 2 points')
			self.points = points
			self.lineString = shapely.geometry.LineString(points)
		elif polyline is not None:
			if isinstance(polyline, shapely.geometry.LineString):
				if len(polyline.coords) < 2:
					raise RuntimeError('tried to create PolylineRegion with <2-point LineString')
			elif isinstance(polyline, shapely.geometry.MultiLineString):
				if len(polyline.geoms) == 0:
					raise RuntimeError('tried to create PolylineRegion from empty MultiLineString')
				for line in polyline.geoms:
					assert len(line.coords) >= 2
			else:
				raise RuntimeError('tried to create PolylineRegion from non-LineString')
			self.lineString = polyline
			self.points = None
		else:
			raise RuntimeError('must specify points or polyline for PolylineRegion')
		if not self.lineString.is_valid:
			raise RuntimeError('tried to create PolylineRegion with '
			                   f'invalid LineString {self.lineString}')
		self.segments = self.segmentsOf(self.lineString)
		cumulativeLengths = []
		total = 0
		for p, q in self.segments:
			dx, dy = p[0] - q[0], p[1] - q[1]
			total += math.hypot(dx, dy)
			cumulativeLengths.append(total)
		self.cumulativeLengths = cumulativeLengths
		if self.points is None:
			pts = []
			for p, q in self.segments:
				pts.append(p)
			pts.append(q)
			self.points = pts

	@classmethod
	def segmentsOf(cls, lineString):
		if isinstance(lineString, shapely.geometry.LineString):
			segments = []
			points = list(lineString.coords)
			if len(points) < 2:
				raise RuntimeError('LineString has fewer than 2 points')
			last = Vector(*points[0][:2])
			for point in points[1:]:
				point = point[:2]
				segments.append((last, point))
				last = point
			return segments
		elif isinstance(lineString, shapely.geometry.MultiLineString):
			allSegments = []
			for line in lineString.geoms:
				allSegments.extend(cls.segmentsOf(line))
			return allSegments
		else:
			raise RuntimeError('called segmentsOf on non-linestring')

	@cached_property
	def start(self):
		"""Get an `OrientedPoint` at the start of the polyline.

		The OP's heading will be aligned with the orientation of the region, if
		there is one (the default orientation pointing along the polyline).
		"""
		pointA, pointB = self.segments[0]
		if self.usingDefaultOrientation:
			heading = headingOfSegment(pointA, pointB)
		elif self.orientation is not None:
			heading = self.orientation[pointA]
		else:
			heading = 0
		from scenic.core.object_types import OrientedPoint
		return OrientedPoint(position=pointA, heading=heading)

	@cached_property
	def end(self):
		"""Get an `OrientedPoint` at the end of the polyline.

		The OP's heading will be aligned with the orientation of the region, if
		there is one (the default orientation pointing along the polyline).
		"""
		pointA, pointB = self.segments[-1]
		if self.usingDefaultOrientation:
			heading = headingOfSegment(pointA, pointB)
		elif self.orientation is not None:
			heading = self.orientation[pointB]
		else:
			heading = 0
		from scenic.core.object_types import OrientedPoint
		return OrientedPoint(position=pointB, heading=heading)

	def defaultOrientation(self, point):
		start, end = self.nearestSegmentTo(point)
		return start.angleTo(end)

	def uniformPointInner(self):
		pointA, pointB = random.choices(self.segments,
		                                cum_weights=self.cumulativeLengths)[0]
		interpolation = random.random()
		x, y = averageVectors(pointA, pointB, weight=interpolation)
		if self.usingDefaultOrientation:
			return OrientedVector(x, y, headingOfSegment(pointA, pointB))
		else:
			return self.orient(Vector(x, y))

	def intersect(self, other, triedReversed=False):
		poly = toPolygon(other)
		if poly is not None:
			intersection = self.lineString & poly
			if (intersection.is_empty or
			    not isinstance(intersection, (shapely.geometry.LineString,
			                                  shapely.geometry.MultiLineString))):
				# TODO handle points!
				return nowhere
			return PolylineRegion(polyline=intersection)
		return super().intersect(other, triedReversed)

	def intersects(self, other):
		poly = toPolygon(other)
		if poly is not None:
			intersection = self.lineString & poly
			return not intersection.is_empty
		return super().intersects(other)

	def difference(self, other):
		poly = toPolygon(other)
		if poly is not None:
			diff = self.lineString - poly
			if (diff.is_empty or
			    not isinstance(diff, (shapely.geometry.LineString,
			                          shapely.geometry.MultiLineString))):
				# TODO handle points!
				return nowhere
			return PolylineRegion(polyline=diff)
		return super().difference(other)

	@staticmethod
	def unionAll(regions):
		regions = tuple(regions)
		if not regions:
			return nowhere
		if any(not isinstance(region, PolylineRegion) for region in regions):
			raise RuntimeError(f'cannot take Polyline union of regions {regions}')
		# take union by collecting LineStrings, to preserve the order of points
		strings = []
		for region in regions:
			string = region.lineString
			if isinstance(string, shapely.geometry.MultiLineString):
				strings.extend(string.geoms)
			else:
				strings.append(string)
		newString = shapely.geometry.MultiLineString(strings)
		return PolylineRegion(polyline=newString)

	def containsPoint(self, point):
		return self.lineString.intersects(shapely.geometry.Point(point))

	def containsObject(self, obj):
		return False

	@distributionMethod
	def distanceTo(self, point):
		return self.lineString.distance(shapely.geometry.Point(point))

	@distributionMethod
	def signedDistanceTo(self, point):
		"""Compute the signed distance of the PolylineRegion to a point.

		The distance is positive if the point is left of the nearest segment,
		and negative otherwise.
		"""
		dist = self.distanceTo(point)
		start, end = self.nearestSegmentTo(point)
		rp = point - start
		tangent = end - start
		return dist if tangent.angleWith(rp) >= 0 else -dist

	@distributionMethod
	def project(self, point):
		return shapely.ops.nearest_points(self.lineString, shapely.geometry.Point(point))[0]

	@distributionMethod
	def nearestSegmentTo(self, point):
		dist = self.lineString.project(shapely.geometry.Point(point))
		# TODO optimize?
		for segment, cumLen in zip(self.segments, self.cumulativeLengths):
			if dist <= cumLen:
				break
		# FYI, could also get here if loop runs to completion due to rounding error
		return (Vector(*segment[0]), Vector(*segment[1]))

	def pointAlongBy(self, distance, normalized=False):
		pt = self.lineString.interpolate(distance, normalized=normalized)
		return Vector(pt.x, pt.y)

	def equallySpacedPoints(self, spacing, normalized=False):
		if normalized:
			spacing *= self.length
		return [self.pointAlongBy(d) for d in numpy.arange(0, self.length, spacing)]

	@property
	def length(self):
		return self.lineString.length

	def getAABB(self):
		xmin, ymin, xmax, ymax = self.lineString.bounds
		return ((xmin, ymin), (xmax, ymax))

	def show(self, plt, style='r-', **kwargs):
		plotPolygon(self.lineString, plt, style=style, **kwargs)

	def __getitem__(self, i):
		"""Get the ith point along this polyline.

		If the region consists of multiple polylines, this order is linear
		along each polyline but arbitrary across different polylines.
		"""
		return Vector(*self.points[i])

	def __add__(self, other):
		if not isinstance(other, PolylineRegion):
			return NotImplemented
		# take union by collecting LineStrings, to preserve the order of points
		strings = []
		for region in (self, other):
			string = region.lineString
			if isinstance(string, shapely.geometry.MultiLineString):
				strings.extend(string.geoms)
			else:
				strings.append(string)
		newString = shapely.geometry.MultiLineString(strings)
		return PolylineRegion(polyline=newString)

	def __len__(self):
		return len(self.points)

	def __repr__(self):
		return f'PolylineRegion({self.lineString})'

	def __eq__(self, other):
		if type(other) is not PolylineRegion:
			return NotImplemented
		return (other.lineString == self.lineString)

	@cached
	def __hash__(self):
		return hash(str(self.lineString))

class PolygonalRegion(Region):
	"""Region given by one or more polygons (possibly with holes)"""
	def __init__(self, points=None, polygon=None, orientation=None, name=None):
		super().__init__(name, orientation=orientation)
		if polygon is None and points is None:
			raise RuntimeError('must specify points or polygon for PolygonalRegion')
		if polygon is None:
			points = tuple(points)
			if len(points) == 0:
				raise RuntimeError('tried to create PolygonalRegion from empty point list!')
			for point in points:
				if needsSampling(point):
					raise RuntimeError('only fixed PolygonalRegions are supported')
			self.points = points
			polygon = shapely.geometry.Polygon(points)

		if isinstance(polygon, shapely.geometry.Polygon):
			self.polygons = shapely.geometry.MultiPolygon([polygon])
		elif isinstance(polygon, shapely.geometry.MultiPolygon):
			self.polygons = polygon
		else:
			raise RuntimeError(f'tried to create PolygonalRegion from non-polygon {polygon}')
		if not self.polygons.is_valid:
			raise RuntimeError('tried to create PolygonalRegion with '
			                   f'invalid polygon {self.polygons}')

		if (points is None and len(self.polygons.geoms) == 1
		    and len(self.polygons.geoms[0].interiors) == 0):
			self.points = tuple(self.polygons.geoms[0].exterior.coords[:-1])

		if self.polygons.is_empty:
			raise RuntimeError('tried to create empty PolygonalRegion')

		triangles = []
		for polygon in self.polygons.geoms:
			triangles.extend(triangulatePolygon(polygon))
		assert len(triangles) > 0, self.polygons
		self.trianglesAndBounds = tuple((tri, tri.bounds) for tri in triangles)
		areas = (triangle.area for triangle in triangles)
		self.cumulativeTriangleAreas = tuple(itertools.accumulate(areas))

	def uniformPointInner(self):
		triangle, bounds = random.choices(
			self.trianglesAndBounds,
			cum_weights=self.cumulativeTriangleAreas)[0]
		minx, miny, maxx, maxy = bounds
		# TODO improve?
		while True:
			x, y = random.uniform(minx, maxx), random.uniform(miny, maxy)
			if triangle.intersects(shapely.geometry.Point(x, y)):
				return self.orient(Vector(x, y))

	def difference(self, other):
		poly = toPolygon(other)
		if poly is not None:
			diff = self.polygons - poly
			if diff.is_empty:
				return nowhere
			elif isinstance(diff, (shapely.geometry.Polygon,
			                       shapely.geometry.MultiPolygon)):
				return PolygonalRegion(polygon=diff, orientation=self.orientation)
			elif isinstance(diff, shapely.geometry.GeometryCollection):
				polys = []
				for geom in diff.geoms:
					if isinstance(geom, shapely.geometry.Polygon):
						polys.append(geom)
				if len(polys) == 0:
					# TODO handle points, lines
					raise RuntimeError('unhandled type of polygon difference')
				diff = shapely.geometry.MultiPolygon(polys)
				return PolygonalRegion(polygon=diff, orientation=self.orientation)
			else:
				# TODO handle points, lines
				raise RuntimeError('unhandled type of polygon difference')
		return super().difference(other)

	def intersect(self, other, triedReversed=False):
		poly = toPolygon(other)
		orientation = other.orientation if self.orientation is None else self.orientation
		if poly is not None:
			intersection = self.polygons & poly
			if intersection.is_empty:
				return nowhere
			elif isinstance(intersection, (shapely.geometry.Polygon,
			                             shapely.geometry.MultiPolygon)):
				return PolygonalRegion(polygon=intersection, orientation=orientation)
			elif isinstance(intersection, shapely.geometry.GeometryCollection):
				polys = []
				for geom in intersection.geoms:
					if isinstance(geom, shapely.geometry.Polygon):
						polys.append(geom)
				if len(polys) == 0:
					# TODO handle points, lines
					raise RuntimeError('unhandled type of polygon intersection')
				intersection = shapely.geometry.MultiPolygon(polys)
				return PolygonalRegion(polygon=intersection, orientation=orientation)
			else:
				# TODO handle points, lines
				raise RuntimeError('unhandled type of polygon intersection')
		return super().intersect(other, triedReversed)

	def intersects(self, other):
		poly = toPolygon(other)
		if poly is not None:
			intersection = self.polygons & poly
			return not intersection.is_empty
		return super().intersects(other)

	def union(self, other, triedReversed=False, buf=0):
		poly = toPolygon(other)
		if not poly:
			return super().union(other, triedReversed)
		union = polygonUnion((self.polygons, poly), buf=buf)
		orientation = VectorField.forUnionOf((self, other))
		return PolygonalRegion(polygon=union, orientation=orientation)

	@staticmethod
	def unionAll(regions, buf=0):
		regs, polys = [], []
		for reg in regions:
			if reg != nowhere:
				regs.append(reg)
				polys.append(toPolygon(reg))
		if not polys:
			return nowhere
		if any(not poly for poly in polys):
			raise RuntimeError(f'cannot take union of regions {regions}')
		union = polygonUnion(polys, buf=buf)
		orientation = VectorField.forUnionOf(regs)
		return PolygonalRegion(polygon=union, orientation=orientation)

	@property
	def boundary(self):
		return PolylineRegion(polyline=self.polygons.boundary)

	@cached_property
	def prepared(self):
		return shapely.prepared.prep(self.polygons)

	@cached_property
	def prepared(self):
		return shapely.prepared.prep(self.polygons)

	def containsPoint(self, point):
		return self.prepared.intersects(shapely.geometry.Point(point))

	def containsObject(self, obj):
		objPoly = obj.polygon
		if objPoly is None:
			raise RuntimeError('tried to test containment of symbolic Object!')
		# TODO improve boundary handling?
		return self.prepared.contains(objPoly)
<<<<<<< HEAD
=======

	def containsRegion(self, other, tolerance=0):
		poly = toPolygon(other)
		if poly is None:
			raise RuntimeError('cannot test inclusion of {other} in PolygonalRegion')
		return self.polygons.buffer(tolerance).contains(poly)

	@distributionMethod
	def distanceTo(self, point):
		return self.polygons.distance(shapely.geometry.Point(point))
>>>>>>> a79468b5

	def getAABB(self):
		xmin, xmax, ymin, ymax = self.polygons.bounds
		return ((xmin, ymin), (xmax, ymax))

	def show(self, plt, style='r-', **kwargs):
		plotPolygon(self.polygons, plt, style=style, **kwargs)

	def __repr__(self):
		return f'PolygonalRegion({self.polygons})'

	def __eq__(self, other):
		if type(other) is not PolygonalRegion:
			return NotImplemented
		return (other.polygons == self.polygons
		        and other.orientation == self.orientation)

	@cached
	def __hash__(self):
		# TODO better way to hash mutable Shapely geometries? (also for PolylineRegion)
		return hash((str(self.polygons), self.orientation))

	def __getstate__(self):
		state = self.__dict__.copy()
		state.pop('_cached_prepared', None)		# prepared geometries are not picklable
		return state

class PointSetRegion(Region):
	"""Region consisting of a set of discrete points.

	No :obj:`~scenic.core.object_types.Object` can be contained in a `PointSetRegion`,
	since the latter is discrete. (This may not be true for subclasses, e.g.
	`GridRegion`.)

	Args:
		name (str): name for debugging
		points (iterable): set of points comprising the region
		kdtree (:obj:`scipy.spatial.KDTree`, optional): k-D tree for the points (one will
		  be computed if none is provided)
		orientation (:obj:`~scenic.core.vectors.VectorField`, optional): orientation for
		  the region
		tolerance (float; optional): distance tolerance for checking whether a point lies
		  in the region
	"""

	def __init__(self, name, points, kdTree=None, orientation=None, tolerance=1e-6):
		super().__init__(name, orientation=orientation)
		self.points = tuple(points)
		for point in self.points:
			if needsSampling(point):
				raise RuntimeError('only fixed PointSetRegions are supported')
		import scipy.spatial	# slow import not often needed
		self.kdTree = scipy.spatial.cKDTree(self.points) if kdTree is None else kdTree
		self.orientation = orientation
		self.tolerance = tolerance

	def uniformPointInner(self):
		return self.orient(Vector(*random.choice(self.points)))

	def intersect(self, other, triedReversed=False):
		def sampler(intRegion):
			o = intRegion.regions[1]
			center, radius = o.circumcircle
			possibles = (Vector(*self.kdTree.data[i])
			             for i in self.kdTree.query_ball_point(center, radius))
			intersection = [p for p in possibles if o.containsPoint(p)]
			if len(intersection) == 0:
				raise RejectionException(f'empty intersection of Regions {self} and {o}')
			return self.orient(random.choice(intersection))
		return IntersectionRegion(self, other, sampler=sampler, orientation=self.orientation)

	def containsPoint(self, point):
		distance, location = self.kdTree.query(point)
		return (distance <= self.tolerance)

	def containsObject(self, obj):
		raise NotImplementedError()

	@distributionMethod
	def distanceTo(self, point):
		distance, _ = self.kdTree.query(point)
		return distance

	def __eq__(self, other):
		if type(other) is not PointSetRegion:
			return NotImplemented
		return (other.name == self.name
		        and other.points == self.points
		        and other.orientation == self.orientation)

	@cached
	def __hash__(self):
		return hash((self.name, self.points, self.orientation))

class GridRegion(PointSetRegion):
	"""A Region given by an obstacle grid.

	A point is considered to be in a `GridRegion` if the nearest grid point is
	not an obstacle.

	Args:
		name (str): name for debugging
		grid: 2D list, tuple, or NumPy array of 0s and 1s, where 1 indicates an obstacle
		  and 0 indicates free space
		Ax (float): spacing between grid points along X axis
		Ay (float): spacing between grid points along Y axis
		Bx (float): X coordinate of leftmost grid column
		By (float): Y coordinate of lowest grid row
		orientation (:obj:`~scenic.core.vectors.VectorField`, optional): orientation of region
	"""
	def __init__(self, name, grid, Ax, Ay, Bx, By, orientation=None):
		self.grid = numpy.array(grid)
		self.sizeY, self.sizeX = self.grid.shape
		self.Ax, self.Ay = Ax, Ay
		self.Bx, self.By = Bx, By
		y, x = numpy.where(self.grid == 0)
		points = [self.gridToPoint(point) for point in zip(x, y)]
		super().__init__(name, points, orientation=orientation)

	def gridToPoint(self, gp):
		x, y = gp
		return ((self.Ax * x) + self.Bx, (self.Ay * y) + self.By)

	def pointToGrid(self, point):
		x, y = point
		x = (x - self.Bx) / self.Ax
		y = (y - self.By) / self.Ay
		nx = int(round(x))
		if nx < 0 or nx >= self.sizeX:
			return None
		ny = int(round(y))
		if ny < 0 or ny >= self.sizeY:
			return None
		return (nx, ny)

	def containsPoint(self, point):
		gp = self.pointToGrid(point)
		if gp is None:
			return False
		x, y = gp
		return (self.grid[y, x] == 0)

	def containsObject(self, obj):
		# TODO improve this procedure!
		# Fast check
		for c in obj.corners:
			if not self.containsPoint(c):
				return False
		# Slow check
		gps = [self.pointToGrid(corner) for corner in obj.corners]
		x, y = zip(*gps)
		minx, maxx = findMinMax(x)
		miny, maxy = findMinMax(y)
		for x in range(minx, maxx+1):
			for y in range(miny, maxy+1):
				p = self.gridToPoint((x, y))
				if self.grid[y, x] == 1 and obj.containsPoint(p):
					return False
		return True

class IntersectionRegion(Region):
	def __init__(self, *regions, orientation=None, sampler=None, name=None):
		self.regions = tuple(regions)
		if len(self.regions) < 2:
			raise RuntimeError('tried to take intersection of fewer than 2 regions')
		super().__init__(name, *self.regions, orientation=orientation)
		if sampler is None:
			sampler = self.genericSampler
		self.sampler = sampler

	def sampleGiven(self, value):
		regs = [value[reg] for reg in self.regions]
		# Now that regions have been sampled, attempt intersection again in the hopes
		# there is a specialized sampler to handle it (unless we already have one)
		if self.sampler is self.genericSampler:
			failed = False
			intersection = regs[0]
			for region in regs[1:]:
				intersection = intersection.intersect(region)
				if isinstance(intersection, IntersectionRegion):
					failed = True
					break
			if not failed:
				intersection.orientation = value[self.orientation]
				return intersection
		return IntersectionRegion(*regs, orientation=value[self.orientation],
		                          sampler=self.sampler, name=self.name)

	def evaluateInner(self, context):
		regs = (valueInContext(reg, context) for reg in self.regions)
		orientation = valueInContext(self.orientation, context)
		return IntersectionRegion(*regs, orientation=orientation, sampler=self.sampler,
		                          name=self.name)

	def containsPoint(self, point):
		return all(region.containsPoint(point) for region in self.regions)

	def uniformPointInner(self):
		return self.orient(self.sampler(self))

	@staticmethod
	def genericSampler(intersection):
		regs = intersection.regions
		point = regs[0].uniformPointInner()
		for region in regs[1:]:
			if not region.containsPoint(point):
				raise RejectionException(
				    f'sampling intersection of Regions {regs[0]} and {region}')
		return point

	def isEquivalentTo(self, other):
		if type(other) is not IntersectionRegion:
			return False
		return (areEquivalent(set(other.regions), set(self.regions))
		        and other.orientation == self.orientation)

	def __repr__(self):
		return f'IntersectionRegion({self.regions})'

class DifferenceRegion(Region):
	def __init__(self, regionA, regionB, sampler=None, name=None):
		self.regionA, self.regionB = regionA, regionB
		super().__init__(name, regionA, regionB, orientation=regionA.orientation)
		if sampler is None:
			sampler = self.genericSampler
		self.sampler = sampler

	def sampleGiven(self, value):
		regionA, regionB = value[self.regionA], value[self.regionB]
		# Now that regions have been sampled, attempt difference again in the hopes
		# there is a specialized sampler to handle it (unless we already have one)
		if self.sampler is self.genericSampler:
			diff = regionA.difference(regionB)
			if not isinstance(diff, DifferenceRegion):
				diff.orientation = value[self.orientation]
				return diff
		return DifferenceRegion(regionA, regionB, orientation=value[self.orientation],
		                        sampler=self.sampler, name=self.name)

	def evaluateInner(self, context):
		regionA = valueInContext(self.regionA, context)
		regionB = valueInContext(self.regionB, context)
		orientation = valueInContext(self.orientation, context)
		return DifferenceRegion(regionA, regionB, orientation=orientation,
		                        sampler=self.sampler, name=self.name)

	def containsPoint(self, point):
		return regionA.containsPoint(point) and not regionB.containsPoint(point)

	def uniformPointInner(self):
		return self.orient(self.sampler(self))

	@staticmethod
	def genericSampler(difference):
		regionA, regionB = difference.regionA, difference.regionB
		point = regionA.uniformPointInner()
		if regionB.containsPoint(point):
			raise RejectionException(
			    f'sampling difference of Regions {regionA} and {regionB}')
		return point

	def isEquivalentTo(self, other):
		if type(other) is not DifferenceRegion:
			return False
		return (areEquivalent(self.regionA, other.regionA)
		        and areEquivalent(self.regionB, other.regionB)
		        and other.orientation == self.orientation)

	def __repr__(self):
		return f'DifferenceRegion({self.regionA}, {self.regionB})'<|MERGE_RESOLUTION|>--- conflicted
+++ resolved
@@ -791,10 +791,6 @@
 	def prepared(self):
 		return shapely.prepared.prep(self.polygons)
 
-	@cached_property
-	def prepared(self):
-		return shapely.prepared.prep(self.polygons)
-
 	def containsPoint(self, point):
 		return self.prepared.intersects(shapely.geometry.Point(point))
 
@@ -804,8 +800,6 @@
 			raise RuntimeError('tried to test containment of symbolic Object!')
 		# TODO improve boundary handling?
 		return self.prepared.contains(objPoly)
-<<<<<<< HEAD
-=======
 
 	def containsRegion(self, other, tolerance=0):
 		poly = toPolygon(other)
@@ -816,7 +810,6 @@
 	@distributionMethod
 	def distanceTo(self, point):
 		return self.polygons.distance(shapely.geometry.Point(point))
->>>>>>> a79468b5
 
 	def getAABB(self):
 		xmin, xmax, ymin, ymax = self.polygons.bounds
