--- conflicted
+++ resolved
@@ -256,7 +256,7 @@
 		x, y, z = self.center
 		r = random.triangular(0, self.radius, self.radius)
 		t = random.uniform(-math.pi, math.pi)
-		pt = Vector(x + (r * cos(t)), y + (r * sin(t)))
+		pt = Vector(x + (r * cos(t)), y + (r * sin(t)), z)
 		return self.orient(pt)
 
 	def getAABB(self):
@@ -327,7 +327,7 @@
 		r = random.triangular(0, maxDist, maxDist)
 		ha = angle / 2.0
 		t = random.uniform(-ha, ha) + (heading + (math.pi / 2))
-		pt = Vector(x + (r * cos(t)), y + (r * sin(t)))
+		pt = Vector(x + (r * cos(t)), y + (r * sin(t)), z)
 		return self.orient(pt)
 
 	def isEquivalentTo(self, other):
@@ -341,51 +341,32 @@
 	def __repr__(self):
 		return f'SectorRegion({self.center},{self.radius},{self.heading},{self.angle})'
 
-<<<<<<< HEAD
-class RectangularRegion(RotatedRectangle, Region):
-	def __init__(self, position, heading, width, length):
-		super().__init__('Rectangle', position, heading, width, length)
-=======
 class RectangularRegion(_RotatedRectangle, Region):
 	def __init__(self, position, heading, width, length, name=None):
 		super().__init__(name, position, heading, width, length)
->>>>>>> 4134a27d
 		self.position = position.toVector()
 		self.heading = heading
 		self.width = width
 		self.length = length
 		self.hw = hw = width / 2
-<<<<<<< HEAD
-		self.hh = hh = length / 2
-		self.radius = hypot(hw, hh)		# circumcircle; for collision detection
-=======
 		self.hl = hl = length / 2
 		self.radius = hypot(hw, hl)		# circumcircle; for collision detection
->>>>>>> 4134a27d
 		self.corners = tuple(position.offsetRotated(heading, Vector(*offset))
 			for offset in ((hw, hl), (-hw, hl), (-hw, -hl), (hw, -hl)))
 		self.circumcircle = (self.position, self.radius)
 
 	def sampleGiven(self, value):
 		return RectangularRegion(value[self.position], value[self.heading],
-<<<<<<< HEAD
-			value[self.width], value[self.length])
-=======
 			value[self.width], value[self.length],
 			name=self.name)
->>>>>>> 4134a27d
 
 	def evaluateInner(self, context):
 		position = valueInContext(self.position, context)
 		heading = valueInContext(self.heading, context)
 		width = valueInContext(self.width, context)
 		length = valueInContext(self.length, context)
-<<<<<<< HEAD
-		return RectangularRegion(position, heading, width, length)
-=======
 		return RectangularRegion(position, heading, width, length,
 		                         name=self.name)
->>>>>>> 4134a27d
 
 	def uniformPointInner(self):
 		hw, hl = self.hw, self.hl
@@ -408,11 +389,7 @@
 		        and areEquivalent(other.width, self.width)
 		        and areEquivalent(other.length, self.length))
 
-<<<<<<< HEAD
-	def __str__(self):
-=======
 	def __repr__(self):
->>>>>>> 4134a27d
 		return f'RectangularRegion({self.position},{self.heading},{self.width},{self.length})'
 
 class PolylineRegion(Region):
@@ -779,10 +756,6 @@
 	def prepared(self):
 		return shapely.prepared.prep(self.polygons)
 
-	@cached_property
-	def prepared(self):
-		return shapely.prepared.prep(self.polygons)
-
 	def containsPoint(self, point):
 		return self.prepared.intersects(shapely.geometry.Point(point))
 
@@ -792,8 +765,6 @@
 			raise RuntimeError('tried to test containment of symbolic Object!')
 		# TODO improve boundary handling?
 		return self.prepared.contains(objPoly)
-<<<<<<< HEAD
-=======
 
 	def containsRegion(self, other, tolerance=0):
 		poly = toPolygon(other)
@@ -804,7 +775,6 @@
 	@distributionMethod
 	def distanceTo(self, point):
 		return self.polygons.distance(shapely.geometry.Point(point))
->>>>>>> 4134a27d
 
 	def getAABB(self):
 		xmin, xmax, ymin, ymax = self.polygons.bounds
@@ -827,7 +797,11 @@
 		# TODO better way to hash mutable Shapely geometries? (also for PolylineRegion)
 		return hash((str(self.polygons), self.orientation))
 
-<<<<<<< HEAD
+	def __getstate__(self):
+		state = self.__dict__.copy()
+		state.pop('_cached_prepared', None)		# prepared geometries are not picklable
+		return state
+
 class PolyhedronRegion(Region):
 	"""Region given by a Polyhedron"""
 	# TODO: @Matthew Implement. 
@@ -850,19 +824,13 @@
 		pass
 
 	def __str__(self):
-		return '<PolygonalRegion>'
+		return '<PolyhedronRegion>'
 
 	def __str__(self):
 		return '<PolyhedronRegion>'
 
 	def __eq__(self, other):
 		pass
-=======
-	def __getstate__(self):
-		state = self.__dict__.copy()
-		state.pop('_cached_prepared', None)		# prepared geometries are not picklable
-		return state
->>>>>>> 4134a27d
 
 class PointSetRegion(Region):
 	"""Region consisting of a set of discrete points.
