--- conflicted
+++ resolved
@@ -31,15 +31,9 @@
 		x, y = zip(*positions)
 		minx, maxx = findMinMax(x)
 		miny, maxy = findMinMax(y)
-<<<<<<< HEAD
-		sx = expansion * (maxx - minx)
-		sy = expansion * (maxy - miny)
-		s = max(sx, sy, self.minimumZoomSize) / 2.0
-=======
 		sx = expansion * max(self.minimumZoomSize, 2 * (maxx - minx))
 		sy = expansion * max(self.minimumZoomSize, 2 * (maxy - miny))
 		s = max(sx, sy) / 2.0
->>>>>>> 4134a27d
 		s += max(max(obj.width, obj.length) for obj in objects)	# TODO improve
 		cx = (maxx + minx) / 2.0
 		cy = (maxy + miny) / 2.0
