"""Specifiers and associated objects."""

import itertools

from scenic.core.lazy_eval import (DelayedArgument, toDelayedArgument, requiredProperties,
                                   needsLazyEvaluation)
from scenic.core.distributions import toDistribution
from scenic.core.errors import RuntimeParseError

## Specifiers themselves

class Specifier:
	"""Specifier providing a value for a property given dependencies.

	Any optionally-specified properties are evaluated as attributes of the primary value.
	"""
<<<<<<< HEAD
	def __init__(self, priorities, value, deps=None):
		self.priorities = priorities
		self.value = toDelayedArgument(value)
		self.modifying = dict()
=======
	def __init__(self, prop, value, deps=None, optionals={}, internal=False):
		self.property = prop
		self.value = toDelayedArgument(value, internal)
>>>>>>> 4134a27d
		if deps is None:
			deps = set()
		deps |= requiredProperties(value)
		for p in priorities:
			if p in deps: 
				raise RuntimeParseError(f'specifier for property {p} depends on itself')
		self.requiredProperties = deps

	def applyTo(self, obj, modifying):
		"""Apply specifier to an object, including the specified optional properties."""
<<<<<<< HEAD
		val = self.value.evaluateIn(obj, modifying)
		if isinstance(val, dict):
			for v in val:  # TODO: @Matthew Change to `for v in modifying`
				distV = toDistribution(val[v])
				assert not needsLazyEvaluation(distV)
				setattr(obj, v, distV)
		else:
			val = toDistribution(val)
			assert not needsLazyEvaluation(val)
			if not isinstance(self.priorities, dict):
				self.priorities = {self.priorities: -1}
			for prop in self.priorities: 
				setattr(obj, prop, val)
				
=======
		val = self.value.evaluateIn(obj)
		val = toDistribution(val)
		assert not needsLazyEvaluation(val)
		obj._specify(self.property, val)
		for opt in optionals:
			assert opt in self.optionals
			obj._specify(opt, getattr(val, opt))

>>>>>>> 4134a27d
	def __str__(self):
		return f'<Specifier of {self.priorities}>'

class ModifyingSpecifier(Specifier):
	def __init__(self, priorities, value, deps=None):
		super().__init__(priorities, value, deps)

## Support for property defaults

class PropertyDefault:
	"""A default value, possibly with dependencies."""
	def __init__(self, requiredProperties, attributes, value):
		self.requiredProperties = set(requiredProperties)
		self.value = value

		def enabled(thing, default):
			if thing in attributes:
				attributes.remove(thing)
				return True
			else:
				return default
		self.isAdditive = enabled('additive', False)
		self.isDynamic = enabled('dynamic', False)
		for attr in attributes:
			raise RuntimeParseError(f'unknown property attribute "{attr}"')

	@staticmethod
	def forValue(value):
		if isinstance(value, PropertyDefault):
			return value
		else:
			return PropertyDefault(set(), set(), lambda self, specifier: value)

	def resolveFor(self, prop, overriddenDefs):
		"""Create a Specifier for a property from this default and any superclass defaults."""
		if self.isAdditive:
			allReqs = self.requiredProperties
			for other in overriddenDefs:
				allReqs |= other.requiredProperties
			def concatenator(context, specifier):
				allVals = [self.value(context, specifier)]
				for other in overriddenDefs:
					allVals.append(other.value(context, specifier))
				return tuple(allVals)
<<<<<<< HEAD
			val = DelayedArgument(allReqs, concatenator) # TODO: @Matthew Change to dicts 
		else:
			val = DelayedArgument(self.requiredProperties, self.value)
		return Specifier(prop, val) # -1 priority for defaults
=======
			val = DelayedArgument(allReqs, concatenator, _internal=True)
		else:
			val = DelayedArgument(self.requiredProperties, self.value, _internal=True)
		return Specifier(prop, val)
>>>>>>> 4134a27d
<|MERGE_RESOLUTION|>--- conflicted
+++ resolved
@@ -14,16 +14,12 @@
 
 	Any optionally-specified properties are evaluated as attributes of the primary value.
 	"""
-<<<<<<< HEAD
-	def __init__(self, priorities, value, deps=None):
+	def __init__(self, priorities, value, deps=None, internal=False):
+		if not isinstance(priorities, dict):
+			priorities = {priorities: -1}
 		self.priorities = priorities
-		self.value = toDelayedArgument(value)
+		self.value = toDelayedArgument(value, internal)
 		self.modifying = dict()
-=======
-	def __init__(self, prop, value, deps=None, optionals={}, internal=False):
-		self.property = prop
-		self.value = toDelayedArgument(value, internal)
->>>>>>> 4134a27d
 		if deps is None:
 			deps = set()
 		deps |= requiredProperties(value)
@@ -33,38 +29,25 @@
 		self.requiredProperties = deps
 
 	def applyTo(self, obj, modifying):
-		"""Apply specifier to an object, including the specified optional properties."""
-<<<<<<< HEAD
+		"""Apply specifier to an object, including the specified modified properties."""
 		val = self.value.evaluateIn(obj, modifying)
 		if isinstance(val, dict):
-			for v in val:  # TODO: @Matthew Change to `for v in modifying`
-				distV = toDistribution(val[v])
+			for prop in modifying:
+				distV = toDistribution(val[prop])
 				assert not needsLazyEvaluation(distV)
-				setattr(obj, v, distV)
+				obj._specify(prop, distV)
 		else:
+			assert len(self.priorities) == 1
 			val = toDistribution(val)
 			assert not needsLazyEvaluation(val)
-			if not isinstance(self.priorities, dict):
-				self.priorities = {self.priorities: -1}
-			for prop in self.priorities: 
-				setattr(obj, prop, val)
-				
-=======
-		val = self.value.evaluateIn(obj)
-		val = toDistribution(val)
-		assert not needsLazyEvaluation(val)
-		obj._specify(self.property, val)
-		for opt in optionals:
-			assert opt in self.optionals
-			obj._specify(opt, getattr(val, opt))
+			for prop in self.priorities:
+				obj._specify(prop, val)
 
->>>>>>> 4134a27d
 	def __str__(self):
 		return f'<Specifier of {self.priorities}>'
 
 class ModifyingSpecifier(Specifier):
-	def __init__(self, priorities, value, deps=None):
-		super().__init__(priorities, value, deps)
+	pass
 
 ## Support for property defaults
 
@@ -82,6 +65,7 @@
 				return default
 		self.isAdditive = enabled('additive', False)
 		self.isDynamic = enabled('dynamic', False)
+		self.isFinal = enabled('final', False)
 		for attr in attributes:
 			raise RuntimeParseError(f'unknown property attribute "{attr}"')
 
@@ -90,7 +74,7 @@
 		if isinstance(value, PropertyDefault):
 			return value
 		else:
-			return PropertyDefault(set(), set(), lambda self, specifier: value)
+			return PropertyDefault(set(), set(), lambda self, modifying: value)
 
 	def resolveFor(self, prop, overriddenDefs):
 		"""Create a Specifier for a property from this default and any superclass defaults."""
@@ -98,19 +82,12 @@
 			allReqs = self.requiredProperties
 			for other in overriddenDefs:
 				allReqs |= other.requiredProperties
-			def concatenator(context, specifier):
-				allVals = [self.value(context, specifier)]
+			def concatenator(context):
+				allVals = [self.value(context)]
 				for other in overriddenDefs:
-					allVals.append(other.value(context, specifier))
+					allVals.append(other.value(context))
 				return tuple(allVals)
-<<<<<<< HEAD
-			val = DelayedArgument(allReqs, concatenator) # TODO: @Matthew Change to dicts 
-		else:
-			val = DelayedArgument(self.requiredProperties, self.value)
-		return Specifier(prop, val) # -1 priority for defaults
-=======
-			val = DelayedArgument(allReqs, concatenator, _internal=True)
+			val = DelayedArgument(allReqs, concatenator, _internal=True) # TODO: @Matthew Change to dicts
 		else:
 			val = DelayedArgument(self.requiredProperties, self.value, _internal=True)
-		return Specifier(prop, val)
->>>>>>> 4134a27d
+		return Specifier({prop: -1}, val)