"""Implementations of the built-in Scenic classes.

Defines the 3 Scenic classes `Point`, `OrientedPoint`, and `Object`, and associated
helper code (notably their base class `Constructible`, which implements the handling of
property definitions and :ref:`specifier resolution`).
"""

import collections
import math
import random
import numpy as np
import trimesh
from abc import ABC, abstractmethod

from scenic.core.distributions import Samplable, needsSampling, distributionMethod, distributionFunction
from scenic.core.specifiers import Specifier, PropertyDefault, ModifyingSpecifier
from scenic.core.vectors import Vector, Orientation, alwaysGlobalOrientation
from scenic.core.geometry import (_RotatedRectangle, averageVectors, hypot, min,
                                  pointIsInCone)
<<<<<<< HEAD
from scenic.core.regions import (Region, CircularRegion, SectorRegion, MeshVolumeRegion, MeshSurfaceRegion, 
								  BoxRegion, SpheroidRegion, DefaultViewRegion, EmptyRegion)
from scenic.core.type_support import toVector, toHeading, toType, toScalar
=======
from scenic.core.regions import CircularRegion, SectorRegion
from scenic.core.type_support import toVector, toHeading, toScalar, toType
>>>>>>> bc39462b
from scenic.core.lazy_eval import needsLazyEvaluation
from scenic.core.serialization import dumpAsScenicCode
from scenic.core.utils import DefaultIdentityDict, cached_property
from scenic.core.errors import RuntimeParseError
from scenic.core.shapes import Shape, BoxShape, MeshShape
from scenic.core.regions import IntersectionRegion

## Abstract base class

class Constructible(Samplable):
	"""Abstract base class for Scenic objects.

	Scenic objects, which are constructed using specifiers, are implemented
	internally as instances of ordinary Python classes. This abstract class
	implements the procedure to resolve specifiers and determine values for
	the properties of an object, as well as several common methods supported
	by objects.

	.. warning::

		This class is an implementation detail, and none of its methods should be
		called directly from a Scenic program.
	"""

	def __init_subclass__(cls):
		super().__init_subclass__()
		# find all defaults provided by the class or its superclasses
		allDefs = collections.defaultdict(list)
		for sc in cls.__mro__:
			if issubclass(sc, Constructible) and hasattr(sc, '__annotations__'):
				for prop, value in sc.__annotations__.items():
					allDefs[prop].append(PropertyDefault.forValue(value))

		# resolve conflicting defaults and gather dynamic properties
		resolvedDefs = {}
		dyns = []
		finals = []
		for prop, defs in allDefs.items():
			primary, rest = defs[0], defs[1:]
			spec = primary.resolveFor(prop, rest)
			resolvedDefs[prop] = spec

			if any(defn.isDynamic for defn in defs):
				dyns.append(prop)
			if primary.isFinal:
				finals.append(prop)
		cls._defaults = resolvedDefs
<<<<<<< HEAD
		cls._dynamicProperties = tuple(dyns)
		cls._finalProperties = tuple(finals)
=======
		cls._dynamicProperties = frozenset(dyns)
>>>>>>> bc39462b

	@classmethod
	def _withProperties(cls, props, constProps=frozenset()):
		assert all(reqProp in props for reqProp in cls._defaults)
		assert all(not needsLazyEvaluation(val) for val in props.values())
		return cls(_internal=True, _constProps=constProps, **props)

	def __init__(self, *args, _internal=False, _constProps=frozenset(), **kwargs):
		if _internal:	# Object is being constructed internally; use fast path
			assert not args
			for prop, value in kwargs.items():
				assert not needsLazyEvaluation(value), (prop, value)
				object.__setattr__(self, prop, value)
			super().__init__(kwargs.values())
			self.properties = set(kwargs.keys())
			self._constProps = _constProps
			return

		# Resolve and apply specifiers
		specifiers = list(args)
		for prop, val in kwargs.items():	# kwargs supported for internal use
<<<<<<< HEAD
			specifiers.append(Specifier({prop: 1}, val, internal=True))

		# Declare properties dictionary which maps properties to the specifier
		# that will specify that property.
		properties = dict()

		# Declare modifying dictionary, which maps properties to a specifier
		# that will modify that property.
		modifying = dict()

		# Dictionary mapping properties set so far to the priority with which they have
		# been set.
		priorities = dict()

		# Extract default property values dictionary and set of final properties
		defs = self.__class__._defaults
		finals = self.__class__._finalProperties

		# TODO: @Matthew Check for incompatible specifiers used with modifying specifier (itself or `at`)

		# Split the specifiers into two groups, normal and modifying. Normal specifiers set all relevant properties
		# first. Then modifying specifiers can modify or set additional properties
		normal_specifiers = [spec for spec in specifiers if not isinstance(spec, ModifyingSpecifier)]
		modifying_specifiers = [spec for spec in specifiers if isinstance(spec, ModifyingSpecifier)]

		'''
		For each property specified by a normal specifier:
			- If not in properties specified, properties[p] = specifier
			- Otherwise, if property specified, check if specifier's priority is higher. If so, replace it with specifier

		Priorties are inversed: A lower priority number means semantically that it has a higher priority level
		'''
		for spec in normal_specifiers:
=======
			specifiers.append(Specifier(prop, val))
		self._applySpecifiers(specifiers)

		# Set up dependencies
		deps = []
		for prop in self.properties:
			assert hasattr(self, prop)
			val = getattr(self, prop)
			deps.append(val)
		super().__init__(deps)

		# Possibly register this object
		self._register()

	def _applySpecifiers(self, specifiers, defs=None):
		# Validate specifiers
		name = self.__class__.__name__
		specifiers = list(specifiers)
		properties = dict()
		optionals = collections.defaultdict(list)
		if defs is None:
			defs = self.__class__._defaults
		for spec in specifiers:
>>>>>>> bc39462b
			assert isinstance(spec, Specifier), (name, spec)

<<<<<<< HEAD
			# Iterate over each property.
			for prop in spec.priorities:
				# Check if this is a final property has been specified. If so, throw an assertion or error,
				# depending on whether or not this object is internal.
				if prop in finals:
					assert not _internal
					raise RuntimeParseError(f'property "{prop}" of {name} cannot be directly specified')


				if prop in properties:
					# This property already exists. Check that it has not already been specified
					# at equal priority level. Then if it was previously specified at a lower priority
					# level, override it with the value that this specifier sets.
					if spec.priorities[prop] == priorities[prop]:
						raise RuntimeParseError(f'property "{prop}" of {name} specified twice with the same priority')
					if spec.priorities[prop] < priorities[prop]:
						properties[prop] = spec
						priorities[prop] = spec.properties[prop]
				else:
					# This property has not already been specified, so we should initialize it.
					properties[prop] = spec
					priorities[prop] = spec.priorities[prop]

		'''
		If a modifying specifier specifies the property with a higher priority,
		set the object's property to be specified by the modifying specifier. Otherwise,
		if the property exists and the priorities match, object needs to be specified
		by the original specifier then the resulting value is modified by the
		modifying specifier. 

		If the property is not yet being specified, the modifying specifier will 
		act as a normal specifier for that property. 
		'''
		deprecate = []
		for spec in modifying_specifiers:
			for prop in spec.priorities:
				# If it has already been modified, which also implies this property has already been specified.


				# Now we check if the propert has already been specified
				if prop in properties:
					# This property has already been specified, so we should either modify
					# it or specify it.

					if spec.priorities[prop] < priorities[prop]:
						# Higher priority level, so it specifies
						properties[prop] = spec
						priorities[prop] = spec.priorities[prop]
						deprecate.append(prop)
					elif prop in spec.modifiable_props:
						# This specifer can modify this prop, so we set it to do so after
						# first checking it has not already been modified.
						if prop in modifying:
							raise RuntimeParseError(f'property "{prop}" of {name} modified twice.')

						modifying[prop] = spec
				else:
					# This property has not been specified, so we should specify it.
					properties[prop] = spec
					priorities[prop] = spec.priorities[prop]
					deprecate.append(prop)
=======
		# Add any default specifiers needed
		_defaultedProperties = set()
		for prop in defs:
			if prop not in properties:
				spec = defs[prop]
				specifiers.append(spec)
				properties[prop] = spec
				_defaultedProperties.add(prop)
>>>>>>> bc39462b

		# Add any default specifiers needed
		for prop, default_spec in defs.items():
			if prop not in priorities:
				specifiers.append(default_spec)
				properties[prop] = default_spec

		# Create the actual_props dictionary, which maps each specifier to a set of properties
		# it is actually specifying or modifying.
		actual_props = {spec: set() for spec in specifiers}
		for prop in properties:
			# Extract the specifier that is specifying this prop and add it to the
			# specifier's entry in actual_props
			specifying_spec = properties[prop]
			actual_props[specifying_spec].add(prop)

			# If a specifier modifies this property, add this prop to the specifiers
			# actual_props list.
			if prop in modifying:
				modifying_spec = modifying[prop]
				actual_props[modifying_spec].add(prop)

		# Create an inversed modifying dictionary that specifiers to the properties they
		# are modifying.
		modifying_inv = {spec:prop for prop, spec in modifying.items()}

		# Topologically sort specifiers. Specifiers become vertices and the properties
		# those specifiers depend on become the in-edges of each vertex. The specifiers
		# are then sorted topologically according to this graph.
		order = []
		for spec in specifiers:
			spec._dfs_state = 0

		def dfs(spec):
			if spec._dfs_state == 2:	# finished processing this specifier
				return
<<<<<<< HEAD
			elif spec in seen:
				raise RuntimeParseError(f'specifier for property {spec.priorities} '
										'depends on itself')
			seen.add(spec)

			# Recurse on dependencies
=======
			elif spec._dfs_state == 1:	# specifier is being processed
				raise RuntimeParseError(f'specifier for property {spec.property} '
										'depends on itself')
			spec._dfs_state = 1
>>>>>>> bc39462b
			for dep in spec.requiredProperties:
				child = properties.get(dep)
				if child is None:
					raise RuntimeParseError(f'property {dep} required by '
											f'specifier {spec} is not specified')
				else:
					dfs(child)

			# If this is a modifying specifier, recurse on the specifier
			# that specifies the property being modified.
			if spec in modifying_inv:
				specifying_spec = properties[modifying_inv[spec]]
				dfs(specifying_spec)

			order.append(spec)
			spec._dfs_state = 2

		for spec in specifiers:
			dfs(spec)
		assert len(order) == len(specifiers)
		for spec in specifiers:
			del spec._dfs_state

		# Establish a boolean array tracking which properties will be modified.
		self._mod_tracker = {prop: True for prop in modifying}

		# Evaluate and apply specifiers, using actual_props to indicate which properties
		# it should actually specify.
		self.properties = set()		# will be filled by calls to _specify below
		self._evaluated = DefaultIdentityDict()		# temporary cache for lazily-evaluated values
		for spec in order:
<<<<<<< HEAD
			spec.applyTo(self, actual_props[spec])
		del self._evaluated

		# Check that all modifications have been applied and then delete tracker
		assert all(self._mod_tracker)
		del self._mod_tracker

		# Set up dependencies
		deps = []
		for prop in properties:
			assert hasattr(self, prop)
			val = getattr(self, prop)
			deps.append(val)
		super().__init__(deps)

		# Possibly register this object
		self._register()
=======
			spec.applyTo(self, optionalsForSpec[spec])	# calls _specify
		del self._evaluated
		assert self.properties == set(properties)
		self._constProps = frozenset({
			prop for prop in _defaultedProperties
			if not needsSampling(getattr(self, prop))
		})
>>>>>>> bc39462b

	def _specify(self, prop, value):
		if prop in self.properties:
			# We have already specified this property. Check if we can modify it and otherwise
			# raise an assert.
			if prop not in self._mod_tracker:
				assert prop not in self.properties, ("Resetting (not modifying) " + str(prop))
			else:
				# We can modify this prop. Ensure it hasn't already been modified and then mark
				# it so it can't be modified down the line.
				assert self._mod_tracker[prop] == True
				self._mod_tracker[prop] = False

		# Normalize types of some built-in properties
<<<<<<< HEAD
		if prop == 'position':
			value = toVector(value, f'"position" of {self} not a vector')
		elif prop in ('yaw', 'pitch', 'roll'):
			value = toScalar(value, f'"{prop}" of {self} not a scalar')

		# Check if this property is already an attribute
		if hasattr(self, prop) and prop not in self.properties:
			raise RuntimeParseError(f"Property {prop} would overwrite an attribute with the same name.")
=======
		if prop in ('position', 'velocity', 'cameraOffset'):
			value = toVector(value, f'"{prop}" of {self} not a vector')
		elif prop == 'heading':
			value = toHeading(value, f'"{prop}" of {self} not a heading')
		elif prop in ('width', 'length', 'visibleDistance', 'positionStdDev',
		              'viewAngle', 'headingStdDev', 'speed', 'angularSpeed'):
			value = toScalar(value, f'"{prop}" of {self} not a scalar')
>>>>>>> bc39462b

		self.properties.add(prop)
		object.__setattr__(self, prop, value)

	def _register(self):
		pass	# do nothing by default; may be overridden by subclasses

	def _override(self, specifiers):
		assert not needsSampling(self)
		oldVals = {}
		for spec in specifiers:
			prop = spec.property
			if prop in self._dynamicProperties:
				raise RuntimeParseError(f'cannot override dynamic property "{prop}"')
			if prop not in self.properties:
				raise RuntimeParseError(f'object has no property "{prop}" to override')
			oldVals[prop] = getattr(self, prop)
		defs = { prop: Specifier(prop, getattr(self, prop)) for prop in self.properties }
		self._applySpecifiers(specifiers, defs=defs)
		return oldVals

	def _revert(self, oldVals):
		for prop, val in oldVals.items():
			object.__setattr__(self, prop, val)

	def sampleGiven(self, value):
		if not needsSampling(self):
			return self
<<<<<<< HEAD
		return self.withProperties({ prop: value[getattr(self, prop)]
								   for prop in self.properties })
=======
		return self._withProperties({ prop: value[getattr(self, prop)]
								    for prop in self.properties },
								    constProps=self._constProps)
>>>>>>> bc39462b

	def _allProperties(self):
		return { prop: getattr(self, prop) for prop in self.properties }

	def _copyWith(self, **overrides):
		"""Copy this object, possibly overriding some of its properties."""
		props = self._allProperties()
		props.update(overrides)
		constProps = self._constProps.difference(overrides)
		return self._withProperties(props, constProps=constProps)

	def dumpAsScenicCode(self, stream, skipConstProperties=True):
		stream.write(self.__class__.__name__)
		first = True
		for prop in sorted(self.properties):
			if skipConstProperties and prop in self._constProps:
				continue
			if prop == 'position':
				spec = 'at'
			elif prop == 'heading':
				spec = 'facing'
			else:
				spec = f'with {prop}'
			if first:
				stream.write(' ')
				first = False
			else:
				stream.write(',\n    ')
			stream.write(f'{spec} ')
			dumpAsScenicCode(getattr(self, prop), stream)

	def __str__(self):
		if hasattr(self, 'properties') and 'name' in self.properties:
			return self.name
		else:
			return f'unnamed {self.__class__.__name__} ({id(self)})'

	def __repr__(self):
		if hasattr(self, 'properties'):
			allProps = { prop: getattr(self, prop) for prop in self.properties }
		else:
			allProps = '<under construction>'
		return f'{type(self).__name__}({allProps})'

## Mutators

class Mutator:
	"""An object controlling how the :keyword:`mutate` statement affects an `Object`.

	A `Mutator` can be assigned to the ``mutator`` property of an `Object` to
	control the effect of the :keyword:`mutate` statement. When mutation is enabled
	for such an object using that statement, the mutator's `appliedTo` method
	is called to compute a mutated version. The `appliedTo` method can also decide
	whether to apply mutators inherited from superclasses.
	"""

	def appliedTo(self, obj):
		"""Return a mutated copy of the given object. Implemented by subclasses.

		The mutator may inspect the ``mutationScale`` attribute of the given object
		to scale its effect according to the scale given in ``mutate O by S``.

		Returns:
			A pair consisting of the mutated copy of the object (which is most easily
			created using `_copyWith`) together with a Boolean indicating whether the
			mutator inherited from the superclass (if any) should also be applied.
		"""
		raise NotImplementedError

class PositionMutator(Mutator):
	"""Mutator adding Gaussian noise to ``position``. Used by `Point`.

	Attributes:
		stddev (float): standard deviation of noise
	"""
	def __init__(self, stddev):
		self.stddev = stddev

	def appliedTo(self, obj):
		stddev = self.stddev * obj.mutationScale
		noise = Vector(random.gauss(0, stddev), random.gauss(0, stddev))
		pos = obj.position + noise
		return (obj._copyWith(position=pos), True)		# allow further mutation

	def __eq__(self, other):
		if type(other) is not type(self):
			return NotImplemented
		return (other.stddev == self.stddev)

	def __hash__(self):
		return hash(self.stddev)

class HeadingMutator(Mutator):
	"""Mutator adding Gaussian noise to ``heading``. Used by `OrientedPoint`.

	Attributes:
		stddev (float): standard deviation of noise
	"""
	def __init__(self, stddev):
		self.stddev = stddev

	def appliedTo(self, obj):
		noise = random.gauss(0, obj.mutationScale * self.stddev)
		h = obj.heading + noise
		return (obj._copyWith(heading=h), True)		# allow further mutation

	def __eq__(self, other):
		if type(other) is not type(self):
			return NotImplemented
		return (other.stddev == self.stddev)

	def __hash__(self):
		return hash(self.stddev)

## Point

class Point(Constructible):
	"""The Scenic base class ``Point``.

	The default mutator for `Point` adds Gaussian noise to ``position`` with
	a standard deviation given by the ``positionStdDev`` property.

	Properties:
		position (`Vector`; dynamic): Position of the point. Default value is the origin.
		visibleDistance (float): Distance for ``can see`` operator. Default value 50.
		width (float): Default value zero (only provided for compatibility with
		  operators that expect an `Object`).
		length (float): Default value zero.
		mutationScale (float): Overall scale of mutations, as set by the
		  :keyword:`mutate` statement. Default value zero (mutations disabled).
		positionStdDev (float): Standard deviation of Gaussian noise to add to this
		  object's ``position`` when mutation is enabled with scale 1. Default value 1.
	"""
	position: PropertyDefault((), {'dynamic'}, lambda self: Vector(0, 0, 0))
	width: 0
	length: 0
	visibleDistance: 50
	# Density of rays per degree in one dimension. Number of rays sent will be
	# this value squared per 1 degree x 1 degree portion of the visible region
	rayDensity: 30

	mutationScale: 0
	mutator: PropertyDefault({'positionStdDev'}, {'additive'},
							 lambda self: PositionMutator(self.positionStdDev))
	positionStdDev: 1

<<<<<<< HEAD

	@cached_property
	def visibleRegion(self):
		dimensions = (self.visibleDistance, self.visibleDistance, self.visibleDistance)
		return SpheroidRegion(position=self.position, dimensions=dimensions)
=======
	# This property is defined in Object, but we provide a default empty value
	# for Points for implementation convenience.
	regionContainedIn: None

	@cached_property
	def visibleRegion(self):
		"""The :term:`visible region` of this object.

		The visible region of a `Point` is a disc centered at its ``position`` with
		radius ``visibleDistance``.
		"""
		return CircularRegion(self.position, self.visibleDistance)
>>>>>>> bc39462b

	@cached_property
	def corners(self):
		return (self.position,)

	def toVector(self) -> Vector:
		return self.position

	def canSee(self, other, occludingObjects=list()) -> bool:
		return canSee(position=self.position, orientation=None, visibleDistance=self.visibleDistance, \
			viewAngle=(math.tau, math.tau), viewRays=self.viewRays, visibleRegion=self.visibleRegion, \
			target=other, occludingObjects=occludingObjects)

	def sampleGiven(self, value):
		sample = super().sampleGiven(value)
		if self.mutationScale != 0:
			for mutator in self.mutator:
				if mutator is None:
					continue
				sample, proceed = mutator.appliedTo(sample)
				if not proceed:
					break
		return sample

	# Points automatically convert to Vectors when needed
	def __getattr__(self, attr):
		if hasattr(Vector, attr):
			return getattr(self.toVector(), attr)
		else:
			raise AttributeError(f"'{type(self).__name__}' object has no attribute '{attr}'")

## OrientedPoint

class OrientedPoint(Point):
	"""The Scenic class ``OrientedPoint``.

	The default mutator for `OrientedPoint` adds Gaussian noise to ``heading``
	with a standard deviation given by the ``headingStdDev`` property, then
	applies the mutator for `Point`.

	Properties:
		heading (float; dynamic): Heading of the `OrientedPoint`. Default value 0
			(North).
		viewAngle (float): View cone angle for ``can see`` operator. Default
		  value 2π.
		headingStdDev (float): Standard deviation of Gaussian noise to add to this
		  object's ``heading`` when mutation is enabled with scale 1. Default value 5°.
	"""
	# primitive orientation properties
	yaw: PropertyDefault((), {'dynamic'}, lambda self: 0)
	pitch: PropertyDefault((), {'dynamic'}, lambda self: 0)
	roll: PropertyDefault((), {'dynamic'}, lambda self: 0)
	parentOrientation: Orientation.fromEuler(0, 0, 0)

	# derived orientation properties that cannot be overwritten
	orientation: PropertyDefault(
	    {'yaw', 'pitch', 'roll', 'parentOrientation'},
	    {'final'},
	    lambda self: (Orientation.fromEuler(self.yaw, self.pitch, self.roll)
	                  * self.parentOrientation)
	)
	heading: PropertyDefault({'orientation'}, {'final'},
	    lambda self: self.yaw if alwaysGlobalOrientation(self.parentOrientation) else self.orientation.yaw)

	# The view angle in the horizontal and vertical direction
	viewAngle: (math.tau, math.tau)

	mutator: PropertyDefault({'headingStdDev'}, {'additive'},
		lambda self: HeadingMutator(self.headingStdDev))
	headingStdDev: math.radians(5)

	@cached_property
	def visibleRegion(self):
<<<<<<< HEAD
		return DefaultViewRegion(visibleDistance=self.visibleDistance, viewAngle=self.viewAngle,\
			position=self.position, rotation=self.orientation)
=======
		"""The :term:`visible region` of this object.

		The visible region of an `OrientedPoint` is a sector of the disc centered at its
		``position`` with radius ``visibleDistance``, oriented along ``heading`` and
		subtending an angle of ``viewAngle``.
		"""
		return SectorRegion(self.position, self.visibleDistance,
		                    self.heading, self.viewAngle)
>>>>>>> bc39462b

	def relativize(self, vec):
		pos = self.relativePosition(vec)
		return OrientedPoint(position=pos, parentOrientation=self.orientation)

	def relativePosition(self, vec):
		return self.position.offsetRotated(self.orientation, vec)

	def distancePast(self, vec):
		"""Distance past a given point, assuming we've been moving in a straight line."""
		diff = self.position - vec
		return diff.rotatedBy(-self.heading).y

	def toHeading(self) -> float:
		return self.heading

	def canSee(self, other, occludingObjects=list()) -> bool:
		return canSee(position=self.position, orientation=self.orientation, visibleDistance=self.visibleDistance,
			viewAngle=(math.tau, math.tau), viewRays=self.viewRays, visibleRegion=self.visibleRegion, \
			target=other, occludingObjects=occludingObjects)

## Object

class Object(OrientedPoint, _RotatedRectangle):
	"""The Scenic class ``Object``.

	This is the default base class for Scenic classes.

	Properties:
		width (float): Width of the object, i.e. extent along its X axis.
		  Default value 1.
		length (float): Length of the object, i.e. extent along its Y axis.
		  Default value 1.
		height (float): Height of the object, i.e. extent along its Z axis.
		  Default value 1.
		allowCollisions (bool): Whether the object is allowed to intersect
		  other objects. Default value ``False``.
		requireVisible (bool): Whether the object is required to be visible
		  from the ``ego`` object. Default value ``True``.
		regionContainedIn (`Region` or ``None``): A `Region` the object is
		  required to be contained in. If ``None``, the object need only be
		  contained in the scenario's workspace.
		shape: A Shape object to be used internally to handle collision detection,
		  amongst other boolean operators for geometry.
		cameraOffset (`Vector`): Position of the camera for the ``can see``
		  operator, relative to the object's ``position``. Default ``(0, 0)``.

		speed (float; dynamic): Speed in dynamic simulations. Default value 0.
		velocity (`Vector`; *dynamic*): Velocity in dynamic simulations. Default value is
<<<<<<< HEAD
			the velocity determined by ``self.speed`` and ``self.orientation``.
		angularSpeed (float; *dynamic*): Angular speed in dynamic simulations. Default
=======
			the velocity determined by ``self.speed`` and ``self.heading``.
		angularSpeed (float; dynamic): Angular speed in dynamic simulations. Default
>>>>>>> bc39462b
			value 0.

		behavior: Behavior for dynamic agents, if any (see :ref:`dynamics`). Default
			value ``None``.
	"""
	width: PropertyDefault(('shape',), {}, lambda self: self.shape.dimensions[0])
	length: PropertyDefault(('shape',), {}, lambda self: self.shape.dimensions[1])
	height: PropertyDefault(('shape',), {}, lambda self: self.shape.dimensions[2])

	allowCollisions: False
	requireVisible: False
	regionContainedIn: None
	cameraOffset: Vector(0, 0, 0)
	# Whether or not this object can occlude other objects
	occluding: True

	shape: BoxShape()

	baseOffset: PropertyDefault(('height',), {}, lambda self: Vector(0, 0, -self.height/2))
	contactTolerance: 0.00001

	velocity: PropertyDefault(('speed', 'orientation'), {'dynamic'},
	                          lambda self: Vector(0, self.speed).rotatedBy(self.orientation))
	speed: PropertyDefault((), {'dynamic'}, lambda self: 0)
	angularSpeed: PropertyDefault((), {'dynamic'}, lambda self: 0)

	min_top_z: 0.4

	occupiedSpace: PropertyDefault(('shape', 'width', 'length', 'height', 'position', 'orientation'), \
		{'final'}, lambda self: MeshVolumeRegion(mesh=self.shape.mesh, \
			dimensions=(self.width, self.length, self.height), \
			position=self.position, rotation=self.orientation))

	boundingBox: PropertyDefault(('occupiedSpace',), {'final'},  \
		lambda self: lazyBoundingBox(self.occupiedSpace))

	topSurface: PropertyDefault(('occupiedSpace', 'min_top_z'), \
		{}, lambda self: defaultTopSurface(self.occupiedSpace, self.min_top_z))

	behavior: None
	lastActions: None

	def __new__(cls, *args, **kwargs):
		obj = super().__new__(cls)
		# The _dynamicProxy attribute stores a mutable copy of the object used during
		# simulations, intercepting all attribute accesses to the original object;
		# we set this attribute very early to prevent problems during unpickling.
		object.__setattr__(obj, '_dynamicProxy', obj)
		return obj

	def __init__(self, *args, **kwargs):
		super().__init__(*args, **kwargs)
		self.hw = hw = self.width / 2
		self.hl = hl = self.length / 2
		self.hh = hh = self.height / 2
		self.radius = hypot(hw, hl, hh)	# circumcircle; for collision detection
		self.inradius = lazyInradius(self.occupiedSpace, self.position)	# incircle; for collision detection

		self._relations = []

	def _specify(self, prop, value):
		# Normalize types of some built-in properties
		if prop == 'behavior':
			import scenic.syntax.veneer as veneer	# TODO improve?
			value = toType(value, veneer.Behavior,
			               f'"behavior" of {self} not a behavior')
		super()._specify(prop, value)

	def _register(self):
		import scenic.syntax.veneer as veneer	# TODO improve?
		veneer.registerObject(self)

	def __getattribute__(self, name):
		proxy = object.__getattribute__(self, '_dynamicProxy')
		return object.__getattribute__(proxy, name)

	def __setattr__(self, name, value):
		proxy = object.__getattribute__(self, '_dynamicProxy')
		object.__setattr__(proxy, name, value)

	def __delattr__(self, name):
		proxy = object.__getattribute__(self, '_dynamicProxy')
		object.__delattr__(proxy, name)

<<<<<<< HEAD
	def containsPoint(self, point):
		return self.occupiedSpace.containsPoint(point)

	def intersects(self, other):
		return self.occupiedSpace.intersects(other.occupiedSpace)
=======
	def startDynamicSimulation(self):
		"""Hook called at the beginning of each dynamic simulation.

		Does nothing by default; provided for objects to do simulator-specific
		initialization as needed.
		"""
		pass
>>>>>>> bc39462b

	@cached_property
	def left(self):
		return self.relativize(Vector(-self.hw, 0))

	@cached_property
	def right(self):
		return self.relativize(Vector(self.hw, 0))

	@cached_property
	def front(self):
		return self.relativize(Vector(0, self.hl))

	@cached_property
	def back(self):
		return self.relativize(Vector(0, -self.hl))

	@cached_property
	def frontLeft(self):
		return self.relativize(Vector(-self.hw, self.hl))

	@cached_property
	def frontRight(self):
		return self.relativize(Vector(self.hw, self.hl))

	@cached_property
	def backLeft(self):
		return self.relativize(Vector(-self.hw, -self.hl))

	@cached_property
	def backRight(self):
		return self.relativize(Vector(self.hw, -self.hl))

	@cached_property
	def top(self):
		return self.relativize(Vector(0, 0, self.hh))

	@cached_property
	def bottom(self):
		return self.relativize(Vector(0, 0, -self.hh))

	@cached_property
	def topFrontLeft(self):
		return self.relativize(Vector(-self.hw, self.hl, self.hh))

	@cached_property
	def topFrontRight(self):
		return self.relativize(Vector(self.hw, self.hl, self.hh))

	@cached_property
	def topBackLeft(self):
		return self.relativize(Vector(-self.hw, -self.hl, self.hh))

	@cached_property
	def topBackRight(self):
		return self.relativize(Vector(self.hw, -self.hl, self.hh))

	@cached_property
	def bottomFrontLeft(self):
		return self.relativize(Vector(-self.hw, self.hl, -self.hh))

	@cached_property
	def bottomFrontRight(self):
		return self.relativize(Vector(self.hw, self.hl, -self.hh))

	@cached_property
	def bottomBackLeft(self):
		return self.relativize(Vector(-self.hw, -self.hl, -self.hh))

	@cached_property
	def bottomBackRight(self):
		return self.relativize(Vector(self.hw, -self.hl, -self.hh))

	@cached_property
	def visibleRegion(self):
<<<<<<< HEAD
		true_position = self.position.offsetRotated(self.orientation, toVector(self.cameraOffset))
		return DefaultViewRegion(visibleDistance=self.visibleDistance, viewAngle=self.viewAngle,\
			position=true_position, rotation=self.orientation)

	def canSee(self, other, occludingObjects=list()) -> bool:
		true_position = self.position.offsetRotated(self.orientation, toVector(self.cameraOffset))
		return canSee(position=true_position, orientation=self.orientation, visibleDistance=self.visibleDistance, \
			viewAngle=self.viewAngle, viewRays=self.viewRays, visibleRegion=self.visibleRegion, \
			target=other, occludingObjects=occludingObjects)
=======
		"""The :term:`visible region` of this object.

		The visible region of an `Object` is a circular sector as for `OrientedPoint`,
		except that the base of the sector may be offset from ``position`` by the
		``cameraOffset`` property (to allow modeling cameras which are not located at the
		center of the object).
		"""
		camera = self.position.offsetRotated(self.heading, self.cameraOffset)
		return SectorRegion(camera, self.visibleDistance, self.heading, self.viewAngle)
>>>>>>> bc39462b

	@cached_property
	def corners(self):
		hw, hl = self.hw, self.hl
		return (
			self.relativePosition(Vector(hw, hl)),
			self.relativePosition(Vector(-hw, hl)),
			self.relativePosition(Vector(-hw, -hl)),
			self.relativePosition(Vector(hw, -hl))
		)

	def show_3d(self, viewer, highlight=False):
		if needsSampling(self):
			raise RuntimeError('tried to show() symbolic Object')

		# Render the object
		object_mesh = self.occupiedSpace.mesh.copy()

		if highlight:
			object_mesh.visual.face_colors = [30, 179, 0, 255]

		viewer.add_geometry(object_mesh)

		# If the camera is not a sphere, render the visible pyramid as a blue wireframe
		if self.viewAngle != (math.tau, math.tau) or self.visibleDistance != 50:
			camera_pyramid_mesh = self.visibleRegion.mesh.copy()

			edges = camera_pyramid_mesh.face_adjacency_edges[camera_pyramid_mesh.face_adjacency_angles > np.radians(0.1)].copy()
			vertices = camera_pyramid_mesh.vertices.copy()

			edge_path = trimesh.path.Path3D(**trimesh.path.exchange.misc.edges_to_path(edges, vertices))

			edge_path.colors = [[30, 30, 150, 255] for _ in range(len(edge_path.entities))]

			viewer.add_geometry(edge_path)

	def show_2d(self, workspace, plt, highlight=False):
		if needsSampling(self):
			raise RuntimeError('tried to show() symbolic Object')
		pos = self.position
		spos = workspace.scenicToSchematicCoords(pos)

		if highlight:
			# Circle around object
			rad = 1.5 * max(self.width, self.length)
			c = plt.Circle(spos, rad, color='g', fill=False)
			plt.gca().add_artist(c)
			# View cone
			ha = self.viewAngle / 2.0
			camera = self.position.offsetRotated(self.heading, self.cameraOffset)
			cpos = workspace.scenicToSchematicCoords(camera)
			for angle in (-ha, ha):
				p = camera.offsetRadially(20, self.heading + angle)
				edge = [cpos, workspace.scenicToSchematicCoords(p)]
				x, y = zip(*edge)
				plt.plot(x, y, 'b:')

		corners = [workspace.scenicToSchematicCoords(corner) for corner in self.corners]
		x, y = zip(*corners)
		color = self.color if hasattr(self, 'color') else (1, 0, 0)
		plt.fill(x, y, color=color)

		frontMid = averageVectors(corners[0], corners[1])
		baseTriangle = [frontMid, corners[2], corners[3]]
		triangle = [averageVectors(p, spos, weight=0.5) for p in baseTriangle]
		x, y = zip(*triangle)
		plt.fill(x, y, "w")
		plt.plot(x + (x[0],), y + (y[0],), color="k", linewidth=1)

@distributionFunction
def lazyBoundingBox(occupiedSpace):
	return MeshVolumeRegion(occupiedSpace.mesh.bounding_box, center_mesh=False)

@distributionFunction
def lazyInradius(occupiedSpace, position):
	if not occupiedSpace.containsPoint(position):
		return 0

	pq = trimesh.proximity.ProximityQuery(occupiedSpace.mesh)
	dist = abs(pq.signed_distance([position])[0])

	return dist

@distributionFunction
def defaultTopSurface(occupiedSpace, min_top_z):
	# Extract mesh from object
	obj_mesh = occupiedSpace.mesh.copy()

	# Drop all faces whose normal vector do not have a sufficiently
	# large z component.
	face_mask = obj_mesh.face_normals[:, 2] >= min_top_z
	obj_mesh.faces = obj_mesh.faces[face_mask]
	obj_mesh.remove_unreferenced_vertices()

	# Check if the resulting surface is empty and return an appropriate region.
	if not obj_mesh.is_empty:
		return MeshSurfaceRegion(mesh=obj_mesh, center_mesh=False)
	else:
		return EmptyRegion(name="EmptyTopSurface")

@distributionFunction
def defaultEmptySpace(occupiedSpace):
	# Extract the bounding box mesh, center it around the origin, scale it down slightly, and
	# then move it back to it's original position.
	bb_mesh = occupiedSpace.mesh.bounding_box.copy()
	bb_pos = bb_mesh.center_mass
	bb_extents = bb_mesh.extents*.99

	# Take the difference of the objects bounding box and its mesh.
	bb_region = BoxRegion(position=Vector(*bb_pos), dimensions=bb_extents)
	empty_space_region = bb_region.difference(occupiedSpace)

	# If empty_space_region forms a volume, it is meaningful. Else set it to EmptyRegion.
	if isinstance(empty_space_region, MeshVolumeRegion):
		return empty_space_region
	else:
		return EmptyRegion(name="EmptyEmptySpace")

def canSee(position, orientation, visibleDistance, viewAngle, viewRays, \
		visibleRegion, target, occludingObjects):
	# First check if the target is visible even without occlusion.
	if not visibleRegion.intersects(target.occupiedSpace):
		return False

	# Now generate candidate rays to check for actual visibility
	if isinstance(target, (Region, Object)):
		# First extract the target region from the object or region.
		if isinstance(target, Region):
			target_region = target
		elif isinstance(target, (Object)):
			target_region = target.occupiedSpace

		# Generate candidate rays
		h_range = (-viewAngle[0]/2, viewAngle[0]/2)
		v_range = (-viewAngle[1]/2, viewAngle[1]/2)

		h_angles = np.linspace(h_range[0],h_range[1],math.ceil(viewRays[0]))
		v_angles = np.linspace(v_range[0],v_range[1],math.ceil(viewRays[1]))

		angle_matrix = np.transpose([np.tile(h_angles, len(v_angles)), np.repeat(v_angles, len(h_angles))])

		ray_vectors = np.zeros((len(angle_matrix[:,0]), 3))

		ray_vectors[:,0] = np.cos(-angle_matrix[:,0]+math.pi/2)*np.sin(-angle_matrix[:,1]+math.pi/2)
		ray_vectors[:,1] = np.sin(-angle_matrix[:,0]+math.pi/2)*np.sin(-angle_matrix[:,1]+math.pi/2)
		ray_vectors[:,2] = np.cos(-angle_matrix[:,1]+math.pi/2)

		ray_vectors = orientation.getRotation().apply(ray_vectors)

		# Check if candidate rays hit target
		raw_target_hit_info = target_region.mesh.ray.intersects_location(
			ray_origins=[position.coordinates for ray in ray_vectors],
			ray_directions=ray_vectors)

		# Extract rays that are within visibleDistance, mapping the vector
		# to the distance at which they hit the target
		feasible_vectors = {}

		for hit_iter in range(len(raw_target_hit_info[0])):
			hit_vector = Vector(*raw_target_hit_info[0][hit_iter])
			hit_distance = position.distanceTo(hit_vector)

			if hit_distance <= visibleDistance:
				feasible_vectors[tuple(ray_vectors[raw_target_hit_info[1][hit_iter],:])] = hit_distance

		if len(feasible_vectors) > 0:
			naively_visible = True
		else:
			naively_visible = False

		# vertices = [vec for vec in ray_vectors]
		# vertices = [position.coordinates] + vertices
		# lines = [trimesh.path.entities.Line([0,v]) for v in range(1,len(vertices))]
		# colors =[(255,0,0,255) for line in lines]

		# render_scene = trimesh.scene.Scene()
		# render_scene.add_geometry(trimesh.path.Path3D(entities=lines, vertices=vertices, process=False, colors=colors))
		# render_scene.add_geometry(list(occludingObjects)[0].occupiedSpace.mesh)
		# render_scene.show()

		# assert False

	elif isinstance(target, (Point, OrientedPoint)):
		raise NotImplementedError()
	else:
		raise NotImplementedError("Cannot check if " + str(target) + " of type " + type(target) + " can be seen.")

	if not naively_visible:
		return False
	else:
		return True

	# Now check if occluded objects block sight to target
	for occ_obj in occludingObjects:
		candidate_vectors = np.array(list(feasible_vectors.keys()))

		object_hit_info = occ_obj.occupiedSpace.mesh.ray.intersects_location(
			ray_origins=[position.coordinates for ray in candidate_vectors],
			ray_directions=candidate_vectors)

		print(object_hit_info)

	return len(feasible_vectors) > 0

def enableDynamicProxyFor(obj):
	object.__setattr__(obj, '_dynamicProxy', obj._copyWith())

def setDynamicProxyFor(obj, proxy):
	object.__setattr__(obj, '_dynamicProxy', proxy)

def disableDynamicProxyFor(obj):
	object.__setattr__(obj, '_dynamicProxy', obj)<|MERGE_RESOLUTION|>--- conflicted
+++ resolved
@@ -17,14 +17,9 @@
 from scenic.core.vectors import Vector, Orientation, alwaysGlobalOrientation
 from scenic.core.geometry import (_RotatedRectangle, averageVectors, hypot, min,
                                   pointIsInCone)
-<<<<<<< HEAD
 from scenic.core.regions import (Region, CircularRegion, SectorRegion, MeshVolumeRegion, MeshSurfaceRegion, 
 								  BoxRegion, SpheroidRegion, DefaultViewRegion, EmptyRegion)
 from scenic.core.type_support import toVector, toHeading, toType, toScalar
-=======
-from scenic.core.regions import CircularRegion, SectorRegion
-from scenic.core.type_support import toVector, toHeading, toScalar, toType
->>>>>>> bc39462b
 from scenic.core.lazy_eval import needsLazyEvaluation
 from scenic.core.serialization import dumpAsScenicCode
 from scenic.core.utils import DefaultIdentityDict, cached_property
@@ -72,12 +67,8 @@
 			if primary.isFinal:
 				finals.append(prop)
 		cls._defaults = resolvedDefs
-<<<<<<< HEAD
-		cls._dynamicProperties = tuple(dyns)
+		cls._dynamicProperties = frozenset(dyns)
 		cls._finalProperties = tuple(finals)
-=======
-		cls._dynamicProperties = frozenset(dyns)
->>>>>>> bc39462b
 
 	@classmethod
 	def _withProperties(cls, props, constProps=frozenset()):
@@ -99,7 +90,6 @@
 		# Resolve and apply specifiers
 		specifiers = list(args)
 		for prop, val in kwargs.items():	# kwargs supported for internal use
-<<<<<<< HEAD
 			specifiers.append(Specifier({prop: 1}, val, internal=True))
 
 		# Declare properties dictionary which maps properties to the specifier
@@ -133,34 +123,8 @@
 		Priorties are inversed: A lower priority number means semantically that it has a higher priority level
 		'''
 		for spec in normal_specifiers:
-=======
-			specifiers.append(Specifier(prop, val))
-		self._applySpecifiers(specifiers)
-
-		# Set up dependencies
-		deps = []
-		for prop in self.properties:
-			assert hasattr(self, prop)
-			val = getattr(self, prop)
-			deps.append(val)
-		super().__init__(deps)
-
-		# Possibly register this object
-		self._register()
-
-	def _applySpecifiers(self, specifiers, defs=None):
-		# Validate specifiers
-		name = self.__class__.__name__
-		specifiers = list(specifiers)
-		properties = dict()
-		optionals = collections.defaultdict(list)
-		if defs is None:
-			defs = self.__class__._defaults
-		for spec in specifiers:
->>>>>>> bc39462b
 			assert isinstance(spec, Specifier), (name, spec)
 
-<<<<<<< HEAD
 			# Iterate over each property.
 			for prop in spec.priorities:
 				# Check if this is a final property has been specified. If so, throw an assertion or error,
@@ -222,22 +186,14 @@
 					properties[prop] = spec
 					priorities[prop] = spec.priorities[prop]
 					deprecate.append(prop)
-=======
+
 		# Add any default specifiers needed
 		_defaultedProperties = set()
-		for prop in defs:
-			if prop not in properties:
-				spec = defs[prop]
-				specifiers.append(spec)
-				properties[prop] = spec
-				_defaultedProperties.add(prop)
->>>>>>> bc39462b
-
-		# Add any default specifiers needed
 		for prop, default_spec in defs.items():
 			if prop not in priorities:
 				specifiers.append(default_spec)
 				properties[prop] = default_spec
+				_defaultedProperties.add(prop)
 
 		# Create the actual_props dictionary, which maps each specifier to a set of properties
 		# it is actually specifying or modifying.
@@ -262,25 +218,17 @@
 		# those specifiers depend on become the in-edges of each vertex. The specifiers
 		# are then sorted topologically according to this graph.
 		order = []
-		for spec in specifiers:
-			spec._dfs_state = 0
+		seen, done = set(), set()
 
 		def dfs(spec):
-			if spec._dfs_state == 2:	# finished processing this specifier
+			if spec in done:
 				return
-<<<<<<< HEAD
 			elif spec in seen:
 				raise RuntimeParseError(f'specifier for property {spec.priorities} '
 										'depends on itself')
 			seen.add(spec)
 
 			# Recurse on dependencies
-=======
-			elif spec._dfs_state == 1:	# specifier is being processed
-				raise RuntimeParseError(f'specifier for property {spec.property} '
-										'depends on itself')
-			spec._dfs_state = 1
->>>>>>> bc39462b
 			for dep in spec.requiredProperties:
 				child = properties.get(dep)
 				if child is None:
@@ -296,13 +244,11 @@
 				dfs(specifying_spec)
 
 			order.append(spec)
-			spec._dfs_state = 2
+			done.add(spec)
 
 		for spec in specifiers:
 			dfs(spec)
 		assert len(order) == len(specifiers)
-		for spec in specifiers:
-			del spec._dfs_state
 
 		# Establish a boolean array tracking which properties will be modified.
 		self._mod_tracker = {prop: True for prop in modifying}
@@ -312,9 +258,12 @@
 		self.properties = set()		# will be filled by calls to _specify below
 		self._evaluated = DefaultIdentityDict()		# temporary cache for lazily-evaluated values
 		for spec in order:
-<<<<<<< HEAD
 			spec.applyTo(self, actual_props[spec])
 		del self._evaluated
+		self._constProps = frozenset({
+			prop for prop in _defaultedProperties
+			if not needsSampling(getattr(self, prop))
+		})
 
 		# Check that all modifications have been applied and then delete tracker
 		assert all(self._mod_tracker)
@@ -330,15 +279,6 @@
 
 		# Possibly register this object
 		self._register()
-=======
-			spec.applyTo(self, optionalsForSpec[spec])	# calls _specify
-		del self._evaluated
-		assert self.properties == set(properties)
-		self._constProps = frozenset({
-			prop for prop in _defaultedProperties
-			if not needsSampling(getattr(self, prop))
-		})
->>>>>>> bc39462b
 
 	def _specify(self, prop, value):
 		if prop in self.properties:
@@ -353,24 +293,17 @@
 				self._mod_tracker[prop] = False
 
 		# Normalize types of some built-in properties
-<<<<<<< HEAD
-		if prop == 'position':
-			value = toVector(value, f'"position" of {self} not a vector')
-		elif prop in ('yaw', 'pitch', 'roll'):
-			value = toScalar(value, f'"{prop}" of {self} not a scalar')
-
-		# Check if this property is already an attribute
-		if hasattr(self, prop) and prop not in self.properties:
-			raise RuntimeParseError(f"Property {prop} would overwrite an attribute with the same name.")
-=======
 		if prop in ('position', 'velocity', 'cameraOffset'):
 			value = toVector(value, f'"{prop}" of {self} not a vector')
-		elif prop == 'heading':
+		elif prop in ('yaw', 'pitch', 'roll'):
 			value = toHeading(value, f'"{prop}" of {self} not a heading')
 		elif prop in ('width', 'length', 'visibleDistance', 'positionStdDev',
 		              'viewAngle', 'headingStdDev', 'speed', 'angularSpeed'):
 			value = toScalar(value, f'"{prop}" of {self} not a scalar')
->>>>>>> bc39462b
+
+		# Check if this property is already an attribute
+		if hasattr(self, prop) and prop not in self.properties:
+			raise RuntimeParseError(f"Property {prop} would overwrite an attribute with the same name.")
 
 		self.properties.add(prop)
 		object.__setattr__(self, prop, value)
@@ -399,14 +332,9 @@
 	def sampleGiven(self, value):
 		if not needsSampling(self):
 			return self
-<<<<<<< HEAD
-		return self.withProperties({ prop: value[getattr(self, prop)]
-								   for prop in self.properties })
-=======
 		return self._withProperties({ prop: value[getattr(self, prop)]
 								    for prop in self.properties },
 								    constProps=self._constProps)
->>>>>>> bc39462b
 
 	def _allProperties(self):
 		return { prop: getattr(self, prop) for prop in self.properties }
@@ -553,13 +481,6 @@
 							 lambda self: PositionMutator(self.positionStdDev))
 	positionStdDev: 1
 
-<<<<<<< HEAD
-
-	@cached_property
-	def visibleRegion(self):
-		dimensions = (self.visibleDistance, self.visibleDistance, self.visibleDistance)
-		return SpheroidRegion(position=self.position, dimensions=dimensions)
-=======
 	# This property is defined in Object, but we provide a default empty value
 	# for Points for implementation convenience.
 	regionContainedIn: None
@@ -568,11 +489,11 @@
 	def visibleRegion(self):
 		"""The :term:`visible region` of this object.
 
-		The visible region of a `Point` is a disc centered at its ``position`` with
+		The visible region of a `Point` is a sphere centered at its ``position`` with
 		radius ``visibleDistance``.
 		"""
-		return CircularRegion(self.position, self.visibleDistance)
->>>>>>> bc39462b
+		dimensions = (self.visibleDistance, self.visibleDistance, self.visibleDistance)
+		return SpheroidRegion(position=self.position, dimensions=dimensions)
 
 	@cached_property
 	def corners(self):
@@ -646,19 +567,8 @@
 
 	@cached_property
 	def visibleRegion(self):
-<<<<<<< HEAD
 		return DefaultViewRegion(visibleDistance=self.visibleDistance, viewAngle=self.viewAngle,\
 			position=self.position, rotation=self.orientation)
-=======
-		"""The :term:`visible region` of this object.
-
-		The visible region of an `OrientedPoint` is a sector of the disc centered at its
-		``position`` with radius ``visibleDistance``, oriented along ``heading`` and
-		subtending an angle of ``viewAngle``.
-		"""
-		return SectorRegion(self.position, self.visibleDistance,
-		                    self.heading, self.viewAngle)
->>>>>>> bc39462b
 
 	def relativize(self, vec):
 		pos = self.relativePosition(vec)
@@ -708,13 +618,8 @@
 
 		speed (float; dynamic): Speed in dynamic simulations. Default value 0.
 		velocity (`Vector`; *dynamic*): Velocity in dynamic simulations. Default value is
-<<<<<<< HEAD
 			the velocity determined by ``self.speed`` and ``self.orientation``.
 		angularSpeed (float; *dynamic*): Angular speed in dynamic simulations. Default
-=======
-			the velocity determined by ``self.speed`` and ``self.heading``.
-		angularSpeed (float; dynamic): Angular speed in dynamic simulations. Default
->>>>>>> bc39462b
 			value 0.
 
 		behavior: Behavior for dynamic agents, if any (see :ref:`dynamics`). Default
@@ -799,13 +704,6 @@
 		proxy = object.__getattribute__(self, '_dynamicProxy')
 		object.__delattr__(proxy, name)
 
-<<<<<<< HEAD
-	def containsPoint(self, point):
-		return self.occupiedSpace.containsPoint(point)
-
-	def intersects(self, other):
-		return self.occupiedSpace.intersects(other.occupiedSpace)
-=======
 	def startDynamicSimulation(self):
 		"""Hook called at the beginning of each dynamic simulation.
 
@@ -813,7 +711,12 @@
 		initialization as needed.
 		"""
 		pass
->>>>>>> bc39462b
+
+	def containsPoint(self, point):
+		return self.occupiedSpace.containsPoint(point)
+
+	def intersects(self, other):
+		return self.occupiedSpace.intersects(other.occupiedSpace)
 
 	@cached_property
 	def left(self):
@@ -889,7 +792,6 @@
 
 	@cached_property
 	def visibleRegion(self):
-<<<<<<< HEAD
 		true_position = self.position.offsetRotated(self.orientation, toVector(self.cameraOffset))
 		return DefaultViewRegion(visibleDistance=self.visibleDistance, viewAngle=self.viewAngle,\
 			position=true_position, rotation=self.orientation)
@@ -899,17 +801,6 @@
 		return canSee(position=true_position, orientation=self.orientation, visibleDistance=self.visibleDistance, \
 			viewAngle=self.viewAngle, viewRays=self.viewRays, visibleRegion=self.visibleRegion, \
 			target=other, occludingObjects=occludingObjects)
-=======
-		"""The :term:`visible region` of this object.
-
-		The visible region of an `Object` is a circular sector as for `OrientedPoint`,
-		except that the base of the sector may be offset from ``position`` by the
-		``cameraOffset`` property (to allow modeling cameras which are not located at the
-		center of the object).
-		"""
-		camera = self.position.offsetRotated(self.heading, self.cameraOffset)
-		return SectorRegion(camera, self.visibleDistance, self.heading, self.viewAngle)
->>>>>>> bc39462b
 
 	@cached_property
 	def corners(self):
