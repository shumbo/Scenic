"""Implementations of the built-in Scenic classes."""

import collections
import math
import random
from abc import ABC, abstractmethod

import pymesh

from scenic.core.distributions import Samplable, needsSampling
from scenic.core.specifiers import Specifier, PropertyDefault, ModifyingSpecifier
from scenic.core.vectors import Vector, Orientation
from scenic.core.geometry import (_RotatedRectangle, averageVectors, hypot, min,
                                  pointIsInCone)
from scenic.core.regions import CircularRegion, SectorRegion
from scenic.core.type_support import toVector, toHeading, toType, toScalar
from scenic.core.lazy_eval import needsLazyEvaluation
from scenic.core.utils import areEquivalent, cached_property
from scenic.core.errors import RuntimeParseError

## Abstract base class

class _Constructible(Samplable):
	"""Abstract base class for Scenic objects.

	Scenic objects, which are constructed using specifiers, are implemented
	internally as instances of ordinary Python classes. This abstract class
	implements the procedure to resolve specifiers and determine values for
	the properties of an object, as well as several common methods supported
	by objects.
	"""

	def __init_subclass__(cls):
		super().__init_subclass__()
		# find all defaults provided by the class or its superclasses
		allDefs = collections.defaultdict(list)
		for sc in cls.__mro__:
			if issubclass(sc, _Constructible) and hasattr(sc, '__annotations__'):
				for prop, value in sc.__annotations__.items():
					allDefs[prop].append(PropertyDefault.forValue(value))

		# resolve conflicting defaults and gather dynamic properties
		resolvedDefs = {}
		dyns = []
		for prop, defs in allDefs.items():
			primary, rest = defs[0], defs[1:]
			spec = primary.resolveFor(prop, rest)
			resolvedDefs[prop] = spec

			if any(defn.isDynamic for defn in defs):
				dyns.append(prop)
		cls._defaults = resolvedDefs
		cls._dynamicProperties = tuple(dyns)

	@classmethod
	def withProperties(cls, props):
		assert all(reqProp in props for reqProp in cls._defaults)
		assert all(not needsLazyEvaluation(val) for val in props.values())
		return cls(_internal=True, **props)

	def __init__(self, *args, _internal=False, **kwargs):
		if _internal:	# Object is being constructed internally; use fast path
			assert not args
			for prop, value in kwargs.items():
				assert not needsLazyEvaluation(value), (prop, value)
				object.__setattr__(self, prop, value)
			super().__init__(kwargs.values())
			self.properties = set(kwargs.keys())
			return

		# Validate specifiers
		name = self.__class__.__name__
		specifiers = list(args)
		for prop, val in kwargs.items():	# kwargs supported for internal use
			specifiers.append(Specifier({prop: 1}, val, internal=True))
		properties = dict()
		modified = dict()
		priorities = dict()
		optionals = collections.defaultdict(list)
		defs = self.__class__._defaults

		# TODO: @Matthew Check for incompatible specifiers used with modifying specifier (itself or `at`)

		'''
		For each specifier:
			* If a modifying specifier, modifying[p] = specifier
			* If a specifier, and not in properties specified, properties[p] = specifier
				- Otherwise, if property specified, check if specifier's priority is higher. 
				- If so, replace it with specifier

		Priorties are inversed: A lower priority number means semantically that it has a higher priority level
		'''
		for spec in specifiers:
			assert isinstance(spec, Specifier), (name, spec)
			props = spec.priorities
			for p in props:
				if isinstance(spec, ModifyingSpecifier):
					if p in modified:
						raise RuntimeParseError(f'property "{p}" of {name} modified twice')
					modified[p] = spec
				else:
					if p in properties:
						if spec.priorities[p] == priorities[p]:
							raise RuntimeParseError(f'property "{p}" of {name} specified twice with the same priority')
						if spec.priorities[p] < priorities[p]:
							properties[p] = spec
							priorities[p] = spec.properties[p]
							spec.modifying[p] = False
					else:
						properties[p] = spec
						priorities[p] = spec.priorities[p]
						spec.modifying[p] = False

		'''
		If a modifying specifier specifies the property with a higher priority,
		set the object's property to be specified by the modifying specifier. Otherwise,
		if the property exists and the priorities match, object needs to be specified
		by the original specifier then the resulting value is modified by the
		modifying specifier. 

		If the property is not yet being specified, the modifying specifier will 
		act as a normal specifier for that property. 
		'''
		deprecate = []
		for prop, spec in modified.items():
			if prop in properties:
				if spec.priorities[prop] < priorities[prop]:   # Higher priority level, so it specifies
					properties[prop] = spec
					priorities[prop] = spec.priorities[prop]
					spec.modifying[prop] = False
					deprecate.append(prop)
			else:                                              # Not specified, so specify it
				properties[prop] = spec
				priorities[prop] = spec.priorities[prop]
				spec.modifying[prop] = False
				deprecate.append(prop)

		# Delete all deprecated modifiers. Any remaining will modify a specified property 
		for d in deprecate:
			assert d in modified
			del modified[d]
		
		# Add any default specifiers needed
		for prop in defs:
			if prop not in properties:
				spec = defs[prop]
				specifiers.append(spec)
				properties[prop] = spec

		# Topologically sort specifiers
		order = []
		seen, done = set(), set()

		def dfs(spec):
			if spec in done:
				return
			elif spec in seen:
				raise RuntimeParseError(f'specifier for property {spec.priorities} '
										'depends on itself')
			seen.add(spec)
			for dep in spec.requiredProperties:
				child = properties.get(dep)
				if child is None:
					raise RuntimeParseError(f'property {dep} required by '
											f'specifier {spec} is not specified')
				else:
					dfs(child)
			order.append(spec)
			done.add(spec)

		for spec in specifiers:
			dfs(spec)
		assert len(order) == len(specifiers)

		for spec in specifiers:
			if isinstance(spec, ModifyingSpecifier):
				for mod in modified:
					spec.modifying[mod] = True

		# Evaluate and apply specifiers
		self.properties = set()		# will be filled by calls to _specify below
		for spec in order:
			spec.applyTo(self, spec.modifying)

		# Set up dependencies
		deps = []
		for prop in properties:
			assert hasattr(self, prop)
			val = getattr(self, prop)
			deps.append(val)
		super().__init__(deps)

		# Possibly register this object
		self._register()

	def _specify(self, prop, value):
		assert prop not in self.properties

		# Normalize types of some built-in properties
		if prop == 'position':
			value = toVector(value, f'"position" of {self} not a vector')
		elif prop in ('yaw', 'pitch', 'roll'):
			value = toScalar(value, f'"{prop}" of {self} not a scalar')

		self.properties.add(prop)
		object.__setattr__(self, prop, value)

	def _register(self):
		pass	# do nothing by default; may be overridden by subclasses

	def sampleGiven(self, value):
		return self.withProperties({ prop: value[getattr(self, prop)]
								   for prop in self.properties })

	def allProperties(self):
		return { prop: getattr(self, prop) for prop in self.properties }

	def copyWith(self, **overrides):
		props = self.allProperties()
		props.update(overrides)
		return self.withProperties(props)

	def isEquivalentTo(self, other):
		if type(other) is not type(self):
			return False
		return areEquivalent(self.allProperties(), other.allProperties())

	def __str__(self):
		if hasattr(self, 'properties') and 'name' in self.properties:
			return self.name
		else:
			return f'unnamed {self.__class__.__name__} ({id(self)})'

	def __repr__(self):
		if hasattr(self, 'properties'):
			allProps = { prop: getattr(self, prop) for prop in self.properties }
		else:
			allProps = '<under construction>'
		return f'{type(self).__name__}({allProps})'

## Mutators

class Mutator:
	"""An object controlling how the ``mutate`` statement affects an `Object`.

	A `Mutator` can be assigned to the ``mutator`` property of an `Object` to
	control the effect of the ``mutate`` statement. When mutation is enabled
	for such an object using that statement, the mutator's `appliedTo` method
	is called to compute a mutated version.
	"""

	def appliedTo(self, obj):
		"""Return a mutated copy of the object. Implemented by subclasses."""
		raise NotImplementedError

class PositionMutator(Mutator):
	"""Mutator adding Gaussian noise to ``position``. Used by `Point`.

	Attributes:
		stddev (float): standard deviation of noise
	"""
	def __init__(self, stddev):
		self.stddev = stddev

	def appliedTo(self, obj):
		noise = Vector(random.gauss(0, self.stddev), random.gauss(0, self.stddev))
		pos = obj.position + noise
		return (obj.copyWith(position=pos), True)		# allow further mutation

	def __eq__(self, other):
		if type(other) is not type(self):
			return NotImplemented
		return (other.stddev == self.stddev)

	def __hash__(self):
		return hash(self.stddev)

class HeadingMutator(Mutator):
	"""Mutator adding Gaussian noise to ``heading``. Used by `OrientedPoint`.

	Attributes:
		stddev (float): standard deviation of noise
	"""
	def __init__(self, stddev):
		self.stddev = stddev

	def appliedTo(self, obj):
		noise = random.gauss(0, self.stddev)
		h = obj.heading + noise
		return (obj.copyWith(heading=h), True)		# allow further mutation

	def __eq__(self, other):
		if type(other) is not type(self):
			return NotImplemented
		return (other.stddev == self.stddev)

	def __hash__(self):
		return hash(self.stddev)


## Shapes
# TODO: @Matthew `Shape` subclasses include voxels, mesh, etc 
class Shape(ABC):
	"""An abstract base class for Scenic objects.

	Scenic objects have a shape property associated with them that are 
	implemented internally as meshes that describe its geometry. This 
	abstract class implements the procedure to perform mesh processing
	as well as several common methods supported by meshes that an object
	will use. 
	"""
	def __init__(self):
		pass

	@abstractmethod
	def foo(self):
		pass

## Point

class Point(_Constructible):
	"""Implementation of the Scenic base class ``Point``.

	The default mutator for `Point` adds Gaussian noise to ``position`` with
	a standard deviation given by the ``positionStdDev`` property.

	Properties:
		position (`Vector`; dynamic): Position of the point. Default value is the origin.
		visibleDistance (float): Distance for ``can see`` operator. Default value 50.
		width (float): Default value zero (only provided for compatibility with
		  operators that expect an `Object`).
		length (float): Default value zero.

	.. note::

		If you're looking into Scenic's internals, note that `Point` is actually a
		subclass of the internal Python class `_Constructible`.
	"""
	position: PropertyDefault((), {'dynamic'}, lambda self: Vector(0, 0, 0))
	width: 0
	length: 0
	visibleDistance: 50

	mutationEnabled: False
	mutator: PropertyDefault({'positionStdDev'}, {'additive'},
							 lambda self: PositionMutator(self.positionStdDev))
	positionStdDev: 1

	@cached_property
	def visibleRegion(self):
		return CircularRegion(self.position, self.visibleDistance)

	@cached_property
	def corners(self):
		return (self.position,)

	def toVector(self) -> Vector:
		return self.position

	# TODO: @Matthew Does this work for 3D space?
	def canSee(self, other) -> bool:	# TODO improve approximation?
		for corner in other.corners:
			if self.visibleRegion.containsPoint(corner):
				return True
		return False

	def sampleGiven(self, value):
		sample = super().sampleGiven(value)
		if self.mutationEnabled:
			for mutator in self.mutator:
				if mutator is None:
					continue
				sample, proceed = mutator.appliedTo(sample)
				if not proceed:
					break
		return sample

	# Points automatically convert to Vectors when needed
	def __getattr__(self, attr):
		if hasattr(Vector, attr):
			return getattr(self.toVector(), attr)
		else:
			raise AttributeError(f"'{type(self).__name__}' object has no attribute '{attr}'")

## OrientedPoint

class OrientedPoint(Point):
	"""Implementation of the Scenic class ``OrientedPoint``.

	The default mutator for `OrientedPoint` adds Gaussian noise to ``heading``
	with a standard deviation given by the ``headingStdDev`` property, then
	applies the mutator for `Point`.

	Properties:
		heading (float; dynamic): Heading of the `OrientedPoint`. Default value 0
			(North).
		viewAngle (float): View cone angle for ``can see`` operator. Default
		  value :math:`2\\pi`.
	"""
	# primitive orientation properties
	yaw: 0
	pitch: 0
	roll: 0
	parentOrientation: Orientation.fromEuler(0, 0, 0)

	# derived orientation properties that cannot be overwritten
	orientation: PropertyDefault(
	    {'yaw', 'pitch', 'roll', 'parentOrientation'},
	    {'final'},
	    lambda self: (Orientation.fromEuler(self.yaw, self.pitch, self.roll)
	                  * self.parentOrientation)
	)
	heading: PropertyDefault({'orientation'}, {'final'},
	                         lambda self: self.orientation.getEuler()[0])

	viewAngle: math.tau # TODO: @Matthew Implement 2-tuple view angle for 3D views 

	mutator: PropertyDefault({'headingStdDev'}, {'additive'},
		lambda self: HeadingMutator(self.headingStdDev))
	headingStdDev: math.radians(5)

<<<<<<< HEAD
=======
	def __init__(self, *args, **kwargs):
		super().__init__(*args, **kwargs)
		self.yaw = toScalar(self.yaw, f'"yaw" of {self} not a scalar')
		self.pitch = toScalar(self.pitch, f'"pitch" of {self} not a scalar')
		self.roll = toScalar(self.roll, f'"roll" of {self} not a scalar')
		# TODO: typecheck parentOrientation
		# self.parentOrientation = toOrientation(self.parentOrientation, f'"parentOrientation" of {self} not a orientation')

>>>>>>> 71728b02
	@cached_property
	def visibleRegion(self):
		return SectorRegion(self.position, self.visibleDistance,
		                    self.heading, self.viewAngle)

<<<<<<< HEAD
=======
	@cached_property
	def orientation(self):
		o = Orientation.fromEuler(self.yaw, self.pitch, self.roll)
		return o * self.parentOrientation

	@cached_property
	def heading(self):
		eulerAngles = self.orientation.getEuler()
		return eulerAngles[0]

>>>>>>> 71728b02
	def relativize(self, vec):
		pos = self.relativePosition(vec)
		return OrientedPoint(position=pos, yaw=0, pitch=0, roll=0, parentOrientation=self.orientation)

	def relativePosition(self, vec):
		return self.position.offsetRotated(self.heading, vec)

	def toHeading(self) -> float:
		return self.heading

## Object

class Object(OrientedPoint, _RotatedRectangle):
	"""Implementation of the Scenic class ``Object``.

	This is the default base class for Scenic classes.

	Properties:
		width (float): Width of the object, i.e. extent along its X axis.
		  Default value 1.
		length (float): Length of the object, i.e. extent along its Y axis.
		  Default value 1.
		height (float): Height of the object, i.e. extent along its Z axis.
		  Default value 1. 
		allowCollisions (bool): Whether the object is allowed to intersect
		  other objects. Default value ``False``.
		requireVisible (bool): Whether the object is required to be visible
		  from the ``ego`` object. Default value ``True``.
		regionContainedIn (`Region` or ``None``): A `Region` the object is
		  required to be contained in. If ``None``, the object need only be
		  contained in the scenario's workspace.
		cameraOffset (`Vector`): Position of the camera for the ``can see``
		  operator, relative to the object's ``position``. Default ``0 @ 0``.

		speed (float; dynamic): Speed in dynamic simulations. Default value 0.
		velocity (`Vector`; *dynamic*): Velocity in dynamic simulations. Default value is
			the velocity determined by ``self.speed`` and ``self.orientation``.
		angularSpeed (float; *dynamic*): Angular speed in dynamic simulations. Default
			value 0.

		behavior: Behavior for dynamic agents, if any (see :ref:`dynamics`). Default
			value ``None``.
	"""
	width: 1
	length: 1
	height: 1

	allowCollisions: False
	requireVisible: True
	regionContainedIn: None
	cameraOffset: Vector(0, 0)
	# TODO: @Matthew Object needs a `shape` property 

	velocity: PropertyDefault(('speed', 'orientation'), {'dynamic'},
	                          lambda self: Vector(0, self.speed).rotatedBy(self.orientation))
	speed: PropertyDefault((), {'dynamic'}, lambda self: 0)
	angularSpeed: PropertyDefault((), {'dynamic'}, lambda self: 0)

	behavior: None
	lastActions: None

	def __new__(cls, *args, **kwargs):
		obj = super().__new__(cls)
		# The _dynamicProxy attribute stores a mutable copy of the object used during
		# simulations, intercepting all attribute accesses to the original object;
		# we set this attribute very early to prevent problems during unpickling.
		object.__setattr__(obj, '_dynamicProxy', obj)
		return obj

	def __init__(self, *args, **kwargs):
		super().__init__(*args, **kwargs)
		self.hw = hw = self.width / 2
		self.hl = hl = self.length / 2
		self.hh = hh = self.height / 2
		self.radius = hypot(hw, hl, hh)	# circumcircle; for collision detection
		self.inradius = min(hw, hl, hh)	# incircle; for collision detection

		self._relations = []

	def _specify(self, prop, value):
		# Normalize types of some built-in properties
		if prop == 'behavior':
			import scenic.syntax.veneer as veneer	# TODO improve?
			value = toType(value, veneer.Behavior,
			               f'"behavior" of {self} not a behavior')
		super()._specify(prop, value)

	def _register(self):
		import scenic.syntax.veneer as veneer	# TODO improve?
		veneer.registerObject(self)

	def __getattribute__(self, name):
		proxy = object.__getattribute__(self, '_dynamicProxy')
		return object.__getattribute__(proxy, name)

	def __setattr__(self, name, value):
		proxy = object.__getattribute__(self, '_dynamicProxy')
		object.__setattr__(proxy, name, value)

	@cached_property
	def left(self):
		return self.relativize(Vector(-self.hw, 0))

	@cached_property
	def right(self):
		return self.relativize(Vector(self.hw, 0))

	@cached_property
	def front(self):
		return self.relativize(Vector(0, self.hl))

	@cached_property
	def back(self):
		return self.relativize(Vector(0, -self.hl))

	@cached_property
	def frontLeft(self):
		return self.relativize(Vector(-self.hw, self.hl))

	@cached_property
	def frontRight(self):
		return self.relativize(Vector(self.hw, self.hl))

	@cached_property
	def backLeft(self):
		return self.relativize(Vector(-self.hw, -self.hl))

	@cached_property
	def backRight(self):
		return self.relativize(Vector(self.hw, -self.hl))

	@cached_property
	def top(self):
		return self.relativize(Vector(0, 0, self.hh))

	@cached_property
	def bottom(self):
		return self.relativize(Vector(0, 0, -self.hh))

	@cached_property
	def topFrontLeft(self):
		return self.relativize(Vector(-self.hw, self.hl, self.hh))

	@cached_property
	def topFrontRight(self):
		return self.relativize(Vector(self.hw, self.hl, self.hh))

	@cached_property
	def topBackLeft(self):
		return self.relativize(Vector(-self.hw, -self.hl, self.hh))

	@cached_property
	def topBackRight(self):
		return self.relativize(Vector(self.hw, -self.hl, self.hh))

	@cached_property
	def bottomFrontLeft(self):
		return self.relativize(Vector(-self.hw, self.hl, -self.hh))

	@cached_property
	def bottomFrontRight(self):
		return self.relativize(Vector(self.hw, self.hl, -self.hh))

	@cached_property
	def bottomBackLeft(self):
		return self.relativize(Vector(-self.hw, -self.hl, -self.hh))

	@cached_property
	def bottomBackRight(self):
		return self.relativize(Vector(self.hw, -self.hl, -self.hh))

	@cached_property
	def visibleRegion(self):
		camera = self.position.offsetRotated(self.heading, self.cameraOffset)
		return SectorRegion(camera, self.visibleDistance, self.heading, self.viewAngle)

	@cached_property
	def corners(self):
		hw, hl = self.hw, self.hl
		return (
			self.relativePosition(Vector(hw, hl)),
			self.relativePosition(Vector(-hw, hl)),
			self.relativePosition(Vector(-hw, -hl)),
			self.relativePosition(Vector(hw, -hl))
		)

	def show(self, workspace, plt, highlight=False):
		if needsSampling(self):
			raise RuntimeError('tried to show() symbolic Object')
		pos = self.position
		spos = workspace.scenicToSchematicCoords(pos)

		if highlight:
			# Circle around object
			rad = 1.5 * max(self.width, self.length)
			c = plt.Circle(spos, rad, color='g', fill=False)
			plt.gca().add_artist(c)
			# View cone
			ha = self.viewAngle / 2.0
			camera = self.position.offsetRotated(self.heading, self.cameraOffset)
			cpos = workspace.scenicToSchematicCoords(camera)
			for angle in (-ha, ha):
				p = camera.offsetRadially(20, self.heading + angle)
				edge = [cpos, workspace.scenicToSchematicCoords(p)]
				x, y = zip(*edge)
				plt.plot(x, y, 'b:')

		corners = [workspace.scenicToSchematicCoords(corner) for corner in self.corners]
		x, y = zip(*corners)
		color = self.color if hasattr(self, 'color') else (1, 0, 0)
		plt.fill(x, y, color=color)

		frontMid = averageVectors(corners[0], corners[1])
		baseTriangle = [frontMid, corners[2], corners[3]]
		triangle = [averageVectors(p, spos, weight=0.5) for p in baseTriangle]
		x, y = zip(*triangle)
		plt.fill(x, y, "w")
		plt.plot(x + (x[0],), y + (y[0],), color="k", linewidth=1)

def enableDynamicProxyFor(obj):
	object.__setattr__(obj, '_dynamicProxy', obj.copyWith())

def setDynamicProxyFor(obj, proxy):
	object.__setattr__(obj, '_dynamicProxy', proxy)

def disableDynamicProxyFor(obj):
	object.__setattr__(obj, '_dynamicProxy', obj)<|MERGE_RESOLUTION|>--- conflicted
+++ resolved
@@ -42,6 +42,7 @@
 		# resolve conflicting defaults and gather dynamic properties
 		resolvedDefs = {}
 		dyns = []
+		finals = []
 		for prop, defs in allDefs.items():
 			primary, rest = defs[0], defs[1:]
 			spec = primary.resolveFor(prop, rest)
@@ -49,8 +50,11 @@
 
 			if any(defn.isDynamic for defn in defs):
 				dyns.append(prop)
+			if primary.isFinal:
+				finals.append(prop)
 		cls._defaults = resolvedDefs
 		cls._dynamicProperties = tuple(dyns)
+		cls._finalProperties = tuple(finals)
 
 	@classmethod
 	def withProperties(cls, props):
@@ -78,6 +82,7 @@
 		priorities = dict()
 		optionals = collections.defaultdict(list)
 		defs = self.__class__._defaults
+		finals = self.__class__._finalProperties
 
 		# TODO: @Matthew Check for incompatible specifiers used with modifying specifier (itself or `at`)
 
@@ -94,6 +99,9 @@
 			assert isinstance(spec, Specifier), (name, spec)
 			props = spec.priorities
 			for p in props:
+				if p in finals:
+					assert not _internal
+					raise RuntimeParseError(f'property "{p}" of {name} cannot be directly specified')
 				if isinstance(spec, ModifyingSpecifier):
 					if p in modified:
 						raise RuntimeParseError(f'property "{p}" of {name} modified twice')
@@ -398,9 +406,9 @@
 		  value :math:`2\\pi`.
 	"""
 	# primitive orientation properties
-	yaw: 0
-	pitch: 0
-	roll: 0
+	yaw: PropertyDefault((), {'dynamic'}, lambda self: 0)
+	pitch: PropertyDefault((), {'dynamic'}, lambda self: 0)
+	roll: PropertyDefault((), {'dynamic'}, lambda self: 0)
 	parentOrientation: Orientation.fromEuler(0, 0, 0)
 
 	# derived orientation properties that cannot be overwritten
@@ -419,35 +427,11 @@
 		lambda self: HeadingMutator(self.headingStdDev))
 	headingStdDev: math.radians(5)
 
-<<<<<<< HEAD
-=======
-	def __init__(self, *args, **kwargs):
-		super().__init__(*args, **kwargs)
-		self.yaw = toScalar(self.yaw, f'"yaw" of {self} not a scalar')
-		self.pitch = toScalar(self.pitch, f'"pitch" of {self} not a scalar')
-		self.roll = toScalar(self.roll, f'"roll" of {self} not a scalar')
-		# TODO: typecheck parentOrientation
-		# self.parentOrientation = toOrientation(self.parentOrientation, f'"parentOrientation" of {self} not a orientation')
-
->>>>>>> 71728b02
 	@cached_property
 	def visibleRegion(self):
 		return SectorRegion(self.position, self.visibleDistance,
 		                    self.heading, self.viewAngle)
 
-<<<<<<< HEAD
-=======
-	@cached_property
-	def orientation(self):
-		o = Orientation.fromEuler(self.yaw, self.pitch, self.roll)
-		return o * self.parentOrientation
-
-	@cached_property
-	def heading(self):
-		eulerAngles = self.orientation.getEuler()
-		return eulerAngles[0]
-
->>>>>>> 71728b02
 	def relativize(self, vec):
 		pos = self.relativePosition(vec)
 		return OrientedPoint(position=pos, yaw=0, pitch=0, roll=0, parentOrientation=self.orientation)
