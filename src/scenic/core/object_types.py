--- conflicted
+++ resolved
@@ -3,30 +3,20 @@
 import collections
 import math
 import random
+from abc import ABC, abstractmethod
+
 import pymesh
 
-from abc import ABC, abstractmethod
-
 from scenic.core.distributions import Samplable, needsSampling
-<<<<<<< HEAD
 from scenic.core.specifiers import Specifier, PropertyDefault, ModifyingSpecifier
 from scenic.core.vectors import Vector, Orientation
-from scenic.core.geometry import RotatedRectangle, averageVectors, hypot, min, pointIsInCone
-=======
-from scenic.core.specifiers import Specifier, PropertyDefault
-from scenic.core.vectors import Vector
 from scenic.core.geometry import (_RotatedRectangle, averageVectors, hypot, min,
                                   pointIsInCone)
->>>>>>> 4134a27d
 from scenic.core.regions import CircularRegion, SectorRegion
-from scenic.core.type_support import toVector, toHeading, toType
+from scenic.core.type_support import toVector, toHeading, toType, toScalar
 from scenic.core.lazy_eval import needsLazyEvaluation
-<<<<<<< HEAD
-from scenic.core.utils import areEquivalent, cached_property, RuntimeParseError
-=======
 from scenic.core.utils import areEquivalent, cached_property
 from scenic.core.errors import RuntimeParseError
->>>>>>> 4134a27d
 
 ## Abstract base class
 
@@ -41,18 +31,11 @@
 	"""
 
 	def __init_subclass__(cls):
-<<<<<<< HEAD
-		# find all defaults provided by the class or its superclasses
-		allDefs = collections.defaultdict(list)
-		for sc in inspect.getmro(cls):
-			if hasattr(sc, '__annotations__'):
-=======
 		super().__init_subclass__()
 		# find all defaults provided by the class or its superclasses
 		allDefs = collections.defaultdict(list)
 		for sc in cls.__mro__:
 			if issubclass(sc, _Constructible) and hasattr(sc, '__annotations__'):
->>>>>>> 4134a27d
 				for prop, value in sc.__annotations__.items():
 					allDefs[prop].append(PropertyDefault.forValue(value))
 
@@ -63,13 +46,6 @@
 			primary, rest = defs[0], defs[1:]
 			spec = primary.resolveFor(prop, rest)
 			resolvedDefs[prop] = spec
-<<<<<<< HEAD
-		cls.defaults = resolvedDefs
-
-	@classmethod
-	def withProperties(cls, props):
-		assert all(reqProp in props for reqProp in cls.defaults)
-=======
 
 			if any(defn.isDynamic for defn in defs):
 				dyns.append(prop)
@@ -80,7 +56,6 @@
 	def withProperties(cls, props):
 		assert all(reqProp in props for reqProp in cls._defaults)
 		assert all(not needsLazyEvaluation(val) for val in props.values())
->>>>>>> 4134a27d
 		return cls(_internal=True, **props)
 
 	def __init__(self, *args, _internal=False, **kwargs):
@@ -91,27 +66,18 @@
 				object.__setattr__(self, prop, value)
 			super().__init__(kwargs.values())
 			self.properties = set(kwargs.keys())
-<<<<<<< HEAD
-			return 
-=======
 			return
->>>>>>> 4134a27d
 
 		# Validate specifiers
 		name = self.__class__.__name__
 		specifiers = list(args)
 		for prop, val in kwargs.items():	# kwargs supported for internal use
-<<<<<<< HEAD
-			specifiers.append(Specifier({prop: 1}, val))
-=======
-			specifiers.append(Specifier(prop, val, internal=True))
->>>>>>> 4134a27d
+			specifiers.append(Specifier({prop: 1}, val, internal=True))
 		properties = dict()
 		modified = dict()
 		priorities = dict()
 		optionals = collections.defaultdict(list)
-<<<<<<< HEAD
-		defs = self.__class__.defaults
+		defs = self.__class__._defaults
 
 		# TODO: @Matthew Check for incompatible specifiers used with modifying specifier (itself or `at`)
 
@@ -124,9 +90,6 @@
 
 		Priorties are inversed: A lower priority number means semantically that it has a higher priority level
 		'''
-=======
-		defs = self.__class__._defaults
->>>>>>> 4134a27d
 		for spec in specifiers:
 			assert isinstance(spec, Specifier), (name, spec)
 			props = spec.priorities
@@ -225,33 +188,23 @@
 			assert hasattr(self, prop)
 			val = getattr(self, prop)
 			deps.append(val)
-<<<<<<< HEAD
-
 		super().__init__(deps)
-		self.properties = set(properties)
-		self.modified = set(modified)
-=======
-		super().__init__(deps)
->>>>>>> 4134a27d
 
 		# Possibly register this object
 		self._register()
 
-<<<<<<< HEAD
-=======
 	def _specify(self, prop, value):
 		assert prop not in self.properties
 
 		# Normalize types of some built-in properties
 		if prop == 'position':
 			value = toVector(value, f'"position" of {self} not a vector')
-		elif prop == 'heading':
-			value = toHeading(value, f'"heading" of {self} not a heading')
+		elif prop in ('yaw', 'pitch', 'roll'):
+			value = toScalar(value, f'"{prop}" of {self} not a scalar')
 
 		self.properties.add(prop)
 		object.__setattr__(self, prop, value)
 
->>>>>>> 4134a27d
 	def _register(self):
 		pass	# do nothing by default; may be overridden by subclasses
 
@@ -276,11 +229,7 @@
 		if hasattr(self, 'properties') and 'name' in self.properties:
 			return self.name
 		else:
-<<<<<<< HEAD
-			return super().__repr__()
-=======
 			return f'unnamed {self.__class__.__name__} ({id(self)})'
->>>>>>> 4134a27d
 
 	def __repr__(self):
 		if hasattr(self, 'properties'):
@@ -381,34 +330,22 @@
 		width (float): Default value zero (only provided for compatibility with
 		  operators that expect an `Object`).
 		length (float): Default value zero.
-<<<<<<< HEAD
-	"""
-	position: Vector(0, 0, 0)
-=======
 
 	.. note::
 
 		If you're looking into Scenic's internals, note that `Point` is actually a
 		subclass of the internal Python class `_Constructible`.
 	"""
-	position: PropertyDefault((), {'dynamic'}, lambda self: Vector(0, 0))
->>>>>>> 4134a27d
+	position: PropertyDefault((), {'dynamic'}, lambda self: Vector(0, 0, 0))
 	width: 0
 	length: 0
 	visibleDistance: 50
 
 	mutationEnabled: False
 	mutator: PropertyDefault({'positionStdDev'}, {'additive'},
-							 lambda self, specifier: PositionMutator(self.positionStdDev))
+							 lambda self: PositionMutator(self.positionStdDev))
 	positionStdDev: 1
 
-<<<<<<< HEAD
-	def __init__(self, *args, **kwargs):
-		super().__init__(*args, **kwargs)
-		self.position = toVector(self.position, f'"position" of {self} not a vector')
-
-=======
->>>>>>> 4134a27d
 	@cached_property
 	def visibleRegion(self):
 		return CircularRegion(self.position, self.visibleDistance)
@@ -420,12 +357,8 @@
 	def toVector(self) -> Vector:
 		return self.position
 
-<<<<<<< HEAD
-	# TODO: @Matthew Does this work for 3D space? 
-	def canSee(self, other):	# TODO improve approximation?
-=======
+	# TODO: @Matthew Does this work for 3D space?
 	def canSee(self, other) -> bool:	# TODO improve approximation?
->>>>>>> 4134a27d
 		for corner in other.corners:
 			if self.visibleRegion.containsPoint(corner):
 				return True
@@ -464,45 +397,32 @@
 		viewAngle (float): View cone angle for ``can see`` operator. Default
 		  value :math:`2\\pi`.
 	"""
-<<<<<<< HEAD
-	viewAngle: math.tau # TODO: @Matthew Implement 2-tuple view angle for 3D views 
+	# primitive orientation properties
+	yaw: 0
 	pitch: 0
 	roll: 0
-	yaw: 0
-	parentOrientation: Orientation.fromEuler(0,0,0)
-=======
-	heading: PropertyDefault((), {'dynamic'}, lambda self: 0)
-	viewAngle: math.tau
->>>>>>> 4134a27d
+	parentOrientation: Orientation.fromEuler(0, 0, 0)
+
+	# derived orientation properties that cannot be overwritten
+	orientation: PropertyDefault(
+	    {'yaw', 'pitch', 'roll', 'parentOrientation'},
+	    {'final'},
+	    lambda self: (Orientation.fromEuler(self.yaw, self.pitch, self.roll)
+	                  * self.parentOrientation)
+	)
+	heading: PropertyDefault({'orientation'}, {'final'},
+	                         lambda self: self.orientation.getEuler()[0])
+
+	viewAngle: math.tau # TODO: @Matthew Implement 2-tuple view angle for 3D views 
 
 	mutator: PropertyDefault({'headingStdDev'}, {'additive'},
-		lambda self, specifier: HeadingMutator(self.headingStdDev))
+		lambda self: HeadingMutator(self.headingStdDev))
 	headingStdDev: math.radians(5)
 
-<<<<<<< HEAD
-	def __init__(self, *args, **kwargs):
-		super().__init__(*args, **kwargs)
-		# self.heading = toScalar(self.heading, f'"heading" of {self} not a scalar')
-
-=======
->>>>>>> 4134a27d
 	@cached_property
 	def visibleRegion(self):
 		return SectorRegion(self.position, self.visibleDistance,
 		                    self.heading, self.viewAngle)
-<<<<<<< HEAD
-
-	@cached_property
-	def orientation(self):
-		o = Orientation.fromEuler(self.yaw, self.pitch, self.roll)
-		return o * self.parentOrientation
-
-	@cached_property
-	def heading(self):
-		eulerAngles = self.orientation.getEuler()
-		return eulerAngles[0] * self.orientation.invertRotation().x 
-=======
->>>>>>> 4134a27d
 
 	def relativize(self, vec):
 		pos = self.relativePosition(vec)
@@ -526,7 +446,7 @@
 		  Default value 1.
 		length (float): Length of the object, i.e. extent along its Y axis.
 		  Default value 1.
-		length (float): Length of the object, i.e. extent along its Z axis.
+		height (float): Height of the object, i.e. extent along its Z axis.
 		  Default value 1. 
 		allowCollisions (bool): Whether the object is allowed to intersect
 		  other objects. Default value ``False``.
@@ -540,7 +460,7 @@
 
 		speed (float; dynamic): Speed in dynamic simulations. Default value 0.
 		velocity (`Vector`; *dynamic*): Velocity in dynamic simulations. Default value is
-			the velocity determined by ``self.speed`` and ``self.heading``.
+			the velocity determined by ``self.speed`` and ``self.orientation``.
 		angularSpeed (float; *dynamic*): Angular speed in dynamic simulations. Default
 			value 0.
 
@@ -548,21 +468,17 @@
 			value ``None``.
 	"""
 	width: 1
-<<<<<<< HEAD
+	length: 1
 	height: 1
-	length: 1
-=======
-	length: 1
-
->>>>>>> 4134a27d
+
 	allowCollisions: False
 	requireVisible: True
 	regionContainedIn: None
 	cameraOffset: Vector(0, 0)
 	# TODO: @Matthew Object needs a `shape` property 
 
-	velocity: PropertyDefault(('speed', 'heading'), {'dynamic'},
-	                          lambda self: Vector(0, self.speed).rotatedBy(self.heading))
+	velocity: PropertyDefault(('speed', 'orientation'), {'dynamic'},
+	                          lambda self: Vector(0, self.speed).rotatedBy(self.orientation))
 	speed: PropertyDefault((), {'dynamic'}, lambda self: 0)
 	angularSpeed: PropertyDefault((), {'dynamic'}, lambda self: 0)
 
@@ -580,17 +496,12 @@
 	def __init__(self, *args, **kwargs):
 		super().__init__(*args, **kwargs)
 		self.hw = hw = self.width / 2
-<<<<<<< HEAD
+		self.hl = hl = self.length / 2
 		self.hh = hh = self.height / 2
-=======
->>>>>>> 4134a27d
-		self.hl = hl = self.length / 2
-		self.radius = hypot(hw, hl)	# circumcircle; for collision detection
-		self.inradius = min(hw, hl)	# incircle; for collision detection
+		self.radius = hypot(hw, hl, hh)	# circumcircle; for collision detection
+		self.inradius = min(hw, hl, hh)	# incircle; for collision detection
 
 		self._relations = []
-<<<<<<< HEAD
-=======
 
 	def _specify(self, prop, value):
 		# Normalize types of some built-in properties
@@ -611,58 +522,6 @@
 	def __setattr__(self, name, value):
 		proxy = object.__getattribute__(self, '_dynamicProxy')
 		object.__setattr__(proxy, name, value)
-
-	@cached_property
-	def left(self):
-		return self.relativize(Vector(-self.hw, 0))
-
-	@cached_property
-	def right(self):
-		return self.relativize(Vector(self.hw, 0))
-
-	@cached_property
-	def front(self):
-		return self.relativize(Vector(0, self.hl))
-
-	@cached_property
-	def back(self):
-		return self.relativize(Vector(0, -self.hl))
-
-	@cached_property
-	def frontLeft(self):
-		return self.relativize(Vector(-self.hw, self.hl))
-
-	@cached_property
-	def frontRight(self):
-		return self.relativize(Vector(self.hw, self.hl))
-
-	@cached_property
-	def backLeft(self):
-		return self.relativize(Vector(-self.hw, -self.hl))
-
-	@cached_property
-	def backRight(self):
-		return self.relativize(Vector(self.hw, -self.hl))
-
-	@cached_property
-	def visibleRegion(self):
-		camera = self.position.offsetRotated(self.heading, self.cameraOffset)
-		return SectorRegion(camera, self.visibleDistance, self.heading, self.viewAngle)
-
-	@cached_property
-	def corners(self):
-		hw, hl = self.hw, self.hl
-		return (
-			self.relativePosition(Vector(hw, hl)),
-			self.relativePosition(Vector(-hw, hl)),
-			self.relativePosition(Vector(-hw, -hl)),
-			self.relativePosition(Vector(hw, -hl))
-		)
->>>>>>> 4134a27d
-
-	def _register(self):
-		import scenic.syntax.veneer as veneer	# TODO improve?
-		veneer.registerObject(self)
 
 	@cached_property
 	def left(self):
