--- conflicted
+++ resolved
@@ -189,12 +189,8 @@
 		self.properties = set()		# will be filled by calls to _specify below
 		self._evaluated = DefaultIdentityDict()		# temporary cache for lazily-evaluated values
 		for spec in order:
-<<<<<<< HEAD
 			spec.applyTo(self, spec.modifying)
-=======
-			spec.applyTo(self, optionalsForSpec[spec])
 		del self._evaluated
->>>>>>> a1f66ab9
 
 		# Set up dependencies
 		deps = []
