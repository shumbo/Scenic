--- conflicted
+++ resolved
@@ -522,26 +522,24 @@
 		proxy = object.__getattribute__(self, '_dynamicProxy')
 		object.__setattr__(proxy, name, value)
 
-<<<<<<< HEAD
-	# def containsPoint(self, point):
-	# 	return self.shape.countainsPoint(point)
-
-	# def intersects(self, other):
-	# 	assert isinstance(other, Object)
-
-	# 	if isinstance(other.shape, DefaultShape):
-	# 		other.shape.resolve_default_mesh()
-
-	# 	return self.shape.intersects(other.shape)
-
-	@cached_property
-	def getRegion(self):
-		pass
-=======
 	def __delattr__(self, name):
 		proxy = object.__getattribute__(self, '_dynamicProxy')
 		object.__delattr__(proxy, name)
->>>>>>> 9403a3a1
+
+	# def containsPoint(self, point):
+	# 	return self.shape.countainsPoint(point)
+
+	# def intersects(self, other):
+	# 	assert isinstance(other, Object)
+
+	# 	if isinstance(other.shape, DefaultShape):
+	# 		other.shape.resolve_default_mesh()
+
+	# 	return self.shape.intersects(other.shape)
+
+	@cached_property
+	def getRegion(self):
+		pass
 
 	@cached_property
 	def left(self):
