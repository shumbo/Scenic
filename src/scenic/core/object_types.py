--- conflicted
+++ resolved
@@ -472,29 +472,14 @@
 		positionStdDev (float): Standard deviation of Gaussian noise to add to this
 		  object's ``position`` when mutation is enabled with scale 1. Default value 1.
 	"""
-<<<<<<< HEAD
-	position: PropertyDefault((), {'dynamic'}, lambda self: Vector(0, 0, 0))
-	width: 0
-	length: 0
-	visibleDistance: 50
-	# Density of rays per degree in one dimension. Number of rays sent will be
-	# this value squared per 1 degree x 1 degree portion of the visible region
-	rayDensity: 1
-
-	mutationScale: 0
-	mutator: PropertyDefault({'positionStdDev'}, {'additive'},
-							 lambda self: PositionMutator(self.positionStdDev))
-	positionStdDev: 1
-
-	# This property is defined in Object, but we provide a default empty value
-	# for Points for implementation convenience.
-	regionContainedIn: None
-=======
 	_scenic_properties = {
 		"position": PropertyDefault((), {'dynamic'}, lambda self: Vector(0, 0)),
 		"width": 0,
 		"length": 0,
 		"visibleDistance": 50,
+		# Density of rays per degree in one dimension. Number of rays sent will be
+		# this value squared per 1 degree x 1 degree portion of the visible region
+		"rayDensity": 1,
 
 		"mutationScale": 0,
 		"mutator": PropertyDefault({'positionStdDev'}, {'additive'},
@@ -505,7 +490,6 @@
 		# for Points for implementation convenience.
 		"regionContainedIn": None,
 	}
->>>>>>> 5e5f9990
 
 	# These properties are used internally to store entities that must be able to
 	# or must be unable to observe this entity.
@@ -569,35 +553,30 @@
 		headingStdDev (float): Standard deviation of Gaussian noise to add to this
 		  object's ``heading`` when mutation is enabled with scale 1. Default value 5°.
 	"""
-<<<<<<< HEAD
-	# primitive orientation properties
-	yaw: PropertyDefault((), {'dynamic'}, lambda self: 0)
-	pitch: PropertyDefault((), {'dynamic'}, lambda self: 0)
-	roll: PropertyDefault((), {'dynamic'}, lambda self: 0)
-	parentOrientation: Orientation.fromEuler(0, 0, 0)
-
-	# derived orientation properties that cannot be overwritten
-	orientation: PropertyDefault(
-	    {'yaw', 'pitch', 'roll', 'parentOrientation'},
-	    {'final'},
-	    lambda self: (Orientation.fromEuler(self.yaw, self.pitch, self.roll)
-	                  * self.parentOrientation)
-	)
-	heading: PropertyDefault({'orientation'}, {'final'},
-	    lambda self: self.yaw if alwaysGlobalOrientation(self.parentOrientation) else self.orientation.yaw)
-
-	# The view angle in the horizontal and vertical direction
-	viewAngle: math.tau
-	viewAngles: PropertyDefault(('viewAngle',), set(), lambda self: (self.viewAngle, math.pi))
-=======
 	_scenic_properties = {
-		"heading": PropertyDefault((), {'dynamic'}, lambda self: 0),
-		"viewAngle": math.tau,
->>>>>>> 5e5f9990
-
-		"mutator": PropertyDefault({'headingStdDev'}, {'additive'},
-			lambda self: HeadingMutator(self.headingStdDev)),
-		"headingStdDev": math.radians(5),
+		# primitive orientation properties
+		'yaw': PropertyDefault((), {'dynamic'}, lambda self: 0),
+		'pitch': PropertyDefault((), {'dynamic'}, lambda self: 0),
+		'roll': PropertyDefault((), {'dynamic'}, lambda self: 0),
+		'parentOrientation': Orientation.fromEuler(0, 0, 0),
+
+		# derived orientation properties that cannot be overwritten
+		'orientation': PropertyDefault(
+		    {'yaw', 'pitch', 'roll', 'parentOrientation'},
+		    {'final'},
+		    lambda self: (Orientation.fromEuler(self.yaw, self.pitch, self.roll)
+			          * self.parentOrientation)
+		),
+		'heading': PropertyDefault({'orientation'}, {'final'},
+		    lambda self: self.yaw if alwaysGlobalOrientation(self.parentOrientation) else self.orientation.yaw),
+
+		# The view angle in the horizontal and vertical direction
+		'viewAngle': math.tau,
+		'viewAngles': PropertyDefault(('viewAngle',), set(), lambda self: (self.viewAngle, math.pi)),
+
+		'mutator': PropertyDefault({'headingStdDev'}, {'additive'},
+			lambda self: HeadingMutator(self.headingStdDev))
+		'headingStdDev': math.radians(5),
 	}
 
 	def __init__(self, *args, **kwargs):
@@ -670,62 +649,35 @@
 		behavior: Behavior for dynamic agents, if any (see :ref:`dynamics`). Default
 			value ``None``.
 	"""
-<<<<<<< HEAD
-	width: PropertyDefault(('shape',), {}, lambda self: self.shape.dimensions[0])
-	length: PropertyDefault(('shape',), {}, lambda self: self.shape.dimensions[1])
-	height: PropertyDefault(('shape',), {}, lambda self: self.shape.dimensions[2])
-
-	allowCollisions: False
-	requireVisible: False
-	regionContainedIn: None
-	cameraOffset: Vector(0, 0, 0)
-	# Whether or not this object can occlude other objects
-	occluding: True
-
-	shape: BoxShape()
-
-	baseOffset: PropertyDefault(('height',), {}, lambda self: Vector(0, 0, -self.height/2))
-	contactTolerance: 1e-4
-
-	velocity: PropertyDefault(('speed', 'orientation'), {'dynamic'},
-	                          lambda self: Vector(0, self.speed).rotatedBy(self.orientation))
-	speed: PropertyDefault((), {'dynamic'}, lambda self: 0)
-	angularSpeed: PropertyDefault((), {'dynamic'}, lambda self: 0)
-
-	min_top_z: 0.4
-
-	occupiedSpace: PropertyDefault(('shape', 'width', 'length', 'height', 'position', 'orientation'), \
-		{'final'}, lambda self: MeshVolumeRegion(mesh=self.shape.mesh, \
-			dimensions=(self.width, self.length, self.height), \
-			position=self.position, rotation=self.orientation))
-
-	boundingBox: PropertyDefault(('occupiedSpace',), {'final'},  \
-		lambda self: lazyBoundingBox(self.occupiedSpace))
-
-	topSurface: PropertyDefault(('occupiedSpace', 'min_top_z'), \
-		{}, lambda self: defaultTopSurface(self.occupiedSpace, self.min_top_z))
-
-	behavior: None
-	lastActions: None
-=======
 	_scenic_properties = {
-		"width": 1,
-		"length": 1,
-
-		"allowCollisions": False,
-		"requireVisible": True,
-		"regionContainedIn": None,
-		"cameraOffset": Vector(0, 0),
-
-		"velocity": PropertyDefault(('speed', 'heading'), {'dynamic'},
-								lambda self: Vector(0, self.speed).rotatedBy(self.heading)),
-		"speed": PropertyDefault((), {'dynamic'}, lambda self: 0),
-		"angularSpeed": PropertyDefault((), {'dynamic'}, lambda self: 0),
-
+		'width': PropertyDefault(('shape',), {}, lambda self: self.shape.dimensions[0]),
+		'length': PropertyDefault(('shape',), {}, lambda self: self.shape.dimensions[1]),
+		'height': PropertyDefault(('shape',), {}, lambda self: self.shape.dimensions[2]),
+		'allowCollisions': False,
+		'requireVisible': False,
+		'regionContainedIn': None,
+		'cameraOffset': Vector(0, 0, 0),
+		# Whether or not this object can occlude other objects
+		'occluding': True,
+		'shape': BoxShape(),
+		'baseOffset': PropertyDefault(('height',), {}, lambda self: Vector(0, 0, -self.height/2)),
+		'contactTolerance': 1e-4,
+		'velocity': PropertyDefault(('speed', 'heading'), {'dynamic'},
+			                  lambda self: Vector(0, self.speed).rotatedBy(self.heading)),
+		'speed': PropertyDefault((), {'dynamic'}, lambda self: 0),
+		'angularSpeed': PropertyDefault((), {'dynamic'}, lambda self: 0),
+		'min_top_z': 0.4,
+		'occupiedSpace': PropertyDefault(('shape', 'width', 'length', 'height', 'position', 'orientation'), \
+			{'final'}, lambda self: MeshVolumeRegion(mesh=self.shape.mesh, \
+				dimensions=(self.width, self.length, self.height), \
+				position=self.position, rotation=self.orientation)),
+		'boundingBox': PropertyDefault(('occupiedSpace',), {'final'},  \
+			lambda self: lazyBoundingBox(self.occupiedSpace)),
+		'topSurface': PropertyDefault(('occupiedSpace', 'min_top_z'), \
+			{}, lambda self: defaultTopSurface(self.occupiedSpace, self.min_top_z)),
 		"behavior": None,
 		"lastActions": None,
 	}
->>>>>>> 5e5f9990
 
 	def __new__(cls, *args, **kwargs):
 		obj = super().__new__(cls)
