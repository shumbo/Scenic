--- conflicted
+++ resolved
@@ -270,8 +270,6 @@
 	newChain.append(c)
 	return newChain
 
-<<<<<<< HEAD
-=======
 def removeHoles(polygon):
 	if polygon.is_empty:
 		return polygon
@@ -283,7 +281,6 @@
 	else:
 		return shapely.geometry.Polygon(polygon.exterior)
 
->>>>>>> a79468b5
 class TriangulationError(RuntimeError):
 	"""Signals that the installed triangulation libraries are insufficient.
 
@@ -313,21 +310,12 @@
 	"""
 	try:
 		return triangulatePolygon_mapbox(polygon)
-<<<<<<< HEAD
 	except ImportError:
 		pass
 	try:
 		return triangulatePolygon_pypoly2tri(polygon)
 	except ImportError:
 		pass
-=======
-	except ImportError:
-		pass
-	try:
-		return triangulatePolygon_pypoly2tri(polygon)
-	except ImportError:
-		pass
->>>>>>> a79468b5
 	raise RuntimeError('no triangulation libraries installed '
 	                   '(did you uninstall mapbox_earcut?)')
 
@@ -413,25 +401,6 @@
 
 	@cached_property
 	def polygon(self):
-<<<<<<< HEAD
-		position, heading, hw, hh = self.position, self.heading, self.hw, self.hh
-		if any(needsSampling(c) or needsLazyEvaluation(c)
-		       for c in (position, heading, hw, hh)):
-			return None		# can only convert fixed Regions to Polygons
-		corners = RotatedRectangle.makeCorners(position.x, position.y, heading, hw, hh)
-		return shapely.geometry.Polygon(corners)
-
-	@staticmethod
-	def makeCorners(px, py, heading, hw, hh):
-		s, c = sin(heading), cos(heading)
-		s_hw, c_hw = s*hw, c*hw
-		s_hh, c_hh = s*hh, c*hh
-		corners = (
-			(px + c_hw - s_hh, py + s_hw + c_hh),
-			(px - c_hw - s_hh, py - s_hw + c_hh),
-			(px - c_hw + s_hh, py - s_hw - c_hh),
-			(px + c_hw + s_hh, py + s_hw - c_hh)
-=======
 		position, heading, hw, hl = self.position, self.heading, self.hw, self.hl
 		if any(needsSampling(c) or needsLazyEvaluation(c)
 		       for c in (position, heading, hw, hl)):
@@ -449,6 +418,5 @@
 			(px - c_hw - s_hl, py - s_hw + c_hl),
 			(px - c_hw + s_hl, py - s_hw - c_hl),
 			(px + c_hw + s_hl, py + s_hw - c_hl)
->>>>>>> a79468b5
 		)
 		return corners