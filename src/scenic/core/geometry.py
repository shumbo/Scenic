"""Utility functions for geometric computation."""

import math
import itertools
import warnings

import numpy as np
import shapely.geometry
import shapely.ops

from scenic.core.distributions import (needsSampling, distributionFunction,
                                       monotonicDistributionFunction)
from scenic.core.lazy_eval import needsLazyEvaluation
from scenic.core.utils import cached_property

@distributionFunction
def sin(x):
	return math.sin(x)

@distributionFunction
def cos(x):
	return math.cos(x)

@monotonicDistributionFunction
def hypot(x, y):
	return math.hypot(x, y)

@monotonicDistributionFunction
def max(*args):
	return __builtins__['max'](*args)

@monotonicDistributionFunction
def min(*args):
	return __builtins__['min'](*args)

def normalizeAngle(angle):
	while angle > math.pi:
		angle -= math.tau
	while angle < -math.pi:
		angle += math.tau
	assert -math.pi <= angle <= math.pi
	return angle

def dotProduct(a, b):
	return ((a.x * b.x) + (a.y * b.y) + (a.z * b.z))

def norm(a):
	return math.sqrt(math.pow(a.x, 2) + math.pow(a.y, 2) + math.pow(a.z, 2)) 

def addVectors(a, b):
	ax, ay = a[0], a[1]
	bx, by = b[0], b[1]
	return (ax + bx, ay + by)

def subtractVectors(a, b):
	ax, ay = a[0], a[1]
	bx, by = b[0], b[1]
	return (ax - bx, ay - by)

def averageVectors(a, b, weight=0.5):
	ax, ay = a[0], a[1]
	bx, by = b[0], b[1]
	aw, bw = 1.0 - weight, weight
	return (ax * aw + bx * bw, ay * aw + by * bw)

def rotateVector(vector, angle):
	x, y = vector
	c, s = cos(angle), sin(angle)
	return ((c * x) - (s * y), (s * x) + (c * y))

def findMinMax(iterable):
	minv = float('inf')
	maxv = float('-inf')
	for val in iterable:
		if val < minv:
			minv = val
		if val > maxv:
			maxv = val
	return (minv, maxv)

def radialToCartesian(point, radius, heading):
	angle = heading + (math.pi / 2.0)
	rx, ry = radius * cos(angle), radius * sin(angle)
	return (point[0] + rx, point[1] + ry)

def positionRelativeToPoint(point, heading, offset):
	ro = rotateVector(offset, heading)
	return addVectors(point, ro)

def headingOfSegment(pointA, pointB):
<<<<<<< HEAD
	# TODO: @pytest Update to 3D 
=======
	# TODO: @pytest Update to 3D. Requires orientation
>>>>>>> 289cdc84
	ax, ay, az = pointA
	bx, by, bz = pointB
	return math.atan2(by - ay, bx - ax) - (math.pi / 2.0)

<<<<<<< HEAD
# TODO: @pytest Update to 3D view angle 
=======
# TODO: @pytest Update to 3D view angle. Requires orientation
>>>>>>> 289cdc84
def viewAngleToPoint(point, base, heading):
	x, y, z= base
	ox, oy, oz = point
	a = math.atan2(oy - y, ox - x) - (heading + (math.pi / 2.0))
	if a < -math.pi:
		a += math.tau
	elif a > math.pi:
		a -= math.tau
	assert -math.pi <= a and a <= math.pi
	return a

def apparentHeadingAtPoint(point, heading, base):
<<<<<<< HEAD
	# TODO: @pytest Update to 3D. 
=======
	# TODO: @pytest Update to 3D. Requires orientation
>>>>>>> 289cdc84
	x, y, z = base
	ox, oy, oz = point
	a = (heading + (math.pi / 2.0)) - math.atan2(oy - y, ox - x)
	if a < -math.pi:
		a += math.tau
	elif a > math.pi:
		a -= math.tau
	assert -math.pi <= a and a <= math.pi
	return a

def circumcircleOfAnnulus(center, heading, angle, minDist, maxDist):
	m = (minDist + maxDist) / 2.0
	g = (maxDist - minDist) / 2.0
	h = m * math.sin(angle / 2.0)
	h2 = h * h
	d = math.sqrt(h2 + (m * m))
	r = math.sqrt(h2 + (g * g))
	return radialToCartesian(center, d, heading), r

def pointIsInCone(point, base, heading, angle):
	va = viewAngleToPoint(point, base, heading)
	return (abs(va) <= angle / 2.0)

def polygonUnion(polys, tolerance=0.05, holeTolerance=0.002):
	union = shapely.ops.unary_union(list(polys))
	assert union.is_valid, union
	if tolerance > 0:
		if isinstance(union, shapely.geometry.MultiPolygon):
			polys = [cleanPolygon(poly, tolerance, holeTolerance) for poly in union]
			union = shapely.ops.unary_union(polys)
		else:
			union = cleanPolygon(union, tolerance, holeTolerance)
	assert union.is_valid, union
	return union

def cleanPolygon(poly, tolerance, holeTolerance):
	exterior = cleanChain(poly.exterior.coords, tolerance)
	assert len(exterior) >= 3
	ints = []
	for interior in poly.interiors:
		interior = cleanChain(interior.coords, tolerance)
		if len(interior) >= 3:
			hole = shapely.geometry.Polygon(interior)
			if hole.area > holeTolerance:
				ints.append(interior)
	newPoly = shapely.geometry.Polygon(exterior, ints)
	assert newPoly.is_valid, newPoly
	return newPoly

def cleanChain(chain, tolerance, angleTolerance=0.008):
	if len(chain) <= 2:
		return chain
	closed = (tuple(chain[0]) == tuple(chain[-1]))
	tol2 = tolerance * tolerance
	# collapse hooks
	chain = np.array(chain)
	a, b = chain[-1], chain[0]
	newChain = []
	for c in chain[1:]:
		dx, dy = c[0] - a[0], c[1] - a[1]
		if (dx * dx) + (dy * dy) > tol2:
			newChain.append(b)
			a = b
			b = c
		else:
			b = c
	if len(newChain) == 0:
		return newChain
	newChain.append(newChain[0] if closed else c)
	return newChain

class TriangulationError(RuntimeError):
	"""Signals that the installed triangulation libraries are insufficient.

	Specifically, raised when pypoly2tri hits the recursion limit trying to
	triangulate a large polygon.
	"""
	pass

def triangulatePolygon(polygon):
	"""Triangulate the given Shapely polygon.

	Note that we can't use ``shapely.ops.triangulate`` since it triangulates
	point sets, not polygons (i.e., it doesn't respect edges). We need an
	algorithm for triangulation of polygons with holes (it doesn't need to be a
	Delaunay triangulation).

	We use ``mapbox_earcut`` by default. If it is not installed, we allow fallback to
	``pypoly2tri`` for historical reasons (we originally used the GPC library, which is
	not free for commercial use, falling back to ``pypoly2tri`` if not installed).

	Args:
		polygon (shapely.geometry.Polygon): Polygon to triangulate.

	Returns:
		A list of disjoint (except for edges) triangles whose union is the
		original polygon.
	"""
	try:
		return triangulatePolygon_mapbox(polygon)
	except ImportError:
		pass
	try:
		return triangulatePolygon_pypoly2tri(polygon)
	except ImportError:
		pass
	raise RuntimeError('no triangulation libraries installed '
	                   '(did you uninstall mapbox_earcut?)')

def triangulatePolygon_pypoly2tri(polygon):
	import pypoly2tri
	polyline = []
	for c in polygon.exterior.coords[:-1]:
		polyline.append(pypoly2tri.shapes.Point(c[0],c[1]))
	cdt = pypoly2tri.cdt.CDT(polyline)
	for i in polygon.interiors:
		polyline = []
		for c in i.coords[:-1]:
			polyline.append(pypoly2tri.shapes.Point(c[0],c[1]))
		cdt.AddHole(polyline)
	try:
		cdt.Triangulate()
	except RecursionError:		# polygon too big for pypoly2tri
		raise TriangulationError('pypoly2tri unable to triangulate large polygon; for '
		                         'non-commercial use, try "pip install Polygon3"')

	triangles = list()
	for t in cdt.GetTriangles():
		triangles.append(shapely.geometry.Polygon([
			t.GetPoint(0).toTuple(),
			t.GetPoint(1).toTuple(),
			t.GetPoint(2).toTuple()
		]))
	return triangles

def triangulatePolygon_mapbox(polygon):
	import mapbox_earcut
	vertices, rings = [], []
	ring = polygon.exterior.coords[:-1]		# despite 'ring' name, actually need a chain
	vertices.extend(ring)
	rings.append(len(vertices))
	for interior in polygon.interiors:
		ring = interior.coords[:-1]
		vertices.extend(ring)
		rings.append(len(vertices))
	vertices = np.array(vertices, dtype=np.float64)
	rings = np.array(rings)
	result = mapbox_earcut.triangulate_float64(vertices, rings)

	triangles = []
	points = vertices[result]
	its = [iter(points)] * 3
	for triple in zip(*its):
		triangles.append(shapely.geometry.Polygon(triple))
	return triangles

def plotPolygon(polygon, plt, style='r-'):
	def plotRing(ring):
		x, y = ring.xy
		plt.plot(x, y, style)
	if isinstance(polygon, shapely.geometry.MultiPolygon):
		polygons = polygon
	else:
		polygons = [polygon]
	for polygon in polygons:
		plotRing(polygon.exterior)
		for ring in polygon.interiors:
			plotRing(ring)

class RotatedRectangle:
	"""mixin providing collision detection for rectangular objects and regions"""
	# TODO: @pytest Update to 3D
	def containsPoint(self, point):
<<<<<<< HEAD
		pt = shapely.geometry.Point(point)
		return self.polygon.intersects(pt)

	def intersects(self, rect):
		return self.polygon.intersects(rect.polygon)
=======
		diff = point - self.position.toVector()
		x, y, z = diff.rotatedBy(-self.heading)
		return abs(x) <= self.hw and abs(y) <= self.hh

	def intersects(self, rect):
		# TODO: @pytest Update to 3D 
		if not isinstance(rect, RotatedRectangle):
			raise RuntimeError(f'tried to intersect RotatedRectangle with {type(rect)}')
		# Quick check by bounding circles
		dx, dy, dz = rect.position.toVector() - self.position.toVector()
		rr = self.radius + rect.radius
		if (dx * dx) + (dy * dy) > (rr * rr):
			return False
		# Check for separating line parallel to our edges
		if self.edgeSeparates(self, rect):
			return False
		# Check for separating line parallel to rect's edges
		if self.edgeSeparates(rect, self):
			return False
		return True
>>>>>>> 289cdc84

	@cached_property
	def polygon(self):
		position, heading, hw, hh = self.position, self.heading, self.hw, self.hh
		if any(needsSampling(c) or needsLazyEvaluation(c)
		       for c in (position, heading, hw, hh)):
			return None		# can only convert fixed Regions to Polygons
		corners = RotatedRectangle.makeCorners(position.x, position.y, heading, hw, hh)
		return shapely.geometry.Polygon(corners)

	@staticmethod
	def makeCorners(px, py, heading, hw, hh):
		s, c = sin(heading), cos(heading)
		s_hw, c_hw = s*hw, c*hw
		s_hh, c_hh = s*hh, c*hh
		corners = (
			(px + c_hw - s_hh, py + s_hw + c_hh),
			(px - c_hw - s_hh, py - s_hw + c_hh),
			(px - c_hw + s_hh, py - s_hw - c_hh),
			(px + c_hw + s_hh, py + s_hw - c_hh)
		)
		return corners<|MERGE_RESOLUTION|>--- conflicted
+++ resolved
@@ -88,20 +88,12 @@
 	return addVectors(point, ro)
 
 def headingOfSegment(pointA, pointB):
-<<<<<<< HEAD
-	# TODO: @pytest Update to 3D 
-=======
 	# TODO: @pytest Update to 3D. Requires orientation
->>>>>>> 289cdc84
 	ax, ay, az = pointA
 	bx, by, bz = pointB
 	return math.atan2(by - ay, bx - ax) - (math.pi / 2.0)
 
-<<<<<<< HEAD
-# TODO: @pytest Update to 3D view angle 
-=======
 # TODO: @pytest Update to 3D view angle. Requires orientation
->>>>>>> 289cdc84
 def viewAngleToPoint(point, base, heading):
 	x, y, z= base
 	ox, oy, oz = point
@@ -114,11 +106,7 @@
 	return a
 
 def apparentHeadingAtPoint(point, heading, base):
-<<<<<<< HEAD
-	# TODO: @pytest Update to 3D. 
-=======
 	# TODO: @pytest Update to 3D. Requires orientation
->>>>>>> 289cdc84
 	x, y, z = base
 	ox, oy, oz = point
 	a = (heading + (math.pi / 2.0)) - math.atan2(oy - y, ox - x)
@@ -292,34 +280,11 @@
 	"""mixin providing collision detection for rectangular objects and regions"""
 	# TODO: @pytest Update to 3D
 	def containsPoint(self, point):
-<<<<<<< HEAD
 		pt = shapely.geometry.Point(point)
 		return self.polygon.intersects(pt)
 
 	def intersects(self, rect):
 		return self.polygon.intersects(rect.polygon)
-=======
-		diff = point - self.position.toVector()
-		x, y, z = diff.rotatedBy(-self.heading)
-		return abs(x) <= self.hw and abs(y) <= self.hh
-
-	def intersects(self, rect):
-		# TODO: @pytest Update to 3D 
-		if not isinstance(rect, RotatedRectangle):
-			raise RuntimeError(f'tried to intersect RotatedRectangle with {type(rect)}')
-		# Quick check by bounding circles
-		dx, dy, dz = rect.position.toVector() - self.position.toVector()
-		rr = self.radius + rect.radius
-		if (dx * dx) + (dy * dy) > (rr * rr):
-			return False
-		# Check for separating line parallel to our edges
-		if self.edgeSeparates(self, rect):
-			return False
-		# Check for separating line parallel to rect's edges
-		if self.edgeSeparates(rect, self):
-			return False
-		return True
->>>>>>> 289cdc84
 
 	@cached_property
 	def polygon(self):
