--- conflicted
+++ resolved
@@ -22,8 +22,8 @@
 	return math.cos(x)
 
 @monotonicDistributionFunction
-def hypot(x, y) -> float:
-	return math.hypot(x, y)
+def hypot(*args) -> float:
+	return math.hypot(*args)
 
 @monotonicDistributionFunction
 def max(*args, **kwargs):
@@ -46,7 +46,7 @@
 	return ((a.x * b.x) + (a.y * b.y) + (a.z * b.z))
 
 def norm(a):
-	return math.sqrt(math.pow(a.x, 2) + math.pow(a.y, 2) + math.pow(a.z, 2)) 
+    return math.hypot(*a)
 
 def addVectors(a, b):
 	ax, ay = a[0], a[1]
@@ -89,16 +89,10 @@
 	return addVectors(point, ro)
 
 def headingOfSegment(pointA, pointB):
-<<<<<<< HEAD
 	# TODO: @pytest Update to 3D. Requires orientation
 	ax, ay, az = pointA
 	bx, by, bz = pointB
-	return math.atan2(by - ay, bx - ax) - (math.pi / 2.0)
-=======
-	ax, ay = pointA
-	bx, by = pointB
 	return normalizeAngle(math.atan2(by - ay, bx - ax) - (math.pi / 2.0))
->>>>>>> 4134a27d
 
 # TODO: @pytest Update to 3D view angle. Requires orientation
 def viewAngleToPoint(point, base, heading):
@@ -282,8 +276,6 @@
 	newChain.append(c)
 	return newChain
 
-<<<<<<< HEAD
-=======
 def removeHoles(polygon):
 	if polygon.is_empty:
 		return polygon
@@ -295,7 +287,6 @@
 	else:
 		return shapely.geometry.Polygon(polygon.exterior)
 
->>>>>>> 4134a27d
 class TriangulationError(RuntimeError):
 	"""Signals that the installed triangulation libraries are insufficient.
 
@@ -417,25 +408,6 @@
 
 	@cached_property
 	def polygon(self):
-<<<<<<< HEAD
-		position, heading, hw, hh = self.position, self.heading, self.hw, self.hh
-		if any(needsSampling(c) or needsLazyEvaluation(c)
-		       for c in (position, heading, hw, hh)):
-			return None		# can only convert fixed Regions to Polygons
-		corners = RotatedRectangle.makeCorners(position.x, position.y, heading, hw, hh)
-		return shapely.geometry.Polygon(corners)
-
-	@staticmethod
-	def makeCorners(px, py, heading, hw, hh):
-		s, c = sin(heading), cos(heading)
-		s_hw, c_hw = s*hw, c*hw
-		s_hh, c_hh = s*hh, c*hh
-		corners = (
-			(px + c_hw - s_hh, py + s_hw + c_hh),
-			(px - c_hw - s_hh, py - s_hw + c_hh),
-			(px - c_hw + s_hh, py - s_hw - c_hh),
-			(px + c_hw + s_hh, py + s_hw - c_hh)
-=======
 		position, heading, hw, hl = self.position, self.heading, self.hw, self.hl
 		if any(needsSampling(c) or needsLazyEvaluation(c)
 		       for c in (position, heading, hw, hl)):
@@ -453,6 +425,5 @@
 			(px - c_hw - s_hl, py - s_hw + c_hl),
 			(px - c_hw + s_hl, py - s_hw - c_hl),
 			(px + c_hw + s_hl, py + s_hw - c_hl)
->>>>>>> 4134a27d
 		)
 		return corners