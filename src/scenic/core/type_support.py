"""Support for checking Scenic types."""

import sys
import inspect
import numbers
import typing

from scenic.core.distributions import (Distribution, RejectionException, StarredDistribution,
									   TupleDistribution, distributionFunction)
from scenic.core.lazy_eval import (DelayedArgument, valueInContext, requiredProperties,
<<<<<<< HEAD
								   needsLazyEvaluation, toDelayedArgument)
from scenic.core.vectors import Vector, Orientation, EulerAngles
=======
                                   needsLazyEvaluation)
from scenic.core.vectors import Vector
>>>>>>> a1f66ab9
from scenic.core.errors import RuntimeParseError, saveErrorLocation
from scenic.core.utils import get_type_origin, get_type_args

# Typing and coercion rules:
#
# coercible to a scalar:
#   instances of numbers.Real (by calling float())
# coercible to a heading:
#	anything coercible to a scalar
#	anything with a toHeading() method
# coercible to a Vector:
#   tuples/lists of length 2 or 3
#   anything with a toVector() method
# coercible to an object of type T:
#   instances of T
#
# Finally, Distributions are coercible to T iff their valueType is.

## Basic types

class Heading(float):
	"""Dummy class used as a target for type coercions to headings."""
	pass

def underlyingType(thing):
	"""What type this value ultimately evaluates to, if we can tell."""
	if isinstance(thing, Distribution):
		return thing.valueType
	elif isinstance(thing, TypeChecker) and len(thing.types) == 1:
		return thing.types[0]
	else:
		return type(thing)

def isA(thing, ty):
	"""Does this evaluate to a member of the given Scenic type?"""
	return issubclass(underlyingType(thing), ty)

def unifyingType(opts):		# TODO improve?
	"""Most specific type unifying the given types."""
	types = []
	for opt in opts:
		if isinstance(opt, StarredDistribution):
			ty = underlyingType(opt)
			typeargs = get_type_args(ty)
			if typeargs == ():
				types.append(ty)
			else:
				for ty in typeargs:
					if ty is not Ellipsis:
						types.append(ty)
		else:
			types.append(underlyingType(opt))
	if all(issubclass(ty, numbers.Real) for ty in types):
		return float
	mro = inspect.getmro(types[0])
	for parent in mro:
		if all(issubclass(ty, parent) for ty in types):
			return parent
	raise RuntimeError(f'broken MRO for types {types}')

## Type coercions (for internal use -- see the type checking API below)

def canCoerceType(typeA, typeB):
	"""Can values of typeA be coerced into typeB?"""
	import scenic.syntax.veneer as veneer	# TODO improve
	if get_type_origin(typeA) is typing.Union:
		# only raise an error now if none of the possible types will work;
		# we'll do more careful checking at runtime
		return any(canCoerceType(ty, typeB) for ty in get_type_args(typeA))
	if typeB is float:
		return issubclass(typeA, numbers.Real)
	elif typeB is Heading:
		if typeA is tuple or typeA is list:
			return True
		return canCoerceType(typeA, float) or hasattr(typeA, 'toHeading') or canCoerceType(typeA, Orientation)
	elif typeB is Orientation:
		return issubclass(typeA, (Orientation, int, float))
	elif typeB is Vector:
		return issubclass(typeA, (tuple, list)) or hasattr(typeA, 'toVector')
	elif typeB is veneer.Behavior:
		return issubclass(typeA, typeB) or typeA in (type, type(None))
	else:
		return issubclass(typeA, typeB)

def canCoerce(thing, ty):
	"""Can this value be coerced into the given type?"""
	tt = underlyingType(thing)
	if canCoerceType(tt, ty):
		return True
	elif isinstance(thing, Distribution) and tt is object:
		return True		# fall back on type-checking at runtime
	else:
		return False

def coerce(thing, ty, error='wrong type'):
	"""Coerce something into the given type."""
	assert canCoerce(thing, ty), (thing, ty)

	import scenic.syntax.veneer as veneer	# TODO improve?
	realType = ty
	if ty is float:
		coercer = coerceToFloat
	elif ty is Heading:
		coercer = coerceToHeading
	elif ty is Orientation:
		coercer = coerceToOrientation
	elif ty is Vector:
		coercer = coerceToVector
	elif ty is veneer.Behavior:
		coercer = coerceToBehavior
	else:
		coercer = None

	if isinstance(thing, Distribution):
		vt = thing.valueType
<<<<<<< HEAD
		if ty is Heading:  # TODO improve special case?
			if isinstance(thing, TupleDistribution) and len(thing) == 3:
				return thing    # no coercion necessary
			elif vt is float:
				return TupleDistribution(thing, 0, 0)

		if typing.get_origin(vt) is typing.Union:
			possibleTypes = typing.get_args(vt)
=======
		if get_type_origin(vt) is typing.Union:
			possibleTypes = get_type_args(vt)
>>>>>>> a1f66ab9
		else:
			possibleTypes = (vt,)
		if all(issubclass(possible, ty) for possible in possibleTypes):
			return thing 	# no coercion necessary
		else:
			return TypecheckedDistribution(thing, realType, error, coercer=coercer)
	elif coercer:
		try:
			return coercer(thing)
		except CoercionFailure as e:
			raise RuntimeParseError(f'{error} ({e.args[0]})') from None
	else:
		return thing

class CoercionFailure(Exception):
	pass

def coerceToFloat(thing) -> float:
	return float(thing)

def coerceToHeading(thing) -> Heading:
	if isinstance(thing, (tuple, list)):
		if len(thing) == 3:
			return thing
		else:
			raise CoercionFailure("heading tuple must have 3 components")
	elif isinstance(thing, Orientation):
		return tuple(thing.eulerAngles)
	h = thing.toHeading() if hasattr(thing, 'toHeading') else float(thing)
	return (h, 0, 0)

def coerceToOrientation(thing) -> Orientation:
	if isinstance(thing, (float, int)):
		return Orientation.fromEuler(thing, 0, 0)
	elif isinstance(thing, Orientation):
		return thing
	else:
		raise CoercionFailure

def coerceToVector(thing) -> Vector:
	if isinstance(thing, (tuple, list)):
		l = len(thing)
		if not 2 <= l <= 3:
			raise CoercionFailure('expected 2D/3D vector, got '
								  f'{type(thing).__name__} of length {l}')
		return Vector(*thing)
	else:
		return thing.toVector()

def coerceToBehavior(thing):
	import scenic.syntax.veneer as veneer	# TODO improve
	if thing is None or isinstance(thing, veneer.Behavior):
		return thing
	else:
		assert issubclass(thing, veneer.Behavior)
		return thing()

class TypecheckedDistribution(Distribution):
	def __init__(self, dist, ty, errorMessage, coercer=None):
		super().__init__(dist, valueType=ty)
		self.dist = dist
		self.errorMessage = errorMessage
		self.coercer = coercer
		self.loc = saveErrorLocation()

	def sampleGiven(self, value):
		val = value[self.dist]
		suffix = None
		if self.coercer:
			if canCoerceType(type(val), self.valueType):
				try:
					return self.coercer(val)
				except CoercionFailure as e:
					suffix = f' ({e.args[0]})'
		elif isinstance(val, self.valueType):
			return val
		if suffix is None:
			suffix = f' (expected {self.valueType.__name__}, got {type(val).__name__})'
		raise RuntimeParseError(self.errorMessage + suffix, self.loc)

	def conditionTo(self, value):
		self.dist.conditionTo(value)

	def __repr__(self):
		return f'TypecheckedDistribution({self.dist}, {self.valueType})'

def coerceToAny(thing, types, error):
	"""Coerce something into any of the given types, printing an error if impossible."""
	for ty in types:
		if canCoerce(thing, ty):
			return coerce(thing, ty, error)
	from scenic.syntax.veneer import verbosePrint
	verbosePrint(f'Failed to coerce {thing} of type {underlyingType(thing)} to {types}',
				 file=sys.stderr)
	raise RuntimeParseError(error)

## Top-level type checking/conversion API

def toTypes(thing, types, typeError='wrong type'):
	"""Convert something to any of the given types, printing an error if impossible."""
	if needsLazyEvaluation(thing):
		# cannot check the type now; create proxy object to check type after evaluation
		return TypeChecker(thing, types, typeError)
	else:
		return coerceToAny(thing, types, typeError)

def toType(thing, ty, typeError='wrong type'):
	"""Convert something to a given type, printing an error if impossible."""
	return toTypes(thing, (ty,), typeError)

def toScalar(thing, typeError='non-scalar in scalar context'):
	"""Convert something to a scalar, printing an error if impossible."""
	return toType(thing, float, typeError)

def toHeading(thing, typeError='non-heading in heading context'):
	"""Convert something to a heading, printing an error if impossible."""
	return toType(thing, Heading, typeError)

def toEulerAngles(thing, typeError='non-heading in heading context'):
	"""Convert something to a heading, printing an error if impossible."""
	return toType(thing, EulerAngles, typeError)

def toOrientation(thing, typeError='non-orientation in orientation context'):
	"""Convert something to an orientation, printing an error if impossible."""
	return toType(thing, Orientation, typeError)

def toVector(thing, typeError='non-vector in vector context'):
	"""Convert something to a vector, printing an error if impossible."""
	return toType(thing, Vector, typeError)

def evaluateRequiringEqualTypes(func, thingA, thingB, typeError='type mismatch'):
	"""Evaluate the func, assuming thingA and thingB have the same type.

	If func produces a lazy value, it should not have any required properties beyond
	those of thingA and thingB."""
	if not needsLazyEvaluation(thingA) and not needsLazyEvaluation(thingB):
		if underlyingType(thingA) is not underlyingType(thingB):
			raise RuntimeParseError(typeError)
		return func()
	else:
		# cannot check the types now; create proxy object to check types after evaluation
		return TypeEqualityChecker(func, thingA, thingB, typeError)

## Proxy objects for lazy type checking

class TypeChecker(DelayedArgument):
	"""Checks that a given lazy value has one of a given list of types."""
	def __init__(self, arg, types, error):
		def check(context, modifying):
			val = arg.evaluateIn(context, modifying)
			return coerceToAny(val, types, error)
		super().__init__(requiredProperties(arg), check)
		self.inner = arg
		self.types = types

	def __str__(self):
		return f'TypeChecker({self.inner},{self.types})'

class TypeEqualityChecker(DelayedArgument):
	"""Lazily evaluates a function, after checking that two lazy values have the same type."""
	def __init__(self, func, checkA, checkB, error):
		props = requiredProperties(checkA) | requiredProperties(checkB)
		def check(context, modifying):
			ca = valueInContext(checkA, context)
			cb = valueInContext(checkB, context)
			if underlyingType(ca) is not underlyingType(cb):
				raise RuntimeParseError(error)
			return valueInContext(func(), context)
		super().__init__(props, check)
		self.inner = func
		self.checkA = checkA
		self.checkB = checkB

	def __str__(self):
		return f'TypeEqualityChecker({self.inner},{self.checkA},{self.checkB})'<|MERGE_RESOLUTION|>--- conflicted
+++ resolved
@@ -8,13 +8,8 @@
 from scenic.core.distributions import (Distribution, RejectionException, StarredDistribution,
 									   TupleDistribution, distributionFunction)
 from scenic.core.lazy_eval import (DelayedArgument, valueInContext, requiredProperties,
-<<<<<<< HEAD
-								   needsLazyEvaluation, toDelayedArgument)
+								   needsLazyEvaluation)
 from scenic.core.vectors import Vector, Orientation, EulerAngles
-=======
-                                   needsLazyEvaluation)
-from scenic.core.vectors import Vector
->>>>>>> a1f66ab9
 from scenic.core.errors import RuntimeParseError, saveErrorLocation
 from scenic.core.utils import get_type_origin, get_type_args
 
@@ -130,19 +125,14 @@
 
 	if isinstance(thing, Distribution):
 		vt = thing.valueType
-<<<<<<< HEAD
 		if ty is Heading:  # TODO improve special case?
 			if isinstance(thing, TupleDistribution) and len(thing) == 3:
 				return thing    # no coercion necessary
 			elif vt is float:
 				return TupleDistribution(thing, 0, 0)
 
-		if typing.get_origin(vt) is typing.Union:
-			possibleTypes = typing.get_args(vt)
-=======
 		if get_type_origin(vt) is typing.Union:
 			possibleTypes = get_type_args(vt)
->>>>>>> a1f66ab9
 		else:
 			possibleTypes = (vt,)
 		if all(issubclass(possible, ty) for possible in possibleTypes):
