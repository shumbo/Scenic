--- conflicted
+++ resolved
@@ -5,17 +5,11 @@
 import numbers
 import typing
 
-<<<<<<< HEAD
 from scenic.core.distributions import (Distribution, RejectionException, StarredDistribution,
-                                       distributionFunction)
-=======
-import numpy as np
-
-from scenic.core.distributions import Distribution, TupleDistribution
->>>>>>> 71728b02
+									   TupleDistribution, distributionFunction)
 from scenic.core.lazy_eval import (DelayedArgument, valueInContext, requiredProperties,
-                                   needsLazyEvaluation, toDelayedArgument)
-from scenic.core.vectors import Vector, Orientation
+								   needsLazyEvaluation, toDelayedArgument)
+from scenic.core.vectors import Vector, Orientation, EulerAngles
 from scenic.core.errors import RuntimeParseError, saveErrorLocation
 
 # Typing and coercion rules:
@@ -37,10 +31,6 @@
 
 class Heading(float):
 	"""Dummy class used as a target for type coercions to headings."""
-	pass
-
-class EulerAngles:
-	"""Dummy class used as a target for type coercions to euler angles."""
 	pass
 
 def underlyingType(thing):
@@ -116,36 +106,15 @@
 def coerce(thing, ty, error='wrong type'):
 	"""Coerce something into the given type."""
 	assert canCoerce(thing, ty), (thing, ty)
-<<<<<<< HEAD
 
 	import scenic.syntax.veneer as veneer	# TODO improve?
 	realType = ty
-=======
-	if isinstance(thing, Distribution):
-		if ty is Heading and not isinstance(thing, TupleDistribution):
-			return TupleDistribution(thing, 0,0)
-		return thing
->>>>>>> 71728b02
 	if ty is float:
 		coercer = coerceToFloat
 	elif ty is Heading:
-<<<<<<< HEAD
 		coercer = coerceToHeading
-		ty = numbers.Real
-		realType = float
-=======
-		if isinstance(thing, tuple) or isinstance(thing, list):
-			if len(thing) == 3: return thing
-			else: raise ValueError("Heading must have 3 components") 
-		elif isinstance(thing, Orientation):
-			return tuple(thing.getEuler())
-		h = thing.toHeading() if hasattr(thing, 'toHeading') else float(thing)
-		return (h, 0, 0)
 	elif ty is Orientation:
-		if isinstance(thing, (float, int)):
-			thing = Orientation.fromEuler(thing, 0, 0)
-		return thing
->>>>>>> 71728b02
+		coercer = coerceToOrientation
 	elif ty is Vector:
 		coercer = coerceToVector
 	elif ty is veneer.Behavior:
@@ -155,6 +124,12 @@
 
 	if isinstance(thing, Distribution):
 		vt = thing.valueType
+		if ty is Heading:  # TODO improve special case?
+			if isinstance(thing, TupleDistribution) and len(thing) == 3:
+				return thing    # no coercion necessary
+			elif vt is float:
+				return TupleDistribution(thing, 0, 0)
+
 		if typing.get_origin(vt) is typing.Union:
 			possibleTypes = typing.get_args(vt)
 		else:
@@ -177,17 +152,31 @@
 def coerceToFloat(thing) -> float:
 	return float(thing)
 
-def coerceToHeading(thing) -> float:
-	if hasattr(thing, 'toHeading'):
-		return thing.toHeading()
-	return float(thing)
+def coerceToHeading(thing) -> Heading:
+	if isinstance(thing, (tuple, list)):
+		if len(thing) == 3:
+			return thing
+		else:
+			raise CoercionFailure("heading tuple must have 3 components")
+	elif isinstance(thing, Orientation):
+		return tuple(thing.getEuler())
+	h = thing.toHeading() if hasattr(thing, 'toHeading') else float(thing)
+	return (h, 0, 0)
+
+def coerceToOrientation(thing) -> Orientation:
+	if isinstance(thing, (float, int)):
+		return Orientation.fromEuler(thing, 0, 0)
+	elif isinstance(thing, Orientation):
+		return thing
+	else:
+		raise CoercionFailure
 
 def coerceToVector(thing) -> Vector:
 	if isinstance(thing, (tuple, list)):
 		l = len(thing)
-		if l != 2:
-			raise CoercionFailure('expected 2D vector, got '
-			                      f'{type(thing).__name__} of length {l}')
+		if not 2 <= l <= 3:
+			raise CoercionFailure('expected 2D/3D vector, got '
+								  f'{type(thing).__name__} of length {l}')
 		return Vector(*thing)
 	else:
 		return thing.toVector()
@@ -236,7 +225,7 @@
 			return coerce(thing, ty, error)
 	from scenic.syntax.veneer import verbosePrint
 	verbosePrint(f'Failed to coerce {thing} of type {underlyingType(thing)} to {types}',
-	             file=sys.stderr)
+				 file=sys.stderr)
 	raise RuntimeParseError(error)
 
 ## Top-level type checking/conversion API
@@ -264,6 +253,10 @@
 def toEulerAngles(thing, typeError='non-heading in heading context'):
 	"""Convert something to a heading, printing an error if impossible."""
 	return toType(thing, EulerAngles, typeError)
+
+def toOrientation(thing, typeError='non-orientation in orientation context'):
+	"""Convert something to an orientation, printing an error if impossible."""
+	return toType(thing, Orientation, typeError)
 
 def toVector(thing, typeError='non-vector in vector context'):
 	"""Convert something to a vector, printing an error if impossible."""
