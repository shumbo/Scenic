--- conflicted
+++ resolved
@@ -20,7 +20,7 @@
 		* Anything coercible to a scalar
 		* Any type with a **toHeading** method (including `OrientedPoint`)
 	* Coercible to a vector (type `Vector`):
-		* Tuples and lists of length 2
+		* Tuples and lists of length 2 or 3
 		* Any type with a **toVector** method (including `Point`)
 	* Coercible to a `Behavior`:
 		* Subclasses of `Behavior` (coerced by calling them with no arguments)
@@ -40,24 +40,6 @@
 from scenic.core.errors import RuntimeParseError, saveErrorLocation
 from scenic.core.utils import get_type_origin, get_type_args
 
-<<<<<<< HEAD
-# Typing and coercion rules:
-#
-# coercible to a scalar:
-#   instances of numbers.Real (by calling float())
-# coercible to a heading:
-#	anything coercible to a scalar
-#	anything with a toHeading() method
-# coercible to a Vector:
-#   tuples/lists of length 2 or 3
-#   anything with a toVector() method
-# coercible to an object of type T:
-#   instances of T
-#
-# Finally, Distributions are coercible to T iff their valueType is.
-
-=======
->>>>>>> bc39462b
 ## Basic types
 
 class Heading(float):
@@ -160,20 +142,16 @@
 		coercer = None
 
 	if isinstance(thing, Distribution):
-<<<<<<< HEAD
-		vt = thing.valueType
+		# This is a random value. If we can prove that it will always have the desired
+		# type, we return it unchanged; otherwise we wrap it in a TypecheckedDistribution
+		# for sample-time typechecking.
+		vt = thing._valueType
 		if ty is Heading:  # TODO improve special case?
 			if isinstance(thing, TupleDistribution) and len(thing) == 3:
 				return thing    # no coercion necessary
 			elif vt is float:
 				return TupleDistribution(thing, 0, 0)
 
-=======
-		# This is a random value. If we can prove that it will always have the desired
-		# type, we return it unchanged; otherwise we wrap it in a TypecheckedDistribution
-		# for sample-time typechecking.
-		vt = thing._valueType
->>>>>>> bc39462b
 		if get_type_origin(vt) is typing.Union:
 			possibleTypes = get_type_args(vt)
 		else:
