--- conflicted
+++ resolved
@@ -52,16 +52,11 @@
 		cache[self] = value
 		return value
 
-<<<<<<< HEAD
 	def evaluateInner(self, context, modifying):
-		"""Actually evaluate in the given context, which provides all required properties."""
-=======
-	def evaluateInner(self, context):
 		"""Actually evaluate in the given context, which provides all required properties.
 
 		Overridden by subclasses.
 		"""
->>>>>>> bc39462b
 		return self
 
 	@staticmethod
@@ -124,12 +119,8 @@
 		if name.startswith('__') and name.endswith('__'):	# ignore special attributes
 			return object.__getattribute__(self, name)
 		return DelayedArgument(self._requiredProperties,
-<<<<<<< HEAD
-			lambda context, modifying: getattr(self.evaluateIn(context, modifying), name))
-=======
-			lambda context: getattr(self.evaluateIn(context), name),
+			lambda context, modifying: getattr(self.evaluateIn(context, modifying), name),
 			_internal=True)
->>>>>>> bc39462b
 
 	def __call__(self, *args, **kwargs):
 		subprops = (requiredProperties(arg) for arg in itertools.chain(args, kwargs.values()))
@@ -183,13 +174,7 @@
 
 def valueInContext(value, context, modifying={}):
 	"""Evaluate something in the context of an object being constructed."""
-<<<<<<< HEAD
 	if not needsLazyEvaluation(value):
-=======
-	if needsLazyEvaluation(value):
-		return value.evaluateIn(context)
-	else:
->>>>>>> bc39462b
 		return value
 	elif isinstance(value, LazilyEvaluable):
 		return value.evaluateIn(context, modifying)
