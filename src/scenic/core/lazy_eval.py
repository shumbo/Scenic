--- conflicted
+++ resolved
@@ -1,14 +1,11 @@
 
 """Support for lazy evaluation of expressions and specifiers."""
 
+import inspect
 import itertools
 import types
-<<<<<<< HEAD
-import inspect
-=======
 
 from scenic.core.utils import DefaultIdentityDict
->>>>>>> a1f66ab9
 
 class LazilyEvaluable:
 	"""Values which may require evaluation in the context of an object being constructed.
@@ -87,15 +84,9 @@
 	def __call__(self, *args, **kwargs):
 		subprops = (requiredProperties(arg) for arg in itertools.chain(args, kwargs.values()))
 		props = self._requiredProperties.union(*subprops)
-<<<<<<< HEAD
 		def value(context, modifying):
-			subvalues = (darg.evaluateIn(context, modifying) for darg in dargs)
-			kwsvs = { name: darg.evaluateIn(context, modifying) for name, darg in kwdargs.items() }
-=======
-		def value(context):
-			subvalues = (valueInContext(arg, context) for arg in args)
-			kwsvs = { name: valueInContext(arg, context) for name, arg in kwargs.items() }
->>>>>>> a1f66ab9
+			subvalues = (valueInContext(arg, context, modifying) for arg in args)
+			kwsvs = { name: valueInContext(arg, context, modifying) for name, arg in kwargs.items() }
 			return self.evaluateIn(context)(*subvalues, **kwsvs)
 		return DelayedArgument(props, value)
 
@@ -121,18 +112,10 @@
 ]
 def makeDelayedOperatorHandler(op):
 	def handler(self, *args):
-<<<<<<< HEAD
-		dargs = [toDelayedArgument(arg) for arg in args]
-		props = self._requiredProperties.union(*(darg._requiredProperties for darg in dargs))
+		props = self._requiredProperties.union(*(requiredProperties(arg) for arg in args))
 		def value(context, modifying):
-			subvalues = (darg.evaluateIn(context, modifying) for darg in dargs)
-			return getattr(self.evaluateIn(context, modifying), op)(*subvalues)
-=======
-		props = self._requiredProperties.union(*(requiredProperties(arg) for arg in args))
-		def value(context):
-			subvalues = (valueInContext(arg, context) for arg in args)
+			subvalues = (valueInContext(arg, context, modifying) for arg in args)
 			return getattr(self.evaluateIn(context), op)(*subvalues)
->>>>>>> a1f66ab9
 		return DelayedArgument(props, value)
 	return handler
 for op in allowedOperators:
@@ -140,58 +123,34 @@
 
 def makeDelayedFunctionCall(func, args, kwargs):
 	"""Utility function for creating a lazily-evaluated function call."""
-<<<<<<< HEAD
-	dargs = [toDelayedArgument(arg) for arg in args]
-	kwdargs = { name: toDelayedArgument(arg) for name, arg in kwargs.items() }
-	props = set().union(*(darg._requiredProperties
-	                      for darg in itertools.chain(dargs, kwdargs.values())))
-	def value(context, modifying):
-		subvalues = (darg.evaluateIn(context, modifying) for darg in dargs)
-		kwsubvals = { name: darg.evaluateIn(context, modifying) for name, darg in kwdargs.items() }
-=======
 	props = set().union(*(requiredProperties(arg)
 	                      for arg in itertools.chain(args, kwargs.values())))
-	def value(context):
-		subvalues = (valueInContext(arg, context) for arg in args)
-		kwsubvals = { name: valueInContext(arg, context) for name, arg in kwargs.items() }
->>>>>>> a1f66ab9
+	def value(context, modifying):
+		subvalues = (valueInContext(arg, context, modifying) for arg in args)
+		kwsubvals = { name: valueInContext(arg, context, modifying) for name, arg in kwargs.items() }
 		return func(*subvalues, **kwsubvals)
 	return DelayedArgument(props, value)
 
 def valueInContext(value, context, modifying={}):
 	"""Evaluate something in the context of an object being constructed."""
-<<<<<<< HEAD
-	try:
+	if not needsLazyEvaluation(value):
+		return value
+	elif isinstance(value, LazilyEvaluable):
 		return value.evaluateIn(context, modifying)
-	except AttributeError:
-		return value
+	elif isinstance(value, dict):
+		return { key: valueInContext(val, context, modifying)
+				 for key, val in value.items() }
+	assert False
 
-def toDelayedArgument(thing, internal=False):
-	if isinstance(thing, DelayedArgument):
-		return thing
-	# check if dictionary - check if delayed arg - dependencies for all values
-	if isinstance(thing, dict):
-		properties = set()
-		for val in thing.values():
-			if reqs := requiredProperties(val):
-				properties.update(reqs)
-		if properties:
-			def helper(context, modifying):
-				return { key: valueInContext(val, context, modifying)
-						 for key, val in thing.items() }
-			return DelayedArgument(properties, helper, _internal=internal)
-	return DelayedArgument(set(), lambda context, modifying: thing, _internal=internal)
-
-=======
-	if isinstance(value, LazilyEvaluable):
-		return value.evaluateIn(context)
-	else:
-		return value
-
->>>>>>> a1f66ab9
 def requiredProperties(thing):
 	if isinstance(thing, LazilyEvaluable):
 		return thing._requiredProperties
+	elif isinstance(thing, dict):
+		properties = set()
+		for key, val in thing.items():
+			properties.update(requiredProperties(key))
+			properties.update(requiredProperties(val))
+		return properties
 	else:
 		return set()
 
