"""Objects representing distributions that can be sampled from."""

import collections
import itertools
import functools
import random
import math
<<<<<<< HEAD
=======
import warnings

import numpy
import scipy
>>>>>>> 290607c1

from scenic.core.lazy_eval import (LazilyEvaluable, DelayedArgument,
                                   requiredProperties, needsLazyEvaluation, valueInContext,
                                   makeDelayedFunctionCall)
from scenic.core.utils import argsToString, areEquivalent, RuntimeParseError, cached, sqrt2

## Misc

def dependencies(thing):
	"""Dependencies which must be sampled before this value."""
	return getattr(thing, '_dependencies', ())

def needsSampling(thing):
	"""Whether this value requires sampling."""
	return isinstance(thing, Distribution) or dependencies(thing)

def supportInterval(thing):
	"""Lower and upper bounds on this value, if known."""
	if hasattr(thing, 'supportInterval'):
		return thing.supportInterval()
	elif isinstance(thing, (int, float)):
		return thing, thing
	else:
		return None, None

def underlyingFunction(thing):
	"""Original function underlying a distribution wrapper."""
	return getattr(thing, '__wrapped__', thing)

class RejectionException(Exception):
	"""Exception used to signal that the sample currently being generated must be rejected."""
	pass

## Abstract distributions

class DefaultIdentityDict(dict):
	"""Dictionary which is the identity map by default."""
	def __getitem__(self, key):
		if not isinstance(key, Samplable):		# to allow non-hashable objects
			return key
		return super().__getitem__(key)

	def __missing__(self, key):
		return key

class Samplable(LazilyEvaluable):
	"""Abstract class for values which can be sampled, possibly depending on other values.

	Samplables may specify a proxy object 'self._conditioned' which must have the same
	distribution as the original after conditioning on the scenario's requirements. This
	allows transparent conditioning without modifying Samplable fields of immutable objects.
	"""
	def __init__(self, dependencies):
		deps = []
		props = set()
		for dep in dependencies:
			if needsSampling(dep) or needsLazyEvaluation(dep):
				deps.append(dep)
				props.update(requiredProperties(dep))
		super().__init__(props)
		self._dependencies = tuple(deps)	# fixed order for reproducibility
		self._conditioned = self	# version (partially) conditioned on requirements

	@staticmethod
	def sampleAll(quantities):
		"""Sample all the given Samplables, which may have dependencies in common.

		Reproducibility note: the order in which the quantities are given can affect the
		order in which calls to random are made, affecting the final result.
		"""
		subsamples = DefaultIdentityDict()
		for q in quantities:
			if q not in subsamples:
				subsamples[q] = q.sample(subsamples) if isinstance(q, Samplable) else q
		return { q: subsamples[q] for q in quantities }

	def sample(self, subsamples=None):
		"""Sample this value, optionally given some values already sampled."""
		if subsamples is None:
			subsamples = DefaultIdentityDict()
		for child in self._conditioned._dependencies:
			if child not in subsamples:
				subsamples[child] = child.sample(subsamples)
		return self._conditioned.sampleGiven(subsamples)

	def sampleGiven(self, value):
		"""Sample this value, given values for all its dependencies.

		The default implementation simply returns a dictionary of dependency values.
		Subclasses must override this method to specify how actual sampling is done.
		"""
		return DefaultIdentityDict({ dep: value[dep] for dep in self._dependencies })

	def conditionTo(self, value):
		"""Condition this value to another value with the same conditional distribution."""
		assert isinstance(value, Samplable)
		self._conditioned = value

	def evaluateIn(self, context):
		"""See LazilyEvaluable.evaluateIn."""
		value = super().evaluateIn(context)
		# Check that all dependencies have been evaluated
		assert all(not needsLazyEvaluation(dep) for dep in value._dependencies)
		return value

	def dependencyTree(self):
		"""Debugging method to print the dependency tree of a Samplable."""
		l = [str(self)]
		for dep in dependencies(self):
			for line in dep.dependencyTree():
				l.append('  ' + line)
		return l

class Distribution(Samplable):
	"""Abstract class for distributions."""

	defaultValueType = object

	def __new__(cls, *args, **kwargs):
		dist = super().__new__(cls)
		# at runtime, return a sample from the distribution immediately
		import scenic.syntax.veneer as veneer
		if veneer.simulationInProgress():
			dist.__init__(*args, **kwargs)
			return dist.sample()
		else:
			return dist

	def __init__(self, *dependencies, valueType=None):
		super().__init__(dependencies)
		if valueType is None:
			valueType = self.defaultValueType
		self.valueType = valueType

	def clone(self):
		"""Construct an independent copy of this Distribution."""
		raise NotImplementedError('clone() not supported by this distribution')

	@property
	@cached
	def isPrimitive(self):
		"""Whether this is a primitive Distribution."""
		try:
			self.clone()
			return True
		except NotImplementedError:
			return False

	def bucket(self, buckets=None):
		"""Construct a bucketed approximation of this Distribution.

		This function factors a given Distribution into a discrete distribution over
		buckets together with a distribution for each bucket. The argument *buckets*
		controls how many buckets the domain of the original Distribution is split into.
		Since the result is an independent distribution, the original must support
		clone().
		"""
		raise NotImplementedError('bucket() not supported by this distribution')

	def supportInterval(self):
		"""Compute lower and upper bounds on the value of this Distribution."""
		return None, None

	def __getattr__(self, name):
		if name.startswith('__') and name.endswith('__'):	# ignore special attributes
			return super().__getattr__(name)
		return AttributeDistribution(name, self)

## Derived distributions

class CustomDistribution(Distribution):
	"""Distribution with a custom sampler given by an arbitrary function"""
	def __init__(self, sampler, *dependencies, name='CustomDistribution', evaluator=None):
		super().__init__(*dependencies)
		self.sampler = sampler
		self.name = name
		self.evaluator = evaluator

	def sampleGiven(self, value):
		return self.sampler(value)

	def evaluateInner(self, context):
		if self.evaluator is None:
			raise NotImplementedError('evaluateIn() not supported by this distribution')
		return self.evaluator(self, context)

	def isEquivalentTo(self, other):
		if not type(other) is CustomDistribution:
			return False
		return (self.sampler == other.sampler
			and self.name == other.name
			and self.evaluator == other.evaluator)

	def __str__(self):
		return f'{self.name}{argsToString(self.dependencies)}'

class TupleDistribution(Distribution, collections.abc.Sequence):
	"""Distributions over tuples (or namedtuples, or lists)."""
	def __init__(self, *coordinates, builder=tuple):
		super().__init__(*coordinates)
		self.coordinates = coordinates
		self.builder = builder

	def __len__(self):
		return len(self.coordinates)

	def __getitem__(self, index):
		return self.coordinates[index]

	def sampleGiven(self, value):
		return self.builder(value[coordinate] for coordinate in self.coordinates)

	def evaluateInner(self, context):
		coordinates = (valueInContext(coord, context) for coord in self.coordinates)
		return TupleDistribution(*coordinates, builder=self.builder)

	def isEquivalentTo(self, other):
		if not type(other) is TupleDistribution:
			return False
		return (areEquivalent(self.coordinates, other.coordinates)
			and self.builder == other.builder)

	def __str__(self):
		coords = ', '.join(str(c) for c in self.coordinates)
		return f'({coords}, builder={self.builder})'

def toDistribution(val):
	"""Wrap Python data types with Distributions, if necessary.

	For example, tuples containing Samplables need to be converted into TupleDistributions
	in order to keep track of dependencies properly."""
	if isinstance(val, (tuple, list)):
		coords = [toDistribution(c) for c in val]
		if any(needsSampling(c) or needsLazyEvaluation(c) for c in coords):
			if isinstance(val, tuple) and hasattr(val, '_fields'):		# namedtuple
				builder = type(val)._make
			else:
				builder = type(val)
			return TupleDistribution(*coords, builder=builder)
	return val

class FunctionDistribution(Distribution):
	"""Distribution resulting from passing distributions to a function"""
	def __init__(self, func, args, kwargs, support=None):
		args = tuple(toDistribution(arg) for arg in args)
		kwargs = { name: toDistribution(arg) for name, arg in kwargs.items() }
		super().__init__(*args, *kwargs.values())
		self.function = func
		self.arguments = args
		self.kwargs = kwargs
		self.support = support

	def sampleGiven(self, value):
		args = tuple(value[arg] for arg in self.arguments)
		kwargs = { name: value[arg] for name, arg in self.kwargs.items() }
		return self.function(*args, **kwargs)

	def evaluateInner(self, context):
		function = valueInContext(self.function, context)
		arguments = tuple(valueInContext(arg, context) for arg in self.arguments)
		kwargs = { name: valueInContext(arg, context) for name, arg in self.kwargs.items() }
		return FunctionDistribution(function, arguments, kwargs)

	def supportInterval(self):
		if self.support is None:
			return None, None
		subsupports = (supportInterval(arg) for arg in self.arguments)
		kwss = { name: supportInterval(arg) for name, arg in self.kwargs.items() }
		return self.support(*subsupports, **kwss)

	def isEquivalentTo(self, other):
		if not type(other) is FunctionDistribution:
			return False
		return (self.function == other.function
			and areEquivalent(self.arguments, other.arguments)
			and areEquivalent(self.kwargs, other.kwargs)
			and self.support == other.support)

	def __str__(self):
		args = argsToString(itertools.chain(self.arguments, self.kwargs.items()))
		return f'{self.function.__name__}{args}'

def distributionFunction(method, support=None):
	"""Decorator for wrapping a function so that it can take distributions as arguments."""
	@functools.wraps(method)
	def helper(*args, **kwargs):
		args = tuple(toDistribution(arg) for arg in args)
		kwargs = { name: toDistribution(arg) for name, arg in kwargs.items() }
		if any(needsSampling(arg) for arg in itertools.chain(args, kwargs.values())):
			return FunctionDistribution(method, args, kwargs, support)
		elif any(needsLazyEvaluation(arg) for arg in itertools.chain(args, kwargs.values())):
			# recursively call this helper (not the original function), since the delayed
			# arguments may evaluate to distributions, in which case we'll have to make a
			# FunctionDistribution
			return makeDelayedFunctionCall(helper, args, kwargs)
		else:
			return method(*args, **kwargs)
	return helper

def monotonicDistributionFunction(method):
	"""Like distributionFunction, but additionally specifies that the function is monotonic."""
	def support(*subsupports, **kwss):
		mins, maxes = zip(*subsupports)
		kwmins = { name: interval[0] for name, interval in kwss.items() }
		kwmaxes = { name: interval[1] for name, interval in kwss.items() }
		l = None if None in mins or None in kwmins else method(*mins, **kwmins)
		r = None if None in maxes or None in kwmaxes else method(*maxes, **kwmaxes)
		return l, r
	return distributionFunction(method, support=support)

class MethodDistribution(Distribution):
	"""Distribution resulting from passing distributions to a method of a fixed object"""
	def __init__(self, method, obj, args, kwargs):
		args = tuple(toDistribution(arg) for arg in args)
		kwargs = { name: toDistribution(arg) for name, arg in kwargs.items() }
		super().__init__(*args, *kwargs.values())
		self.method = method
		self.object = obj
		self.arguments = args
		self.kwargs = kwargs

	def sampleGiven(self, value):
		args = (value[arg] for arg in self.arguments)
		kwargs = { name: value[arg] for name, arg in self.kwargs.items() }
		return self.method(self.object, *args, **kwargs)

	def evaluateInner(self, context):
		obj = valueInContext(self.object, context)
		arguments = tuple(valueInContext(arg, context) for arg in self.arguments)
		kwargs = { name: valueInContext(arg, context) for name, arg in self.kwargs.items() }
		return MethodDistribution(self.method, obj, arguments, kwargs)

	def isEquivalentTo(self, other):
		if not type(other) is MethodDistribution:
			return False
		return (self.method == other.method
			and areEquivalent(self.object, other.object)
			and areEquivalent(self.arguments, other.arguments)
			and areEquivalent(self.kwargs, other.kwargs))

	def __str__(self):
		args = argsToString(itertools.chain(self.arguments, self.kwargs.items()))
		return f'{self.object}.{self.method.__name__}{args}'

def distributionMethod(method):
	"""Decorator for wrapping a method so that it can take distributions as arguments."""
	@functools.wraps(method)
	def helper(self, *args, **kwargs):
		args = tuple(toDistribution(arg) for arg in args)
		kwargs = { name: toDistribution(arg) for name, arg in kwargs.items() }
		if any(needsSampling(arg) for arg in itertools.chain(args, kwargs.values())):
			return MethodDistribution(method, self, args, kwargs)
		elif any(needsLazyEvaluation(arg) for arg in itertools.chain(args, kwargs.values())):
			# see analogous comment in distributionFunction
			return makeDelayedFunctionCall(helper, (self,) + args, kwargs)
		else:
			return method(self, *args, **kwargs)
	return helper

class AttributeDistribution(Distribution):
	"""Distribution resulting from accessing an attribute of a distribution"""
	def __init__(self, attribute, obj):
		super().__init__(obj)
		self.attribute = attribute
		self.object = obj

	def sampleGiven(self, value):
		obj = value[self.object]
		return getattr(obj, self.attribute)

	def evaluateInner(self, context):
		obj = valueInContext(self.object, context)
		return AttributeDistribution(self.attribute, obj)

	def supportInterval(self):
		obj = self.object
		if isinstance(obj, Options):
			attrs = (getattr(opt, self.attribute) for opt in obj.options)
			mins, maxes = zip(*(supportInterval(attr) for attr in attrs))
			l = None if any(sl is None for sl in mins) else min(mins)
			r = None if any(sr is None for sr in maxes) else max(maxes)
			return l, r
		return None, None

	def isEquivalentTo(self, other):
		if not type(other) is AttributeDistribution:
			return False
		return (self.attribute == other.attribute
			and areEquivalent(self.object, other.object))

	def __str__(self):
		return f'{self.object}.{self.attribute}'

class OperatorDistribution(Distribution):
	"""Distribution resulting from applying an operator to one or more distributions"""
	def __init__(self, operator, obj, operands):
		operands = tuple(toDistribution(arg) for arg in operands)
		super().__init__(obj, *operands)
		self.operator = operator
		self.object = obj
		self.operands = operands

	def sampleGiven(self, value):
		first = value[self.object]
		rest = [value[child] for child in self.operands]
		op = getattr(first, self.operator)
		result = op(*rest)
		# handle horrible int/float mismatch
		# TODO what is the right way to fix this???
		if result is NotImplemented and isinstance(first, int):
			first = float(first)
			op = getattr(first, self.operator)
			result = op(*rest)
		return result

	def evaluateInner(self, context):
		obj = valueInContext(self.object, context)
		operands = tuple(valueInContext(arg, context) for arg in self.operands)
		return OperatorDistribution(self.operator, obj, operands)

	def supportInterval(self):
		if self.operator in ('__add__', '__radd__', '__sub__', '__rsub__', '__truediv__'):
			assert len(self.operands) == 1
			l1, r1 = supportInterval(self.object)
			l2, r2 = supportInterval(self.operands[0])
			if l1 is None or l2 is None or r1 is None or r2 is None:
				return None, None
			if self.operator == '__add__' or self.operator == '__radd__':
				l = l1 + l2
				r = r1 + r2
			elif self.operator == '__sub__':
				l = l1 - r2
				r = r1 - l2
			elif self.operator == '__rsub__':
				l = l2 - r1
				r = r2 - l1
			elif self.operator == '__truediv__':
				if l2 > 0:
					l = l1 / r2 if l1 >= 0 else l1 / l2
					r = r1 / l2 if r1 >= 0 else r1 / r2
				else:
					l, r = None, None 	# TODO improve
			return l, r
		return None, None

	def isEquivalentTo(self, other):
		if not type(other) is OperatorDistribution:
			return False
		return (self.operator == other.operator
			and areEquivalent(self.object, other.object)
			and areEquivalent(self.operands, other.operands))

	def __str__(self):
		return f'{self.object}.{self.operator}{argsToString(self.operands)}'

# Operators which can be applied to distributions.
# Note that we deliberately do not include comparisons and __bool__,
# since Scenic does not allow control flow to depend on random variables.
allowedOperators = [
	'__neg__',
	'__pos__',
	'__abs__',
	'__add__', '__radd__',
	'__sub__', '__rsub__',
	'__mul__', '__rmul__',
	'__truediv__', '__rtruediv__',
	'__floordiv__', '__rfloordiv__',
	'__mod__', '__rmod__',
	'__divmod__', '__rdivmod__',
	'__pow__', '__rpow__',
	'__round__',
	'__len__',
	'__getitem__',
	'__call__'
]
def makeOperatorHandler(op):
	def handler(self, *args):
		return OperatorDistribution(op, self, args)
	return handler
for op in allowedOperators:
	setattr(Distribution, op, makeOperatorHandler(op))

import scenic.core.type_support as type_support

class MultiplexerDistribution(Distribution):
	"""Distribution selecting among values based on another distribution."""

	def __init__(self, index, options):
		self.index = index
		self.options = tuple(toDistribution(opt) for opt in options)
		assert len(self.options) > 0
		valueType = type_support.unifyingType(self.options)
		super().__init__(index, *self.options, valueType=valueType)

	def sampleGiven(self, value):
		idx = value[self.index]
		assert 0 <= idx < len(self.options), (idx, len(self.options))
		return value[self.options[idx]]

	def evaluateInner(self, context):
		return type(self)(valueInContext(self.index, context),
		                  (valueInContext(opt, context) for opt in self.options))

	def isEquivalentTo(self, other):
		if not type(other) == type(self):
			return False
		return (areEquivalent(self.index, other.index)
		        and areEquivalent(self.options, other.options))

## Simple distributions

class Range(Distribution):
	"""Uniform distribution over a range"""
	def __init__(self, low, high):
		low = type_support.toScalar(low, f'Range endpoint {low} is not a scalar')
		high = type_support.toScalar(high, f'Range endpoint {high} is not a scalar')
		super().__init__(low, high)
		self.low = low
		self.high = high

	def __contains__(self, obj):
		return low <= obj and obj <= high

	def clone(self):
		return type(self)(self.low, self.high)

	def bucket(self, buckets=None):
		if buckets is None:
			buckets = 5
		if not isinstance(buckets, int) or buckets < 1:
			raise RuntimeError(f'Invalid buckets for Range.bucket: {buckets}')
		if not isinstance(self.low, float) or not isinstance(self.high, float):
			raise RuntimeError(f'Cannot bucket Range with non-constant endpoints')
		endpoints = numpy.linspace(self.low, self.high, buckets+1)
		ranges = []
		for i, left in enumerate(endpoints[:-1]):
			right = endpoints[i+1]
			ranges.append(Range(left, right))
		return Options(ranges)

	def sampleGiven(self, value):
		return random.uniform(value[self.low], value[self.high])

	def evaluateInner(self, context):
		low = valueInContext(self.low, context)
		high = valueInContext(self.high, context)
		return Range(low, high)

	def isEquivalentTo(self, other):
		if not type(other) is Range:
			return False
		return (areEquivalent(self.low, other.low)
			and areEquivalent(self.high, other.high))

	def __str__(self):
		return f'Range({self.low}, {self.high})'

class DiscreteRange(Distribution):
	"""Uniform distribution over a range of integers"""
	def __init__(self, low, high):
		low = type_support.toScalar(low, f'Range endpoint {low} is not a scalar')
		high = type_support.toScalar(high, f'Range endpoint {high} is not a scalar')
		super().__init__(low, high)
		self.low = low
		self.high = high

	def __contains__(self, obj):
		return low <= obj and obj <= high

	def clone(self):
		return type(self)(self.low, self.high)

	def sampleGiven(self, value):
		return random.randint(math.ceil(value[self.low]), math.floor(value[self.high]))

	def evaluateInner(self, context):
		low = valueInContext(self.low, context)
		high = valueInContext(self.high, context)
		return DiscreteRange(low, high)

	def __str__(self):
		return f'DiscreteRange({self.low}, {self.high})'

class Normal(Distribution):
	"""Normal distribution"""
	def __init__(self, mean, stddev):
		mean = type_support.toScalar(mean, f'Normal mean {mean} is not a scalar')
		stddev = type_support.toScalar(stddev, f'Normal stddev {stddev} is not a scalar')
		super().__init__(mean, stddev)
		self.mean = mean
		self.stddev = stddev

	@staticmethod
	def cdf(mean, stddev, x):
		return (1 + math.erf((x - mean) / (sqrt2 * stddev))) / 2

	@staticmethod
	def cdfinv(mean, stddev, x):
		return mean + (sqrt2 * stddev * scipy.special.erfinv(2*x - 1))

	def clone(self):
		return type(self)(self.mean, self.stddev)

	def bucket(self, buckets=None):
		if not isinstance(self.stddev, float):		# TODO relax restriction?
			raise RuntimeError(f'Cannot bucket Normal with non-constant standard deviation')
		if buckets is None:
			buckets = 5
		if isinstance(buckets, int):
			if buckets < 1:
				raise RuntimeError(f'Invalid buckets for Normal.bucket: {buckets}')
			elif buckets == 1:
				endpoints = []
			elif buckets == 2:
				endpoints = [0]
			else:
				left = self.stddev * (-(buckets-3)/2 - 0.5)
				right = self.stddev * ((buckets-3)/2 + 0.5)
				endpoints = numpy.linspace(left, right, buckets-1)
		else:
			endpoints = tuple(buckets)
			for i, v in enumerate(endpoints[:-1]):
				if v >= endpoints[i+1]:
					raise RuntimeError('Non-increasing bucket endpoints for '
					                   f'Normal.bucket: {endpoints}')
		if len(endpoints) == 0:
			return Options([self.clone()])
		buckets = [(-math.inf, endpoints[0])]
		buckets.extend((v, endpoints[i+1]) for i, v in enumerate(endpoints[:-1]))
		buckets.append((endpoints[-1], math.inf))
		pieces = []
		probs = []
		for left, right in buckets:
			pieces.append(self.mean + TruncatedNormal(0, self.stddev, left, right))
			prob = (Normal.cdf(0, self.stddev, right)
			        - Normal.cdf(0, self.stddev, left))
			probs.append(prob)
		assert math.isclose(math.fsum(probs), 1), probs
		return Options(dict(zip(pieces, probs)))

	def sampleGiven(self, value):
		return random.gauss(value[self.mean], value[self.stddev])

	def evaluateInner(self, context):
		mean = valueInContext(self.mean, context)
		stddev = valueInContext(self.stddev, context)
		return Normal(mean, stddev)

	def isEquivalentTo(self, other):
		if not type(other) is Normal:
			return False
		return (areEquivalent(self.mean, other.mean)
			and areEquivalent(self.stddev, other.stddev))

	def __str__(self):
		return f'Normal({self.mean}, {self.stddev})'

class TruncatedNormal(Normal):
	"""Truncated normal distribution."""
	def __init__(self, mean, stddev, low, high):
		if (not isinstance(low, (float, int))
		    or not isinstance(high, (float, int))):	# TODO relax restriction?
			raise RuntimeError('Endpoints of TruncatedNormal must be constant')
		super().__init__(mean, stddev)
		self.low = low
		self.high = high

	def clone(self):
		return type(self)(self.mean, self.stddev, self.low, self.high)

	def bucket(self, buckets=None):
		if not isinstance(self.stddev, float):		# TODO relax restriction?
			raise RuntimeError('Cannot bucket TruncatedNormal with '
			                   'non-constant standard deviation')
		if buckets is None:
			buckets = 5
		if isinstance(buckets, int):
			if buckets < 1:
				raise RuntimeError(f'Invalid buckets for TruncatedNormal.bucket: {buckets}')
			endpoints = numpy.linspace(self.low, self.high, buckets+1)
		else:
			endpoints = tuple(buckets)
			if len(endpoints) < 2:
				raise RuntimeError('Too few bucket endpoints for '
				                   f'TruncatedNormal.bucket: {endpoints}')
			if endpoints[0] != self.low or endpoints[-1] != self.high:
				raise RuntimeError(f'TruncatedNormal.bucket endpoints {endpoints} '
				                   'do not match domain')
			for i, v in enumerate(endpoints[:-1]):
				if v >= endpoints[i+1]:
					raise RuntimeError('Non-increasing bucket endpoints for '
					                   f'TruncatedNormal.bucket: {endpoints}')
		pieces, probs = [], []
		for i, left in enumerate(endpoints[:-1]):
			right = endpoints[i+1]
			pieces.append(TruncatedNormal(self.mean, self.stddev, left, right))
			prob = (Normal.cdf(self.mean, self.stddev, right)
			        - Normal.cdf(self.mean, self.stddev, left))
			probs.append(prob)
		return Options(dict(zip(pieces, probs)))

	def sampleGiven(self, value):
		# TODO switch to method less prone to underflow?
		mean, stddev = value[self.mean], value[self.stddev]
		alpha = (self.low - mean) / stddev
		beta = (self.high - mean) / stddev
		alpha_cdf = Normal.cdf(0, 1, alpha)
		beta_cdf = Normal.cdf(0, 1, beta)
		if beta_cdf - alpha_cdf < 1e-15:
			warnings.warn('low precision when sampling TruncatedNormal')
		unif = random.random()
		p = alpha_cdf + unif * (beta_cdf - alpha_cdf)
		return mean + (stddev * Normal.cdfinv(0, 1, p))

	def evaluateInner(self, context):
		mean = valueInContext(self.mean, context)
		stddev = valueInContext(self.stddev, context)
		return TruncatedNormal(mean, stddev, self.low, self.high)

	def isEquivalentTo(self, other):
		if not type(other) is TruncatedNormal:
			return False
		return (areEquivalent(self.mean, other.mean)
			and areEquivalent(self.stddev, other.stddev)
			and self.low == other.low and self.high == other.high)

	def __str__(self):
		return f'TruncatedNormal({self.mean}, {self.stddev}, {self.low}, {self.high})'

class DiscreteRange(Distribution):
	"""Distribution over a range of integers."""
	def __init__(self, low, high, weights=None):
		if not isinstance(low, int):
			raise RuntimeError(f'DiscreteRange endpoint {low} is not a constant integer')
		if not isinstance(high, int):
			raise RuntimeError(f'DiscreteRange endpoint {high} is not a constant integer')
		if not low <= high:
			raise RuntimeError(f'DiscreteRange lower bound {low} is above upper bound {high}')
		if weights is None:
			weights = (1,) * (high - low + 1)
		else:
			weights = tuple(weights)
			assert len(weights) == high - low + 1
		super().__init__()
		self.low = low
		self.high = high
		self.weights = weights
		self.cumulativeWeights = tuple(itertools.accumulate(weights))
		self.options = tuple(range(low, high+1))

	def __contains__(self, obj):
		return low <= obj and obj <= high

	def clone(self):
		return type(self)(self.low, self.high, self.weights)

	def bucket(self, buckets=None):
		return self.clone()		# already bucketed

	def sampleGiven(self, value):
		return random.choices(self.options, cum_weights=self.cumulativeWeights)[0]

	def isEquivalentTo(self, other):
		if not type(other) is DiscreteRange:
			return False
		return (self.low == other.low and self.high == other.high
		        and self.weights == other.weights)

	def __str__(self):
		return f'DiscreteRange({self.low}, {self.high}, {self.weights})'

class Options(MultiplexerDistribution):
	"""Distribution over a finite list of options.

	Specified by a dict giving probabilities; otherwise uniform over a given iterable.
	"""
	def __init__(self, opts):
		if isinstance(opts, dict):
			options, weights = [], []
			for opt, prob in opts.items():
				if not isinstance(prob, (float, int)):
					raise RuntimeParseError(f'discrete distribution weight {prob}'
					                        ' is not a constant number')
				if prob < 0:
					raise RuntimeParseError(f'discrete distribution weight {prob} is negative')
				if prob == 0:
					continue
				options.append(opt)
				weights.append(prob)
			self.optWeights = dict(zip(options, weights))
		else:
			weights = None
			options = tuple(opts)
			self.optWeights = None
		if len(options) == 0:
			raise RuntimeParseError('tried to make discrete distribution over empty domain!')

		index = self.makeSelector(len(options)-1, weights)
		super().__init__(index, options)

	@staticmethod
	def makeSelector(n, weights):
		return DiscreteRange(0, n, weights)

	def clone(self):
		return type(self)(self.optWeights if self.optWeights else self.options)

	def bucket(self, buckets=None):
		return self.clone()		# already bucketed

	def evaluateInner(self, context):
		if self.optWeights is None:
			return type(self)(valueInContext(opt, context) for opt in self.options)
		else:
			return type(self)({valueInContext(opt, context): wt
			                  for opt, wt in self.optWeights.items() })

	def isEquivalentTo(self, other):
		if not type(other) == type(self):
			return False
		return (areEquivalent(self.index, other.index)
		        and areEquivalent(self.options, other.options))

	def __str__(self):
		if self.optWeights is not None:
			return f'{type(self).__name__}({self.optWeights})'
		else:
			return f'{type(self).__name__}{argsToString(self.options)}'<|MERGE_RESOLUTION|>--- conflicted
+++ resolved
@@ -5,13 +5,10 @@
 import functools
 import random
 import math
-<<<<<<< HEAD
-=======
 import warnings
 
 import numpy
 import scipy
->>>>>>> 290607c1
 
 from scenic.core.lazy_eval import (LazilyEvaluable, DelayedArgument,
                                    requiredProperties, needsLazyEvaluation, valueInContext,
@@ -568,32 +565,6 @@
 
 	def __str__(self):
 		return f'Range({self.low}, {self.high})'
-
-class DiscreteRange(Distribution):
-	"""Uniform distribution over a range of integers"""
-	def __init__(self, low, high):
-		low = type_support.toScalar(low, f'Range endpoint {low} is not a scalar')
-		high = type_support.toScalar(high, f'Range endpoint {high} is not a scalar')
-		super().__init__(low, high)
-		self.low = low
-		self.high = high
-
-	def __contains__(self, obj):
-		return low <= obj and obj <= high
-
-	def clone(self):
-		return type(self)(self.low, self.high)
-
-	def sampleGiven(self, value):
-		return random.randint(math.ceil(value[self.low]), math.floor(value[self.high]))
-
-	def evaluateInner(self, context):
-		low = valueInContext(self.low, context)
-		high = valueInContext(self.high, context)
-		return DiscreteRange(low, high)
-
-	def __str__(self):
-		return f'DiscreteRange({self.low}, {self.high})'
 
 class Normal(Distribution):
 	"""Normal distribution"""
