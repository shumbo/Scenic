"""Objects representing distributions that can be sampled from."""

import collections
import itertools
import random
import math
import typing
import warnings

import numpy
import decorator

from scenic.core.lazy_eval import (LazilyEvaluable,
    requiredProperties, needsLazyEvaluation, valueInContext, makeDelayedFunctionCall)
from scenic.core.utils import DefaultIdentityDict, argsToString, areEquivalent, cached, sqrt2
from scenic.core.errors import RuntimeParseError

## Misc

def dependencies(thing):
	"""Dependencies which must be sampled before this value."""
	return getattr(thing, '_dependencies', ())

def needsSampling(thing):
	"""Whether this value requires sampling."""
	return isinstance(thing, Distribution) or dependencies(thing)

def supportInterval(thing):
	"""Lower and upper bounds on this value, if known."""
	if hasattr(thing, 'supportInterval'):
		return thing.supportInterval()
	elif isinstance(thing, (int, float)):
		return thing, thing
	else:
		return None, None

def underlyingFunction(thing):
	"""Original function underlying a distribution wrapper."""
	func = getattr(thing, '__wrapped__', thing)
	return getattr(func, '__func__', func)

def canUnpackDistributions(func):
	"""Whether the function supports iterable unpacking of distributions."""
	return getattr(func, '_canUnpackDistributions', False)

def unpacksDistributions(func):
	"""Decorator indicating the function supports iterable unpacking of distributions."""
	func._canUnpackDistributions = True
	return func

class RejectionException(Exception):
	"""Exception used to signal that the sample currently being generated must be rejected."""
	pass

## Abstract distributions

class Samplable(LazilyEvaluable):
	"""Abstract class for values which can be sampled, possibly depending on other values.

	Samplables may specify a proxy object 'self._conditioned' which must have the same
	distribution as the original after conditioning on the scenario's requirements. This
	allows transparent conditioning without modifying Samplable fields of immutable objects.
	"""
	def __init__(self, dependencies):
		deps = []
		props = set()
		for dep in dependencies:
			if needsSampling(dep) or needsLazyEvaluation(dep):
				deps.append(dep)
				props.update(requiredProperties(dep))
		super().__init__(props)
		self._dependencies = tuple(deps)	# fixed order for reproducibility
		self._conditioned = self	# version (partially) conditioned on requirements

	@staticmethod
	def sampleAll(quantities):
		"""Sample all the given Samplables, which may have dependencies in common.

		Reproducibility note: the order in which the quantities are given can affect the
		order in which calls to random are made, affecting the final result.
		"""
		subsamples = DefaultIdentityDict()
		for q in quantities:
			if q not in subsamples:
				subsamples[q] = q.sample(subsamples) if isinstance(q, Samplable) else q
		return subsamples

	def sample(self, subsamples=None):
		"""Sample this value, optionally given some values already sampled."""
		if subsamples is None:
			subsamples = DefaultIdentityDict()
		for child in self._conditioned._dependencies:
			if child not in subsamples:
				subsamples[child] = child.sample(subsamples)
		return self._conditioned.sampleGiven(subsamples)

	def sampleGiven(self, value):
		"""Sample this value, given values for all its dependencies.

		The default implementation simply returns a dictionary of dependency values.
		Subclasses must override this method to specify how actual sampling is done.
		"""
		return DefaultIdentityDict({ dep: value[dep] for dep in self._dependencies })

	def conditionTo(self, value):
		"""Condition this value to another value with the same conditional distribution."""
		assert isinstance(value, Samplable)
		self._conditioned = value

<<<<<<< HEAD
	def evaluateIn(self, context, modifying):
		"""See LazilyEvaluable.evaluateIn."""
		value = super().evaluateIn(context, modifying)
=======
	def evaluateIn(self, context):
		"""See `LazilyEvaluable.evaluateIn`."""
		value = super().evaluateIn(context)
>>>>>>> a1f66ab9
		# Check that all dependencies have been evaluated
		assert all(not needsLazyEvaluation(dep) for dep in value._dependencies)
		return value

	def dependencyTree(self):
		"""Debugging method to print the dependency tree of a Samplable."""
		l = [str(self)]
		for dep in dependencies(self):
			for line in dep.dependencyTree():
				l.append('  ' + line)
		return l

class Distribution(Samplable):
	"""Abstract class for distributions."""

	defaultValueType = object

	def __new__(cls, *args, **kwargs):
		dist = super().__new__(cls)
		# at runtime, return a sample from the distribution immediately
		import scenic.syntax.veneer as veneer
		if veneer.simulationInProgress():
			dist.__init__(*args, **kwargs)
			return dist.sample()
		else:
			return dist

	def __init__(self, *dependencies, valueType=None):
		super().__init__(dependencies)
		if valueType is None:
			valueType = self.defaultValueType
		self.valueType = valueType

	def clone(self):
		"""Construct an independent copy of this Distribution."""
		raise NotImplementedError('clone() not supported by this distribution')

	@property
	@cached
	def isPrimitive(self):
		"""Whether this is a primitive Distribution."""
		try:
			self.clone()
			return True
		except NotImplementedError:
			return False

	def bucket(self, buckets=None):
		"""Construct a bucketed approximation of this Distribution.

		This function factors a given Distribution into a discrete distribution over
		buckets together with a distribution for each bucket. The argument *buckets*
		controls how many buckets the domain of the original Distribution is split into.
		Since the result is an independent distribution, the original must support
		clone().
		"""
		raise NotImplementedError('bucket() not supported by this distribution')

	def supportInterval(self):
		"""Compute lower and upper bounds on the value of this Distribution."""
		return None, None

	def __getattr__(self, name):
		if name.startswith('__') and name.endswith('__'):	# ignore special attributes
			return object.__getattribute__(self, name)
		return AttributeDistribution(name, self)

	def __call__(self, *args):
		return OperatorDistribution('__call__', self, args)

	def __iter__(self):
		raise TypeError(f'distribution {self} is not iterable')

	def _comparisonError(self, other):
		raise RuntimeParseError('random values cannot be compared '
		                        '(and control flow cannot depend on them)')

	__lt__ = _comparisonError
	__le__ = _comparisonError
	__gt__ = _comparisonError
	__ge__ = _comparisonError
	__eq__ = _comparisonError
	__ne__ = _comparisonError

	def __hash__(self):		# need to explicitly define since we overrode __eq__
		return id(self)

	def __len__(self):
		raise RuntimeParseError('cannot take the len of a random value')

	def __bool__(self):
		raise RuntimeParseError('control flow cannot depend on a random value')

## Derived distributions

class CustomDistribution(Distribution):
	"""Distribution with a custom sampler given by an arbitrary function"""
	def __init__(self, sampler, *dependencies, name='CustomDistribution', evaluator=None):
		super().__init__(*dependencies)
		self.sampler = sampler
		self.name = name
		self.evaluator = evaluator

	def sampleGiven(self, value):
		return self.sampler(value)

	def evaluateInner(self, context, modifying):
		if self.evaluator is None:
			raise NotImplementedError('evaluateIn() not supported by this distribution')
		return self.evaluator(self, context)

	def isEquivalentTo(self, other):
		if not type(other) is CustomDistribution:
			return False
		return (self.sampler == other.sampler
			and self.name == other.name
			and self.evaluator == other.evaluator)

	def __repr__(self):
		return f'{self.name}{argsToString(self.dependencies)}'

class TupleDistribution(Distribution, collections.abc.Sequence):
	"""Distributions over tuples (or namedtuples, or lists)."""
	def __init__(self, *coordinates, builder=tuple):
		super().__init__(*coordinates)
		self.coordinates = coordinates
		self.builder = builder

	def __len__(self):
		return len(self.coordinates)

	def __getitem__(self, index):
		return self.coordinates[index]

	def __iter__(self):
		yield from self.coordinates

	def sampleGiven(self, value):
		return self.builder(value[coordinate] for coordinate in self.coordinates)

	def evaluateInner(self, context, modifying):
		coordinates = (valueInContext(coord, context) for coord in self.coordinates)
		return TupleDistribution(*coordinates, builder=self.builder)

	def isEquivalentTo(self, other):
		if not type(other) is TupleDistribution:
			return False
		return (areEquivalent(self.coordinates, other.coordinates)
			and self.builder == other.builder)

	def __repr__(self):
		coords = ', '.join(str(c) for c in self.coordinates)
		if self.builder is list:
			return f'[{coords}]'
		elif self.builder is tuple:
			return f'({coords})'
		else:
			return f'TupleDistribution({coords}, builder={self.builder})'

def toDistribution(val):
	"""Wrap Python data types with Distributions, if necessary.
	For example, tuples containing Samplables need to be converted into TupleDistributions
	in order to keep track of dependencies properly.
	"""
	if isinstance(val, (tuple, list)):
		coords = [toDistribution(c) for c in val]
		if any(needsSampling(c) or needsLazyEvaluation(c) for c in coords):
			if isinstance(val, tuple) and hasattr(val, '_fields'):		# namedtuple
				builder = type(val)._make
			else:
				builder = type(val)
			return TupleDistribution(*coords, builder=builder)
	return val

class FunctionDistribution(Distribution):
	"""Distribution resulting from passing distributions to a function"""
	def __init__(self, func, args, kwargs, support=None, valueType=None):
		args = tuple(toDistribution(arg) for arg in args)
		kwargs = { name: toDistribution(arg) for name, arg in kwargs.items() }
		if valueType is None:
			valueType = typing.get_type_hints(func).get('return')
		super().__init__(*args, *kwargs.values(), valueType=valueType)
		self.function = func
		self.arguments = args
		self.kwargs = kwargs
		self.support = support

	def sampleGiven(self, value):
		args = []
		for arg in self.arguments:
			if isinstance(arg, StarredDistribution):
				val = value[arg]
				try:
					iter(val)
				except TypeError:	# TODO improve backtrace
					raise TypeError(f"'{type(val).__name__}' object on line {arg.lineno} "
					                "is not iterable") from None
				args.extend(val)
			else:
				args.append(value[arg])
		kwargs = { name: value[arg] for name, arg in self.kwargs.items() }
		return self.function(*args, **kwargs)

	def evaluateInner(self, context, modifying):
		function = valueInContext(self.function, context)
		arguments = tuple(valueInContext(arg, context) for arg in self.arguments)
		kwargs = { name: valueInContext(arg, context) for name, arg in self.kwargs.items() }
		return FunctionDistribution(function, arguments, kwargs)

	def supportInterval(self):
		if self.support is None:
			return None, None
		subsupports = (supportInterval(arg) for arg in self.arguments)
		kwss = { name: supportInterval(arg) for name, arg in self.kwargs.items() }
		return self.support(*subsupports, **kwss)

	def isEquivalentTo(self, other):
		if not type(other) is FunctionDistribution:
			return False
		return (self.function == other.function
			and areEquivalent(self.arguments, other.arguments)
			and areEquivalent(self.kwargs, other.kwargs)
			and self.support == other.support)

	def __repr__(self):
		args = argsToString(itertools.chain(self.arguments, self.kwargs.items()))
		return f'{self.function.__name__}{args}'

def distributionFunction(wrapped=None, *, support=None, valueType=None):
	"""Decorator for wrapping a function so that it can take distributions as arguments."""
	if wrapped is None:		# written without arguments as @distributionFunction
		return lambda wrapped: distributionFunction(wrapped,
		                                            support=support, valueType=valueType)
	def helper(wrapped, *args, **kwargs):
		args = tuple(toDistribution(arg) for arg in args)
		kwargs = { name: toDistribution(arg) for name, arg in kwargs.items() }
		if any(needsSampling(arg) for arg in itertools.chain(args, kwargs.values())):
			return FunctionDistribution(wrapped, args, kwargs, support, valueType)
		elif any(needsLazyEvaluation(arg)
		         for arg in itertools.chain(args, kwargs.values())):
			# recursively call this helper (not the original function), since the
			# delayed arguments may evaluate to distributions, in which case we'll
			# have to make a FunctionDistribution
			return makeDelayedFunctionCall(helper, (wrapped,) + args, kwargs)
		else:
			return wrapped(*args, **kwargs)
	return unpacksDistributions(decorator.decorate(wrapped, helper, kwsyntax=True))

def monotonicDistributionFunction(method, valueType=None):
	"""Like distributionFunction, but additionally specifies that the function is monotonic."""
	def support(*subsupports, **kwss):
		mins, maxes = zip(*subsupports)
		kwmins = { name: interval[0] for name, interval in kwss.items() }
		kwmaxes = { name: interval[1] for name, interval in kwss.items() }
		l = None if None in mins or None in kwmins else method(*mins, **kwmins)
		r = None if None in maxes or None in kwmaxes else method(*maxes, **kwmaxes)
		return l, r
	return distributionFunction(method, support=support, valueType=valueType)

class StarredDistribution(Distribution):
	"""A placeholder for the iterable unpacking operator * applied to a distribution."""
	def __init__(self, value, lineno):
		assert isinstance(value, Distribution)
		self.value = value
		self.lineno = lineno	# for error handling when unpacking fails
		super().__init__(value, valueType=value.valueType)

	def sampleGiven(self, value):
		return value[self.value]

<<<<<<< HEAD
	def evaluateInner(self, context, modifying):
		return StarredDistribution(valueInContext(self.value, context, modifying), self.lineno)
=======
	def evaluateInner(self, context):
		return StarredDistribution(valueInContext(self.value, context), self.lineno)
>>>>>>> a1f66ab9

	def __repr__(self):
		return f'*{self.value}'

class MethodDistribution(Distribution):
	"""Distribution resulting from passing distributions to a method of a fixed object"""
	def __init__(self, method, obj, args, kwargs, valueType=None):
		args = tuple(toDistribution(arg) for arg in args)
		kwargs = { name: toDistribution(arg) for name, arg in kwargs.items() }
		if valueType is None:
			valueType = typing.get_type_hints(method).get('return')
		super().__init__(*args, *kwargs.values(), valueType=valueType)
		self.method = method
		self.object = obj
		self.arguments = args
		self.kwargs = kwargs

	def sampleGiven(self, value):
		args = []
		for arg in self.arguments:
			if isinstance(arg, StarredDistribution):
				args.extend(value[arg.value])
			else:
				args.append(value[arg])
		kwargs = { name: value[arg] for name, arg in self.kwargs.items() }
		return self.method(self.object, *args, **kwargs)

	def evaluateInner(self, context, modifying):
		obj = valueInContext(self.object, context)
		arguments = tuple(valueInContext(arg, context) for arg in self.arguments)
		kwargs = { name: valueInContext(arg, context) for name, arg in self.kwargs.items() }
		return MethodDistribution(self.method, obj, arguments, kwargs)

	def isEquivalentTo(self, other):
		if not type(other) is MethodDistribution:
			return False
		return (self.method == other.method
			and areEquivalent(self.object, other.object)
			and areEquivalent(self.arguments, other.arguments)
			and areEquivalent(self.kwargs, other.kwargs))

	def __repr__(self):
		args = argsToString(itertools.chain(self.arguments, self.kwargs.items()))
		return f'{self.object}.{self.method.__name__}{args}'

def distributionMethod(method):
	"""Decorator for wrapping a method so that it can take distributions as arguments."""
	def helper(wrapped, self, *args, **kwargs):
		args = tuple(toDistribution(arg) for arg in args)
		kwargs = { name: toDistribution(arg) for name, arg in kwargs.items() }
		if any(needsSampling(arg) for arg in itertools.chain(args, kwargs.values())):
			return MethodDistribution(method, self, args, kwargs)
		elif any(needsLazyEvaluation(arg)
		         for arg in itertools.chain(args, kwargs.values())):
			# see analogous comment in distributionFunction
			return makeDelayedFunctionCall(helper, (method, self) + args, kwargs)
		else:
			return method(self, *args, **kwargs)
	return unpacksDistributions(decorator.decorate(method, helper, kwsyntax=True))

class AttributeDistribution(Distribution):
	"""Distribution resulting from accessing an attribute of a distribution"""
	def __init__(self, attribute, obj):
		valueType = None
		vty = obj.valueType
		if (vty is not object and (func := getattr(vty, attribute, None))
		    and isinstance(func, property)):
			valueType = typing.get_type_hints(func.fget).get('return')
		super().__init__(obj, valueType=valueType)
		self.attribute = attribute
		self.object = obj

	def sampleGiven(self, value):
		obj = value[self.object]
		return getattr(obj, self.attribute)

	def evaluateInner(self, context, modifying):
		obj = valueInContext(self.object, context)
		return AttributeDistribution(self.attribute, obj)

	def supportInterval(self):
		obj = self.object
		if isinstance(obj, Options):
			attrs = (getattr(opt, self.attribute) for opt in obj.options)
			mins, maxes = zip(*(supportInterval(attr) for attr in attrs))
			l = None if any(sl is None for sl in mins) else min(mins)
			r = None if any(sr is None for sr in maxes) else max(maxes)
			return l, r
		return None, None

	def isEquivalentTo(self, other):
		if not type(other) is AttributeDistribution:
			return False
		return (self.attribute == other.attribute
			and areEquivalent(self.object, other.object))

	def __call__(self, *args):
		vty = self.object.valueType
		retTy = None
		if vty is not object:
			func = getattr(vty, self.attribute, None)
			if func:
				if isinstance(func, property):
					func = func.fget
				retTy = typing.get_type_hints(func).get('return')
		return OperatorDistribution('__call__', self, args, valueType=retTy)

	def __repr__(self):
		return f'{self.object}.{self.attribute}'

class OperatorDistribution(Distribution):
	"""Distribution resulting from applying an operator to one or more distributions"""
	def __init__(self, operator, obj, operands, valueType=None):
		operands = tuple(toDistribution(arg) for arg in operands)
		if valueType is None:
			valueType = self.inferType(obj, operator)
		super().__init__(obj, *operands, valueType=valueType)
		self.operator = operator
		self.object = obj
		self.operands = operands
		self.symbol = allowedReversibleOperators.get(operator)
		if self.symbol:
			if operator[:3] == '__r':
				self.reverse = '__' + operator[3:]
			else:
				self.reverse = '__r' + operator[2:]
		else:
			self.reverse = None

	@staticmethod
	def inferType(obj, operator):
		if issubclass(obj.valueType, (float, int)):
			return float	# all allowed operators on floats return floats
		elif func := getattr(obj.valueType, operator, None):
			return typing.get_type_hints(func).get('return')
		return None

	def sampleGiven(self, value):
		first = value[self.object]
		rest = [value[child] for child in self.operands]
		op = getattr(first, self.operator)
		result = op(*rest)
		if result is NotImplemented and self.reverse:
			assert len(rest) == 1
			rop = getattr(rest[0], self.reverse)
			result = rop(first)
		if result is NotImplemented and self.symbol:
			raise TypeError(f"unsupported operand type(s) for {self.symbol}: "
			                f"'{type(first).__name__}' and '{type(rest[0]).__name__}'")
		return result

	def evaluateInner(self, context, modifying):
		obj = valueInContext(self.object, context)
		operands = tuple(valueInContext(arg, context) for arg in self.operands)
		return OperatorDistribution(self.operator, obj, operands)

	def supportInterval(self):
		if self.operator in ('__add__', '__radd__', '__sub__', '__rsub__', '__truediv__'):
			assert len(self.operands) == 1
			l1, r1 = supportInterval(self.object)
			l2, r2 = supportInterval(self.operands[0])
			if l1 is None or l2 is None or r1 is None or r2 is None:
				return None, None
			if self.operator == '__add__' or self.operator == '__radd__':
				l = l1 + l2
				r = r1 + r2
			elif self.operator == '__sub__':
				l = l1 - r2
				r = r1 - l2
			elif self.operator == '__rsub__':
				l = l2 - r1
				r = r2 - l1
			elif self.operator == '__truediv__':
				if l2 > 0:
					l = l1 / r2 if l1 >= 0 else l1 / l2
					r = r1 / l2 if r1 >= 0 else r1 / r2
				else:
					l, r = None, None 	# TODO improve
			return l, r
		return None, None

	def isEquivalentTo(self, other):
		if not type(other) is OperatorDistribution:
			return False
		return (self.operator == other.operator
			and areEquivalent(self.object, other.object)
			and areEquivalent(self.operands, other.operands))

	def __repr__(self):
		return f'{self.object}.{self.operator}{argsToString(self.operands)}'

# Operators which can be applied to distributions.
# Note that we deliberately do not include comparisons and __bool__,
# since Scenic does not allow control flow to depend on random variables.
allowedOperators = (
	'__neg__',
	'__pos__',
	'__abs__',
	'__round__',
	'__getitem__',
)
allowedReversibleOperators = {
	'__add__': '+', '__radd__': '+',
	'__sub__': '-', '__rsub__': '-',
	'__mul__': '*', '__rmul__': '*',
	'__truediv__': '/', '__rtruediv__': '/',
	'__floordiv__': '//', '__rfloordiv__': '//',
	'__mod__': '%', '__rmod__': '%',
	'__divmod__': 'divmod()', '__rdivmod__': 'divmod()',
	'__pow__': '**', '__rpow__': '**',
}
def makeOperatorHandler(op):
	def handler(self, *args):
		return OperatorDistribution(op, self, args)
	return handler
for op in itertools.chain(allowedOperators, allowedReversibleOperators):
	setattr(Distribution, op, makeOperatorHandler(op))

import scenic.core.type_support as type_support

class MultiplexerDistribution(Distribution):
	"""Distribution selecting among values based on another distribution."""

	def __init__(self, index, options):
		self.index = index
		self.options = tuple(toDistribution(opt) for opt in options)
		assert len(self.options) > 0
		valueType = type_support.unifyingType(self.options)
		super().__init__(index, *self.options, valueType=valueType)

	def sampleGiven(self, value):
		idx = value[self.index]
		assert 0 <= idx < len(self.options), (idx, len(self.options))
		return value[self.options[idx]]

	def evaluateInner(self, context, modifying):
		return type(self)(valueInContext(self.index, context),
		                  (valueInContext(opt, context) for opt in self.options))

	def isEquivalentTo(self, other):
		if not type(other) == type(self):
			return False
		return (areEquivalent(self.index, other.index)
		        and areEquivalent(self.options, other.options))

## Simple distributions

class Range(Distribution):
	"""Uniform distribution over a range"""
	def __init__(self, low, high):
		low = type_support.toScalar(low, f'Range endpoint {low} is not a scalar')
		high = type_support.toScalar(high, f'Range endpoint {high} is not a scalar')
		super().__init__(low, high, valueType=float)
		self.low = low
		self.high = high

	def __contains__(self, obj):
		return self.low <= obj and obj <= self.high

	def clone(self):
		return type(self)(self.low, self.high)

	def bucket(self, buckets=None):
		if buckets is None:
			buckets = 5
		if not isinstance(buckets, int) or buckets < 1:
			raise RuntimeError(f'Invalid buckets for Range.bucket: {buckets}')
		if not isinstance(self.low, float) or not isinstance(self.high, float):
			raise RuntimeError(f'Cannot bucket Range with non-constant endpoints')
		endpoints = numpy.linspace(self.low, self.high, buckets+1)
		ranges = []
		for i, left in enumerate(endpoints[:-1]):
			right = endpoints[i+1]
			ranges.append(Range(left, right))
		return Options(ranges)

	def sampleGiven(self, value):
		return random.uniform(value[self.low], value[self.high])

	def evaluateInner(self, context, modifying):
		low = valueInContext(self.low, context)
		high = valueInContext(self.high, context)
		return Range(low, high)

	def isEquivalentTo(self, other):
		if not type(other) is Range:
			return False
		return (areEquivalent(self.low, other.low)
			and areEquivalent(self.high, other.high))

	def __repr__(self):
		return f'Range({self.low}, {self.high})'

class Normal(Distribution):
	"""Normal distribution"""
	def __init__(self, mean, stddev):
		mean = type_support.toScalar(mean, f'Normal mean {mean} is not a scalar')
		stddev = type_support.toScalar(stddev, f'Normal stddev {stddev} is not a scalar')
		super().__init__(mean, stddev, valueType=float)
		self.mean = mean
		self.stddev = stddev

	@staticmethod
	def cdf(mean, stddev, x):
		return (1 + math.erf((x - mean) / (sqrt2 * stddev))) / 2

	@staticmethod
	def cdfinv(mean, stddev, x):
		import scipy	# slow import not often needed
		return mean + (sqrt2 * stddev * scipy.special.erfinv(2*x - 1))

	def clone(self):
		return type(self)(self.mean, self.stddev)

	def bucket(self, buckets=None):
		if not isinstance(self.stddev, float):		# TODO relax restriction?
			raise RuntimeError(f'Cannot bucket Normal with non-constant standard deviation')
		if buckets is None:
			buckets = 5
		if isinstance(buckets, int):
			if buckets < 1:
				raise RuntimeError(f'Invalid buckets for Normal.bucket: {buckets}')
			elif buckets == 1:
				endpoints = []
			elif buckets == 2:
				endpoints = [0]
			else:
				left = self.stddev * (-(buckets-3)/2 - 0.5)
				right = self.stddev * ((buckets-3)/2 + 0.5)
				endpoints = numpy.linspace(left, right, buckets-1)
		else:
			endpoints = tuple(buckets)
			for i, v in enumerate(endpoints[:-1]):
				if v >= endpoints[i+1]:
					raise RuntimeError('Non-increasing bucket endpoints for '
					                   f'Normal.bucket: {endpoints}')
		if len(endpoints) == 0:
			return Options([self.clone()])
		buckets = [(-math.inf, endpoints[0])]
		buckets.extend((v, endpoints[i+1]) for i, v in enumerate(endpoints[:-1]))
		buckets.append((endpoints[-1], math.inf))
		pieces = []
		probs = []
		for left, right in buckets:
			pieces.append(self.mean + TruncatedNormal(0, self.stddev, left, right))
			prob = (Normal.cdf(0, self.stddev, right)
			        - Normal.cdf(0, self.stddev, left))
			probs.append(prob)
		assert math.isclose(math.fsum(probs), 1), probs
		return Options(dict(zip(pieces, probs)))

	def sampleGiven(self, value):
		return random.gauss(value[self.mean], value[self.stddev])

	def evaluateInner(self, context, modifying):
		mean = valueInContext(self.mean, context)
		stddev = valueInContext(self.stddev, context)
		return Normal(mean, stddev)

	def isEquivalentTo(self, other):
		if not type(other) is Normal:
			return False
		return (areEquivalent(self.mean, other.mean)
			and areEquivalent(self.stddev, other.stddev))

	def __repr__(self):
		return f'Normal({self.mean}, {self.stddev})'

class TruncatedNormal(Normal):
	"""Truncated normal distribution."""
	def __init__(self, mean, stddev, low, high):
		if (not isinstance(low, (float, int))
		    or not isinstance(high, (float, int))):	# TODO relax restriction?
			raise RuntimeError('Endpoints of TruncatedNormal must be constant')
		super().__init__(mean, stddev)
		self.low = low
		self.high = high

	def clone(self):
		return type(self)(self.mean, self.stddev, self.low, self.high)

	def bucket(self, buckets=None):
		if not isinstance(self.stddev, float):		# TODO relax restriction?
			raise RuntimeError('Cannot bucket TruncatedNormal with '
			                   'non-constant standard deviation')
		if buckets is None:
			buckets = 5
		if isinstance(buckets, int):
			if buckets < 1:
				raise RuntimeError(f'Invalid buckets for TruncatedNormal.bucket: {buckets}')
			endpoints = numpy.linspace(self.low, self.high, buckets+1)
		else:
			endpoints = tuple(buckets)
			if len(endpoints) < 2:
				raise RuntimeError('Too few bucket endpoints for '
				                   f'TruncatedNormal.bucket: {endpoints}')
			if endpoints[0] != self.low or endpoints[-1] != self.high:
				raise RuntimeError(f'TruncatedNormal.bucket endpoints {endpoints} '
				                   'do not match domain')
			for i, v in enumerate(endpoints[:-1]):
				if v >= endpoints[i+1]:
					raise RuntimeError('Non-increasing bucket endpoints for '
					                   f'TruncatedNormal.bucket: {endpoints}')
		pieces, probs = [], []
		for i, left in enumerate(endpoints[:-1]):
			right = endpoints[i+1]
			pieces.append(TruncatedNormal(self.mean, self.stddev, left, right))
			prob = (Normal.cdf(self.mean, self.stddev, right)
			        - Normal.cdf(self.mean, self.stddev, left))
			probs.append(prob)
		return Options(dict(zip(pieces, probs)))

	def sampleGiven(self, value):
		# TODO switch to method less prone to underflow?
		mean, stddev = value[self.mean], value[self.stddev]
		alpha = (self.low - mean) / stddev
		beta = (self.high - mean) / stddev
		alpha_cdf = Normal.cdf(0, 1, alpha)
		beta_cdf = Normal.cdf(0, 1, beta)
		if beta_cdf - alpha_cdf < 1e-15:
			warnings.warn('low precision when sampling TruncatedNormal')
		unif = random.random()
		p = alpha_cdf + unif * (beta_cdf - alpha_cdf)
		return mean + (stddev * Normal.cdfinv(0, 1, p))

	def evaluateInner(self, context, modifying):
		mean = valueInContext(self.mean, context)
		stddev = valueInContext(self.stddev, context)
		return TruncatedNormal(mean, stddev, self.low, self.high)

	def isEquivalentTo(self, other):
		if not type(other) is TruncatedNormal:
			return False
		return (areEquivalent(self.mean, other.mean)
			and areEquivalent(self.stddev, other.stddev)
			and self.low == other.low and self.high == other.high)

	def __repr__(self):
		return f'TruncatedNormal({self.mean}, {self.stddev}, {self.low}, {self.high})'

class DiscreteRange(Distribution):
	"""Distribution over a range of integers."""
	def __init__(self, low, high, weights=None):
		if not isinstance(low, int):
			raise RuntimeError(f'DiscreteRange endpoint {low} is not a constant integer')
		if not isinstance(high, int):
			raise RuntimeError(f'DiscreteRange endpoint {high} is not a constant integer')
		if not low <= high:
			raise RuntimeError(f'DiscreteRange lower bound {low} is above upper bound {high}')
		if weights is None:
			weights = (1,) * (high - low + 1)
		else:
			weights = tuple(weights)
			assert len(weights) == high - low + 1
		super().__init__(valueType=int)
		self.low = low
		self.high = high
		self.weights = weights
		self.cumulativeWeights = tuple(itertools.accumulate(weights))
		self.options = tuple(range(low, high+1))

	def __contains__(self, obj):
		return low <= obj and obj <= high

	def clone(self):
		return type(self)(self.low, self.high, self.weights)

	def bucket(self, buckets=None):
		return self.clone()		# already bucketed

	def sampleGiven(self, value):
		return random.choices(self.options, cum_weights=self.cumulativeWeights)[0]

	def isEquivalentTo(self, other):
		if not type(other) is DiscreteRange:
			return False
		return (self.low == other.low and self.high == other.high
		        and self.weights == other.weights)

	def __repr__(self):
		return f'DiscreteRange({self.low}, {self.high}, {self.weights})'

class Options(MultiplexerDistribution):
	"""Distribution over a finite list of options.

	Specified by a dict giving probabilities; otherwise uniform over a given iterable.
	"""
	def __init__(self, opts):
		if isinstance(opts, dict):
			options, weights = [], []
			for opt, prob in opts.items():
				if not isinstance(prob, (float, int)):
					raise RuntimeParseError(f'discrete distribution weight {prob}'
					                        ' is not a constant number')
				if prob < 0:
					raise RuntimeParseError(f'discrete distribution weight {prob} is negative')
				if prob == 0:
					continue
				options.append(opt)
				weights.append(prob)
			self.optWeights = dict(zip(options, weights))
		else:
			weights = None
			options = tuple(opts)
			self.optWeights = None
		if len(options) == 0:
			raise RuntimeParseError('tried to make discrete distribution over empty domain!')

		index = self.makeSelector(len(options)-1, weights)
		super().__init__(index, options)

	@staticmethod
	def makeSelector(n, weights):
		return DiscreteRange(0, n, weights)

	def clone(self):
		return type(self)(self.optWeights if self.optWeights else self.options)

	def bucket(self, buckets=None):
		return self.clone()		# already bucketed

	def evaluateInner(self, context, modifying):
		if self.optWeights is None:
			return type(self)(valueInContext(opt, context, modifying) for opt in self.options)
		else:
			return type(self)({valueInContext(opt, context, modifying): wt
			                  for opt, wt in self.optWeights.items() })

	def isEquivalentTo(self, other):
		if not type(other) == type(self):
			return False
		return (areEquivalent(self.index, other.index)
		        and areEquivalent(self.options, other.options))

	def __repr__(self):
		if self.optWeights is not None:
			return f'{type(self).__name__}({self.optWeights})'
		else:
			return f'{type(self).__name__}{argsToString(self.options)}'

@unpacksDistributions
def Uniform(*opts):
	"""Uniform distribution over a finite list of options.

	Implemented as an instance of :obj:`Options` when the set of options is known
	statically, and an instance of `UniformDistribution` otherwise.
	"""
	if any(isinstance(opt, StarredDistribution) for opt in opts):
		return UniformDistribution(opts)
	else:
		return Options(opts)

class UniformDistribution(Distribution):
	"""Uniform distribution over a variable number of options.

	See :obj:`Options` for the more common uniform distribution over a fixed number
	of options. This class is for the special case where iterable unpacking is
	applied to a distribution, so that the number of options is unknown at
	compile time.
	"""
	def __init__(self, opts):
		self.options = opts
		valueType = type_support.unifyingType(self.options)
		super().__init__(*self.options, valueType=valueType)

	def sampleGiven(self, value):
		opts = []
		for opt in self.options:
			if isinstance(opt, StarredDistribution):
				opts.extend(value[opt])
			else:
				opts.append(value[opt])
		if not opts:
			raise RejectionException('uniform distribution over empty domain')
		return random.choice(opts)

	def evaluateInner(self, context, modifying):
		opts = tuple(valueInContext(opt, context, modifying) for opt in self.options)
		return UniformDistribution(opts)

	def __repr__(self):
		return f'UniformDistribution({self.options})'<|MERGE_RESOLUTION|>--- conflicted
+++ resolved
@@ -107,15 +107,9 @@
 		assert isinstance(value, Samplable)
 		self._conditioned = value
 
-<<<<<<< HEAD
 	def evaluateIn(self, context, modifying):
-		"""See LazilyEvaluable.evaluateIn."""
+		"""See `LazilyEvaluable.evaluateIn`."""
 		value = super().evaluateIn(context, modifying)
-=======
-	def evaluateIn(self, context):
-		"""See `LazilyEvaluable.evaluateIn`."""
-		value = super().evaluateIn(context)
->>>>>>> a1f66ab9
 		# Check that all dependencies have been evaluated
 		assert all(not needsLazyEvaluation(dep) for dep in value._dependencies)
 		return value
@@ -386,13 +380,8 @@
 	def sampleGiven(self, value):
 		return value[self.value]
 
-<<<<<<< HEAD
 	def evaluateInner(self, context, modifying):
 		return StarredDistribution(valueInContext(self.value, context, modifying), self.lineno)
-=======
-	def evaluateInner(self, context):
-		return StarredDistribution(valueInContext(self.value, context), self.lineno)
->>>>>>> a1f66ab9
 
 	def __repr__(self):
 		return f'*{self.value}'
