
"""Translator turning Scenic programs into Scenario objects.

The top-level interface to Scenic is provided by two functions:

* `scenarioFromString` -- compile a string of Scenic code;
* `scenarioFromFile` -- compile a Scenic file.

These output a `Scenario` object, from which scenes can be generated.
See the documentation for `Scenario` for details.

When imported, this module hooks the Python import system so that Scenic
modules can be imported using the ``import`` statement. This is primarily for the
translator's own use, but you could import Scenic modules from Python to
inspect them. [#import]_ Because Scenic uses Python's import system, the latter's
rules for finding modules apply, including the handling of packages.

Scenic is compiled in two main steps: translating the code into Python, and
executing the resulting Python module to generate a Scenario object encoding
the objects, distributions, etc. in the scenario. For details, see the function
`compileStream` below.

.. rubric:: Footnotes

.. [#import] Note however that care must be taken when importing Scenic modules
	which will later be used when compiling multiple Scenic scenarios. Because
	Python caches modules, there is the possibility of one version of a Scenic
	module persisting even when it should be recompiled during the compilation
	of another module that imports it.
	Scenic handles the most common case, that of Scenic modules which refer to
	other Scenic modules at the top level; but it is not practical to catch all
	possible cases. In particular, importing a Python package which contains
	Scenic modules as submodules and then later compiling those modules more
	than once within the same Python process may lead to errors or unexpected
	behavior. See the **cacheImports** argument of `scenarioFromFile`.
"""

import sys
import os
import io
import builtins
import time
import inspect
import types
import typing
import importlib
import importlib.abc
import importlib.util
import itertools
from collections import namedtuple, defaultdict, deque
from contextlib import contextmanager

import tokenize
from tokenize import NAME, NL, NEWLINE, ENDMARKER, OP, NUMBER, COLON, COMMENT, ENCODING
from tokenize import LPAR, RPAR, LSQB, RSQB, RBRACE, COMMA, DOUBLESLASH, DOUBLESLASHEQUAL
from tokenize import AT, LEFTSHIFT, RIGHTSHIFT, VBAR, AMPER, TILDE, CIRCUMFLEX, STAR
from tokenize import LEFTSHIFTEQUAL, RIGHTSHIFTEQUAL, VBAREQUAL, AMPEREQUAL, CIRCUMFLEXEQUAL
from tokenize import INDENT, DEDENT, STRING, SEMI, DOT

import ast
from ast import parse, dump, NodeVisitor, NodeTransformer, copy_location, fix_missing_locations
from ast import Load, Store, Del, Name, Call, Tuple, BinOp, MatMult, BitAnd, BitOr, BitXor, LShift
from ast import RShift, Starred, Lambda, AnnAssign, Set, Str, Subscript, Index, IfExp
from ast import Num, Yield, YieldFrom, FunctionDef, Attribute, Constant, Assign, Expr
from ast import Return, Raise, If, UnaryOp, Not, ClassDef, Nonlocal, Global, Compare, Is, Try
from ast import Break, Continue, AsyncFunctionDef, Pass, While, List

from scenic.core.distributions import Samplable, RejectionException, needsSampling, toDistribution
from scenic.core.lazy_eval import needsLazyEvaluation
from scenic.core.object_types import Constructible
import scenic.core.errors as errors
from scenic.core.errors import (TokenParseError, PythonParseError, ASTParseError,
								InvalidScenarioError)
import scenic.core.dynamics as dynamics
import scenic.core.pruning as pruning
import scenic.syntax.veneer as veneer

### THE TOP LEVEL: compiling a Scenic program

def scenarioFromString(string, params={}, model=None, scenario=None,
					   filename='<string>', cacheImports=False):
	"""Compile a string of Scenic code into a `Scenario`.

	The optional **filename** is used for error messages.
	Other arguments are as in `scenarioFromFile`.
	"""
	stream = io.BytesIO(string.encode())
	return scenarioFromStream(stream, params=params, model=model, scenario=scenario,
							  filename=filename, cacheImports=cacheImports)

def scenarioFromFile(path, params={}, model=None, scenario=None, cacheImports=False):
	"""Compile a Scenic file into a `Scenario`.

	Args:
		path (str): Path to a Scenic file.
		params (dict): Global parameters to override, as a dictionary mapping
		  parameter names to their desired values.
		model (str): Scenic module to use as :term:`world model`.
		scenario (str): If there are multiple :term:`modular scenarios` in the
		  file, which one to compile; if not specified, a scenario called 'Main'
		  is used if it exists.
		cacheImports (bool): Whether to cache any imported Scenic modules.
		  The default behavior is to not do this, so that subsequent attempts
		  to import such modules will cause them to be recompiled. If it is
		  safe to cache Scenic modules across multiple compilations, set this
		  argument to True. Then importing a Scenic module will have the same
		  behavior as importing a Python module. See `purgeModulesUnsafeToCache`
		  for a more detailed discussion of the internals behind this.

	Returns:
		A `Scenario` object representing the Scenic scenario.
	"""
	if not os.path.exists(path):
		raise FileNotFoundError(path)
	fullpath = os.path.realpath(path)
	head, extension = os.path.splitext(fullpath)
	if not extension or extension[1:] not in scenicExtensions:
		ok = ', '.join(scenicExtensions)
		err = f'Scenic scenario does not have valid extension ({ok})'
		raise RuntimeError(err)
	directory, name = os.path.split(head)

	with open(path, 'rb') as stream:
		return scenarioFromStream(stream, params=params, model=model, scenario=scenario,
								  filename=fullpath, path=path, cacheImports=cacheImports)

def scenarioFromStream(stream, params={}, model=None, scenario=None,
					   filename='<stream>', path=None, cacheImports=False):
	"""Compile a stream of Scenic code into a `Scenario`."""
	# Compile the code as if it were a top-level module
	oldModules = list(sys.modules.keys())
	try:
		with topLevelNamespace(path) as namespace:
			compileStream(stream, namespace, params=params, model=model, filename=filename)
	finally:
		if not cacheImports:
			purgeModulesUnsafeToCache(oldModules)
	# Construct a Scenario from the resulting namespace
	return constructScenarioFrom(namespace, scenario)

@contextmanager
def topLevelNamespace(path=None):
	"""Creates an environment like that of a Python script being run directly.

	Specifically, __name__ is '__main__', __file__ is the path used to invoke
	the script (not necessarily its absolute path), and the parent directory is
	added to the path so that 'import blobbo' will import blobbo from that
	directory if it exists there.
	"""
	directory = os.getcwd() if path is None else os.path.dirname(path)
	namespace = { '__name__': '__main__' }
	if path is not None:
		namespace['__file__'] = path
	sys.path.insert(0, directory)
	try:
		yield namespace
	finally:
		# Remove directory from sys.path, being a little careful in case the
		# Scenic program modified it (unlikely but possible).
		try:
			sys.path.remove(directory)
		except ValueError:
			pass

def purgeModulesUnsafeToCache(oldModules):
	"""Uncache loaded modules which should not be kept after compilation.

	Keeping Scenic modules in `sys.modules` after compilation will cause
	subsequent attempts at compiling the same module to reuse the compiled
	scenario: this is usually not what is desired, since compilation can depend
	on external state (in particular overridden global parameters, used e.g. to
	specify the map for driving domain scenarios).

	Args:
		oldModules: List of names of modules loaded before compilation. These
			will be skipped.
	"""
	toRemove = []
	# copy sys.modules in case it mutates during iteration (actually happens!)
	for name, module in sys.modules.copy().items():
		if isinstance(module, ScenicModule) and name not in oldModules:
			toRemove.append(name)
	for name in toRemove:
		parent, _, child = name.rpartition('.')
		parent = sys.modules.get(parent)
		if parent:
			# Remove reference to purged module from parent module. This is necessary
			# so that future imports of the purged module will properly refer to the
			# newly-loaded version of it. See below for a long disquisition on this.
			del parent.__dict__[child]

			# Here are details on why the above line is necessary and the sorry history
			# of my attempts to fix this type of bug (hopefully this note will prevent
			# further self-sabotage). Suppose we have a Python package 'package'
			# with a Scenic submodule 'submodule'. A Scenic program with the line
			#	from package import submodule
			# will import 2 packages, namely package and package.submodule, when first
			# compiled. We will then purge package.submodule from sys.modules, but not
			# package, since it is an ordinary module. So if the program is compiled a
			# second time, the line above will NOT import package.submodule, but simply
			# access the attribute 'submodule' of the existing package 'package'. So the
			# reference to the old version of package.submodule will leak out.
			# (An alternative approach, which I used to use, would be to purge all
			# modules containing even indirect references to Scenic modules, but this
			# opens a can of worms: the implementation of
			#	import parent.child
			# does not set the 'child' attribute of 'parent' if 'parent.child' is already
			# in sys.modules, violating an invariant that Python expects [see
			# https://docs.python.org/3/reference/import.html#submodules] and leading to
			# confusing errors. So if parent is purged because it has some child which is
			# a Scenic module, *all* of its children must then be purged. Since the
			# scenic module itself can contain indirect references to Scenic modules (the
			# world models), this means we have to purge the entire scenic package. But
			# then whoever did 'import scenic' at the top level will be left with a
			# reference to the old version of the Scenic module.)
		del sys.modules[name]

def compileStream(stream, namespace, params={}, model=None, filename='<stream>'):
	"""Compile a stream of Scenic code and execute it in a namespace.

	The compilation procedure consists of the following main steps:

		1. Tokenize the input using the Python tokenizer.
		2. Partition the tokens into blocks separated by import statements.
		   This is done by the `partitionByImports` function.
		3. Translate Scenic constructions into valid Python syntax.
		   This is done by the `TokenTranslator`.
		4. Parse the resulting Python code into an AST using the Python parser.
		5. Modify the AST to achieve the desired semantics for Scenic.
		   This is done by the `translateParseTree` function.
		6. Compile and execute the modified AST.
		7. After executing all blocks, extract the global state (e.g. objects).
		   This is done by the `storeScenarioStateIn` function.
	"""
	if verbosity >= 2:
		veneer.verbosePrint(f'  Compiling Scenic module from {filename}...')
		startTime = time.time()
	# Tokenize input stream
	try:
		tokens = list(tokenize.tokenize(stream.readline))
	except tokenize.TokenError as e:
		line = e.args[1][0] if isinstance(e.args[1], tuple) else e.args[1]
		raise TokenParseError(line, filename, 'file ended during multiline string or expression')
	# Partition into blocks with all imports at the end (since imports could
	# pull in new constructor (Scenic class) definitions, which change the way
	# subsequent tokens are transformed)
	blocks = partitionByImports(tokens)
	veneer.activate(params, model, filename, namespace)
	newSourceBlocks = []
	try:
		# Execute preamble
		exec(compile(preamble, '<veneer>', 'exec'), namespace)
		namespace[namespaceReference] = namespace
		# Execute each block
		for blockNum, block in enumerate(blocks):
			# Find all custom constructors defined so far (possibly imported)
			constructors = findConstructorsIn(namespace)
			# Translate tokens to valid Python syntax
			startLine = max(1, block[0][2][0])
			translator = TokenTranslator(constructors, filename)
			newSource, allConstructors = translator.translate(block)
			trimmed = newSource[2*(startLine-1):]	# fix up blank lines used to align errors
			newSource = '\n'*(startLine-1) + trimmed
			newSourceBlocks.append(trimmed)
			if dumpTranslatedPython:
				print(f'### Begin translated Python from block {blockNum} of {filename}')
				print(newSource)
				print('### End translated Python')
			# Parse the translated source
			tree = parseTranslatedSource(newSource, filename)
			# Modify the parse tree to produce the correct semantics
			newTree, requirements = translateParseTree(tree, allConstructors, filename)
			if dumpFinalAST:
				print(f'### Begin final AST from block {blockNum} of {filename}')
				print(ast.dump(newTree, include_attributes=True))
				print('### End final AST')
			if dumpASTPython:
				try:
					import astor
				except ModuleNotFoundError as e:
					raise RuntimeError('dumping the Python equivalent of the AST'
									   'requires the astor package')
				print(f'### Begin Python equivalent of final AST from block {blockNum} of {filename}')
				print(astor.to_source(newTree, add_line_information=True))
				print('### End Python equivalent of final AST')
			# Compile the modified tree
			code = compileTranslatedTree(newTree, filename)
			# Execute it
			executeCodeIn(code, namespace)
		# Extract scenario state from veneer and store it
		storeScenarioStateIn(namespace, requirements)
	finally:
		veneer.deactivate()
	if verbosity >= 2:
		totalTime = time.time() - startTime
		veneer.verbosePrint(f'  Compiled Scenic module in {totalTime:.4g} seconds.')
	allNewSource = ''.join(newSourceBlocks)
	return code, allNewSource

### TRANSLATION PHASE ZERO: definitions of language elements not already in Python

## Options

dumpTranslatedPython = False
dumpFinalAST = False
dumpASTPython = False
verbosity = 0
usePruning = True

## Preamble
# (included at the beginning of every module to be translated;
# imports the implementations of the public language features)
preamble = """\
from scenic.syntax.veneer import *
"""

## Get Python names of various elements
## (for checking consistency between the translator and the veneer)

api = set(veneer.__all__)

## Functions used internally

createDefault = 'PropertyDefault'
scenarioClass = 'DynamicScenario'
behaviorClass = 'Behavior'
monitorClass = 'Monitor'
createTerminationAction = 'makeTerminationAction'
internalFunctions = {
	createDefault, scenarioClass,
	behaviorClass, monitorClass, createTerminationAction,
}

# sanity check: these functions actually exist
for imp in internalFunctions:
	assert imp in api, imp

## Built-in functions

builtinFunctions = { 'resample', 'verbosePrint', 'simulation', 'localPath' }

# sanity check: implementations of built-in functions actually exist
for imp in builtinFunctions:
	assert imp in api, imp

## Built-in names (values which cannot be overwritten)

globalParametersName = 'globalParameters'

builtinNames = { globalParametersName }

# sanity check: built-in names actually exist
for name in builtinNames:
	assert name in api, name

## Specially-assigned names (accessing one of which calls a function)

trackedNames = { 'ego', 'workspace' }

# sanity check: getter/setter for each name exists
for name in trackedNames:
	assert name in api, name

## Simple statements

paramStatement = 'param'
mutateStatement = 'mutate'

requireStatement = 'require'
softRequirement = 'require_soft'	# not actually a statement, but a marker for the parser
requireAlwaysStatement = ('require', 'always')
requireEventuallyStatement = ('require', 'eventually')
terminateWhenStatement = ('terminate', 'when')
terminateSimulationWhenStatement = ('terminate', 'simulation', 'when')
terminateAfterStatement = ('terminate', 'after')
recordStatement = 'record'
recordInitialStatement = ('record', 'initial')
recordFinalStatement = ('record', 'final')

actionStatement = 'take'			# statement invoking a primitive action
waitStatement = 'wait'				# statement invoking a no-op action
terminateStatement = 'terminate'	# statement ending the simulation
abortStatement = 'abort'			# statement ending a try-interrupt statement
invokeStatement = 'do'				# statement invoking a behavior or scenario
invocationSchedules = ('choose', 'shuffle')
invokeVariants = { (invokeStatement, sched) for sched in invocationSchedules }
overrideStatement = 'override'		# statement overriding an object in a sub-scenario

modelStatement = 'model'
namespaceReference = '_Scenic_module_namespace'		# used in the implementation of 'model'

simulatorStatement = 'simulator'

oneWordStatements = {	# TODO clean up
	paramStatement, mutateStatement, requireStatement,
	actionStatement, waitStatement, terminateStatement,
	abortStatement, invokeStatement, simulatorStatement,
	recordStatement,
}
twoWordStatements = {
	requireAlwaysStatement, requireEventuallyStatement,
	terminateWhenStatement, terminateAfterStatement,
	recordInitialStatement, recordFinalStatement,
	*invokeVariants
}
threeWordStatements = { terminateSimulationWhenStatement }

threeWordIncipits = { tokens[:2]: tokens[2] for tokens in threeWordStatements } # TODO improve
for incipit, last in threeWordIncipits.items():
	for tok2 in twoWordStatements:
		assert tok2 != incipit, (tok2, last)

# statements implemented by functions
functionStatements = {
	requireStatement, paramStatement, mutateStatement,
	modelStatement, simulatorStatement, overrideStatement,
	recordStatement,
}
twoWordFunctionStatements = {
	requireAlwaysStatement, requireEventuallyStatement,
	terminateWhenStatement, terminateAfterStatement,
	recordInitialStatement, recordFinalStatement,
}
threeWordFunctionStatements = { terminateSimulationWhenStatement }
def functionForStatement(tokens):
	return '_'.join(tokens) if isinstance(tokens, tuple) else tokens
def nameForStatement(tokens):
	return ' '.join(tokens) if isinstance(tokens, tuple) else tokens

statementForImp = {
	functionForStatement(s): nameForStatement(s)
	for s in functionStatements | twoWordStatements
}

# sanity check: implementations actually exist
for imp in functionStatements:
	assert imp in api, imp
for tokens in twoWordFunctionStatements:
	assert len(tokens) == 2
	imp = functionForStatement(tokens)
	assert imp in api, imp
for tokens in threeWordFunctionStatements:
	assert len(tokens) == 3
	imp = functionForStatement(tokens)
	assert imp in api, imp

# statements allowed inside behaviors
behavioralStatements = {
	requireStatement, actionStatement, waitStatement,
	terminateStatement, abortStatement, invokeStatement, *invokeVariants,
}
behavioralImps = { functionForStatement(s) for s in behavioralStatements }

# statements allowed inside scenario composition blocks
compositionalStatements = {
	requireStatement, waitStatement, terminateStatement, abortStatement,
	invokeStatement, *invokeVariants, overrideStatement,
}
compositionalImps = { functionForStatement(s) for s in compositionalStatements }

recordStatements = (
    recordStatement, functionForStatement(recordInitialStatement),
    functionForStatement(recordFinalStatement),
)

# statements encoding requirements, etc. which need special handling
# to wrap their argument in a closure
requirementStatements = recordStatements + (
	requireStatement, softRequirement,
	functionForStatement(requireAlwaysStatement),
	functionForStatement(requireEventuallyStatement),
	functionForStatement(terminateWhenStatement),
	functionForStatement(terminateSimulationWhenStatement),
)

statementRaiseMarker = '_Scenic_statement_'

## Try-interrupt blocks

interruptWhenStatement = ('interrupt', 'when')

interruptExceptMarker = '_Scenic_interrupt_'

## Constructors and specifiers

# statement defining a new constructor (Scenic class);
# we still recognize 'constructor' for backwards-compatibility 	# TODO drop this keyword?
constructorStatements = ('class', 'constructor')

Constructor = namedtuple('Constructor', ('name', 'bases'))

builtinSpecifiers = {
	# position
	('visible', 'from'): 'VisibleFrom',
	('not', 'visible'): 'NotVisibleSpec',
	('offset', 'by'): 'OffsetBy',
	('offset', 'along'): 'OffsetAlongSpec',
	('at',): 'At',
	('in',): 'In',
	('on',): 'On',
	('beyond',): 'Beyond',
	('visible',): 'VisibleSpec',
	('left', 'of'): 'LeftSpec',
	('right', 'of'): 'RightSpec',
	('ahead', 'of'): 'Ahead',
	('behind',): 'Behind',
	('above',): 'Above',
	('below',): 'Below',
	('following',): 'Following',

	# heading
	('apparently', 'facing'): 'ApparentlyFacing',
	('facing', 'toward'): 'FacingToward',
	('facing',): 'Facing',
	('facing', 'away', 'from'): 'FacingAwayFrom', # TODO: @Matthew Add facing directly away from 
	('facing', 'directly', 'toward'): 'FacingDirectlyToward'
}

# sanity check: implementations of specifiers actually exist
for imp in builtinSpecifiers.values():
	assert imp in api, imp

builtinConstructors = {
	'Point': Constructor('Point', None),
	'OrientedPoint': Constructor('OrientedPoint', 'Point'),
	'Object': Constructor('Object', 'OrientedPoint')
}

# sanity check: built-in constructors actually exist
for const in builtinConstructors:
	assert const in api, const

## Other compound statements

behaviorStatement = 'behavior'		# statement defining a new behavior
monitorStatement = 'monitor'		# statement defining a new monitor

scenarioMarker = '_Scenic_scenario_'	# not a statement, but a marker for the parser

# Scenario blocks
setupBlock = 'setup'
composeBlock = 'compose'
scenarioBlocks = { setupBlock, composeBlock, 'precondition', 'invariant' }

## Prefix operators

prefixOperators = {
	('relative', 'position'): 'RelativePosition',
	('relative', 'heading'): 'RelativeHeading',
	('apparent', 'heading'): 'ApparentHeading',
	('distance', 'from'): 'DistanceFrom',
	('distance', 'to'): 'DistanceFrom',
	('distance', 'past'): 'DistancePast',
	('angle', 'from'): 'AngleFrom',
	('angle', 'to'): 'AngleTo',
	('front', 'left'): 'FrontLeft',
	('front', 'right'): 'FrontRight',
	('back', 'left'): 'BackLeft',
	('back', 'right'): 'BackRight',
	('front', 'of'): 'Front',
	('back', 'of'): 'Back',
	('left', 'of'): 'Left',
	('right', 'of'): 'Right',
	('top', 'of'): 'Top',
	('bottom', 'of'): 'Bottom',
	('top', 'front', 'left',): 'TopFrontLeft',
	('top', 'front', 'right'): 'TopFrontRight',
	('top', 'back', 'left'): 'TopBackLeft',
	('top', 'back', 'right'): 'TopBackRight',
	('bottom', 'front', 'left'): 'BottomFrontLeft',
	('bottom', 'front', 'right'): 'BottomFrontRight',
	('bottom', 'back', 'left'): 'BottomBackLeft',
	('bottom', 'back', 'right'): 'BottomBackRight',
	('follow',): 'Follow',
	('visible',): 'Visible',
	('not', 'visible'): 'NotVisible',
}
assert all(1 <= len(op) <= 3 for op in prefixOperators)
prefixIncipits = { op[0] for op in prefixOperators }
assert not any(op in oneWordStatements for op in prefixIncipits)
assert not any(op in twoWordStatements for op in prefixOperators)

# sanity check: implementations of prefix operators actually exist
for imp in prefixOperators.values():
	assert imp in api, imp

## Modifiers and terminators

class ModifierInfo(typing.NamedTuple):
	name: str
	terminators: typing.Tuple[str]
	contexts: typing.Optional[typing.Tuple[str]] = ()

modifiers = (
	ModifierInfo('for', ('seconds', 'steps'), (invokeStatement,)),
	ModifierInfo('until', (), (invokeStatement,)),
)

modifierNames = {}
for mod in modifiers:
	assert mod.name not in modifierNames, mod
	modifierNames[mod.name] = mod

terminatorsForStatements = {
	functionForStatement(terminateAfterStatement): ('seconds', 'steps'),
}

## Infix operators

# pseudo-operator for encoding argument packages for (3+)-ary ops
packageToken = (RIGHTSHIFT, '>>')
packageNode = RShift

class InfixOp(typing.NamedTuple):
	syntax: str
	implementation: typing.Optional[str]
	arity: int
	token: typing.Tuple[int, str]
	node: ast.AST
	contexts: typing.Optional[typing.Tuple[str]] = ()

infixOperators = (
	# existing Python operators with new semantics
	InfixOp('@', 'Vector', 2, None, MatMult),

	# operators not in Python (in decreasing precedence order)
	InfixOp('at', 'FieldAt', 2, (LEFTSHIFT, '<<'), LShift),
	InfixOp('relative to', 'RelativeTo', 2, (AMPER, '&'), BitAnd),
	InfixOp('offset by', 'RelativeTo', 2, (AMPER, '&'), BitAnd),
	InfixOp('offset along', 'OffsetAlong', 3, (CIRCUMFLEX, '^'), BitXor),
	InfixOp('can see', 'CanSee', 2, (VBAR, '|'), BitOr),

	# just syntactic conveniences, not really operators
	InfixOp('from', None, 2, (COMMA, ','), None),
	InfixOp('for', None, 2, (COMMA, ','), None, ('Follow', 'Following')),
	InfixOp('to', None, 2, (COMMA, ','), None),
	InfixOp('as', None, 2, (COMMA, ','), None, requirementStatements),
	InfixOp('of', None, 2, (COMMA, ','), None, ('DistancePast')),
	InfixOp('by', None, 2, packageToken, None)
)

infixTokens = {}
infixImplementations = {}
infixIncipits = set()
for op in infixOperators:
	# if necessary, set up map from Scenic to Python syntax
	if op.token is not None:
		tokens = tuple(op.syntax.split(' '))
		assert 1 <= len(tokens) <= 2, op
		assert tokens not in infixTokens, op
		assert tokens not in twoWordStatements, op
		infixTokens[tokens] = op
		incipit = tokens[0]
		assert incipit not in oneWordStatements, op
		infixIncipits.add(incipit)
	# if necessary, set up map from Python to Scenic semantics
	imp = op.implementation
	if imp is not None:
		assert imp in api, op
		node = op.node
		if node in infixImplementations:	# two operators may have the same implementation
			oldArity, oldName = infixImplementations[node]
			assert op.arity == oldArity, (op, oldName)
			assert imp == oldName, (op, oldName)
		else:
			infixImplementations[node] = (op.arity, imp)
# infix operators which do not need to occur inside function calls
generalInfixOps = {
	tokens: op.token for tokens, op in infixTokens.items()
	if (op.implementation or op.token == packageToken) and not op.contexts
}

## Direct syntax replacements

replacements = {	# TODO police the usage of these? could yield bizarre error messages
	'of': tuple(),
	'deg': ((STAR, '*'), (NUMBER, '0.01745329252')),
	'globalParameters': ((NAME, 'globalParameters'), (LPAR, '('), (RPAR, ')')),
}

twoWordReplacements = {
	('initial', 'scenario'): ((NAME, 'in_initial_scenario'), (LPAR, '('), (RPAR, ')')),
}

## Illegal and reserved syntax

illegalTokens = {
	LEFTSHIFT, RIGHTSHIFT, VBAR, AMPER, TILDE, CIRCUMFLEX,
	LEFTSHIFTEQUAL, RIGHTSHIFTEQUAL, VBAREQUAL, AMPEREQUAL, CIRCUMFLEXEQUAL,
	DOUBLESLASH, DOUBLESLASHEQUAL
}

# sanity check: stand-in tokens for infix operators must be illegal
for op in infixTokens.values():
	ttype = op.token[0]
	assert (ttype is COMMA or ttype in illegalTokens), op

illegalConstructs = {
	('async', 'def'),		# used to parse behaviors, so disallowed otherwise
}

keywords = (
	set(constructorStatements)
	| internalFunctions
	| replacements.keys()
)

### TRANSLATION PHASE ONE: handling imports

## Meta path finder and loader for Scenic files

scenicExtensions = ('scenic', 'sc')

class ScenicMetaFinder(importlib.abc.MetaPathFinder):
	def find_spec(self, name, paths, target=None):
		if paths is None:
			paths = sys.path
			modname = name
		else:
			modname = name.rpartition('.')[2]
		for path in paths:
			for extension in scenicExtensions:
				filename = modname + '.' + extension
				filepath = os.path.join(path, filename)
				if os.path.exists(filepath):
					filepath = os.path.abspath(filepath)
					spec = importlib.util.spec_from_file_location(name, filepath,
						loader=ScenicLoader(filepath, filename))
					return spec
		return None

class ScenicLoader(importlib.abc.InspectLoader):
	def __init__(self, filepath, filename):
		self.filepath = filepath
		self.filename = filename

	def create_module(self, spec):
		return ScenicModule(spec.name)

	def exec_module(self, module):
		# Read source file and compile it
		with open(self.filepath, 'r') as stream:
			source = stream.read()
		with open(self.filepath, 'rb') as stream:
			code, pythonSource = compileStream(stream, module.__dict__, filename=self.filepath)
		# Save code, source, and translated source for later inspection
		module._code = code
		module._source = source
		module._pythonSource = pythonSource

		# If we're in the process of compiling another Scenic module, inherit
		# objects, parameters, etc. from this one
		if veneer.isActive():
			veneer.currentScenario._inherit(module._scenario)

	def is_package(self, fullname):
		return False

	def get_code(self, fullname):
		module = importlib.import_module(fullname)
		assert isinstance(module, ScenicModule), module
		return module._code

	def get_source(self, fullname):
		module = importlib.import_module(fullname)
		assert isinstance(module, ScenicModule), module
		return module._pythonSource

class ScenicModule(types.ModuleType):
	def __getstate__(self):
		state = self.__dict__.copy()
		del state['__builtins__']
		return (self.__name__, state)

	def __setstate__(self, state):
		name, state = state
		self.__init__(name)		# needed to create __dict__
		self.__dict__.update(state)
		self.__builtins__ = builtins.__dict__

# register the meta path finder
sys.meta_path.insert(0, ScenicMetaFinder())

## Miscellaneous utilities

def partitionByImports(tokens):
	"""Partition the tokens into blocks ending with import statements.

	We avoid splitting top-level try-except statements, to allow the pattern of trying
	to import an optional module and catching an ImportError. If someone tries to define
	objects inside such a statement, woe unto them.
	"""
	blocks = []
	currentBlock = []
	duringImport = False
	seenTry = False
	haveImported = False
	finishLine = False
	parenLevel = 0
	tokens = Peekable(tokens)
	for token in tokens:
		startNewBlock = False
		if token.exact_type == LPAR:
			parenLevel += 1
		elif token.exact_type == RPAR:
			parenLevel -= 1
		if finishLine:
			if token.type in (NEWLINE, NL) and parenLevel == 0:
				finishLine = False
				if duringImport:
					duringImport = False
					haveImported = True
		else:
			assert not duringImport
			finishLine = True
			if token.type in (DEDENT, NEWLINE, NL, COMMENT, ENCODING):
				finishLine = False
				if (seenTry and token.type == DEDENT and token.start[1] == 0
					and peek(tokens).string not in ('except', 'else', 'finally')):
					seenTry = False
					haveImported = True 	# just in case the try contained imports
			elif token.start[1] == 0:
				if token.string in ('import', 'from', modelStatement):
					duringImport = True
				else:
					if haveImported:
						# could use new constructors; needs to be in a new block
						startNewBlock = True
					if token.string == 'try':
						seenTry = True
		if startNewBlock:
			blocks.append(currentBlock)
			currentBlock = [token]
			haveImported = False
		else:
			currentBlock.append(token)
	blocks.append(currentBlock)		# add last block
	return blocks

def findConstructorsIn(namespace):
	"""Find all constructors (Scenic classes) defined in a namespace."""
	constructors = []
	for name, value in namespace.items():
		if inspect.isclass(value) and issubclass(value, Constructible):
			if name in builtinConstructors:
				continue
			parents = []
			for base in value.__bases__:
				if issubclass(base, Constructible):
					parents.append(base.__name__)
			constructors.append(Constructor(name, parents))
	return constructors

### TRANSLATION PHASE TWO: translation at the level of tokens

class Peekable:
	"""Utility class to allow iterator lookahead."""
	def __init__(self, gen):
<<<<<<< HEAD
		self.gen = iter(gen)
		self.current = next(self.gen, None)
		self.index = 0
=======
		self._gen = iter(gen)
		self._cache = deque()
>>>>>>> bc39462b

	def __iter__(self):
		return self

	def __next__(self):
		self._lookahead(1)
		cur = self._cache.popleft()
		if cur is None:
			raise StopIteration
<<<<<<< HEAD
		self.current = next(self.gen, None)
		self.index += 1
=======
>>>>>>> bc39462b
		return cur

	def _lookahead(self, n):
		needed = n - len(self._cache)
		while needed > 0:
			self._cache.append(next(self._gen, None))
			needed -= 1

	def peek(self, n=1):
		self._lookahead(n)
		return self._cache[n-1]

def peek(thing, n=1):
	return thing.peek(n)

class TokenTranslator:
	"""Translates a Scenic token stream into valid Python syntax.

	This is a stateful process because constructor (Scenic class) definitions
	change the way subsequent code is parsed.
	"""
	def __init__(self, constructors=(), filename='<unknown>'):
		self.constructors = dict(builtinConstructors)
		for constructor in constructors:
			name = constructor.name
			assert name not in self.constructors
			self.constructors[name] = constructor
		self.filename = filename

	def parseError(self, tokenOrLine, message):
		raise TokenParseError(tokenOrLine, self.filename, message)

	def isConstructorContext(self, name):
		return name in self.constructors or name == overrideStatement

	def createConstructor(self, name, parents):
		parents = tuple(parents)
		assert parents
		self.constructors[name] = Constructor(name, parents)

	def specifiersForConstructor(self, const):
		# Currently all specifiers can be used with any constructor;
		# I'm leaving this here in case we later allow custom specifiers to be inherited
		return builtinSpecifiers
		#name, parents = self.constructors[const]

	def translate(self, tokens):
		"""Do the actual translation of the token stream."""
		tokens = Peekable(tokens)
		newTokens = []
		functionStack = []
		context, startLevel = None, None
		specifiersIndented = False
		parenLevel = 0
		row, col = 0, 0		# position of next token to write out
		orow, ocol = 0, 0	# end of last token in the original source
		startOfLine = True
		startOfStatement = True 	# position where a (simple) statement could begin
		constructors = self.constructors

		for token in tokens:
			ttype = token.exact_type
			tstring = token.string
			skip = False
			endToken = token 	# token to advance past in column count
			movedUpTo = False

			def injectToken(tok, spaceAfter=0):
				"""Add a token to the output stream, trying to preserve spacing."""
				nonlocal row, col, movedUpTo
				if not movedUpTo:
					moveUpTo(token)
					moveBeyond(token)
					movedUpTo = True
				ty, string = tok[:2]
				if len(tok) >= 3:
					moveBeyond(tok)
					srow, scol = tok[2]
					erow, ecol = tok[3]
					width = ecol - scol
					height = erow - srow
				else:
					width = len(string)
					height = 0
				ncol = ecol if height > 0 else col + width
				newToken = (ty, string, (row, col), (row+height, ncol), '')
				newTokens.append(newToken)
				if ty in (NEWLINE, NL):
					row += 1
					col = 0
				elif height > 0:
					row += height
					col = ncol
				else:
					col += width + spaceAfter
			def moveUpTo(tok):
				nonlocal row, col, orow, ocol
				nrow, ncol = tok[2]
				if nrow > orow:
					row = nrow
					col = ncol
				else:
					gap = ncol - ocol
					assert gap >= 0, (tok, row, col, ocol)
					col += gap
			def moveBeyond(tok):
				nonlocal orow, ocol
				nrow, ncol = tok[3]
				if nrow > orow or (nrow == orow and ncol > ocol):
					orow = nrow
					ocol = ncol
			def advance(skip=True):
				nextToken = next(tokens)
				if skip:
					moveBeyond(nextToken)
				else:
					injectToken(nextToken)
				return nextToken
			def callFunction(function, argument=None, implementation=None):
				nonlocal skip, matched, functionStack
				functionStack.append((function, parenLevel))
				implementation = function if implementation is None else implementation
				injectToken((NAME, implementation))
				injectToken((LPAR, '('))
				if argument is not None:
					injectToken(argument)
					injectToken((COMMA, ','))
				skip = True
				matched = True
			def popFunction():
				nonlocal context, startLevel
				functionStack.pop()
				injectToken((RPAR, ')'))
				context, startLevel = (None, 0) if len(functionStack) == 0 else functionStack[-1]
			def wrapStatementCall():
				injectToken((NAME, 'raise'), spaceAfter=1)
				injectToken((NAME, statementRaiseMarker), spaceAfter=1)
				injectToken((NAME, 'from'), spaceAfter=1)

			# Catch Python operators that can't be used in Scenic
			if ttype in illegalTokens:
				self.parseError(token, f'illegal operator "{tstring}"')

			# Determine which operators are allowed in current context
			allowedPrefixOps = prefixOperators
			allowedInfixOps = dict()
			allowedModifiers = dict()
			allowedTerminators = set()
			inConstructorContext = False
			context, startLevel = functionStack[-1] if functionStack else (None, None)
			if parenLevel == startLevel:
				if self.isConstructorContext(context):
					inConstructorContext = True
					allowedPrefixOps = self.specifiersForConstructor(context)
				else:
					for opTokens, op in infixTokens.items():
						if not op.contexts or context in op.contexts:
							allowedInfixOps[opTokens] = op.token
					for name, mod in modifierNames.items():
						if not mod.contexts or context in mod.contexts:
							allowedModifiers[name] = mod.name
					if context in modifierNames:
						allowedTerminators = modifierNames[context].terminators
					elif context in terminatorsForStatements:
						allowedTerminators = terminatorsForStatements[context]
			else:
				allowedInfixOps = generalInfixOps

			# Parse next token
			if ttype == LPAR or ttype == LSQB:		# keep track of nesting level
				parenLevel += 1
			elif ttype == RPAR or ttype == RSQB:	# ditto
				parenLevel -= 1
			elif ttype == STRING:
				# special case for global parameters with quoted names:
				# transform "name"=value into "name", value
				if (len(functionStack) > 0 and functionStack[-1][0] == paramStatement
					and peek(tokens).string == '='):
					next(tokens)	# consume '='
					injectToken(token)
					injectToken((COMMA, ','))
					skip = True
			elif ttype == NAME:		# the interesting case: almost all new syntax falls in here
				# try to match 3-word language constructs
				matched = False
				if tstring == 'facing': # Hack-y special case for 3-word construct # TODO improve
					nextToken = peek(tokens)
					if nextToken is not None:
						if nextToken.string == 'away' or nextToken.string == 'directly':
							nextString = nextToken.string
							next(tokens) # Consume second word
							nextNextToken = peek(tokens)
							if nextNextToken is not None:
								nextString = nextToken.string
								nextNextString = nextNextToken.string
								threeWords = (tstring, nextString, nextNextString)
								if threeWords in allowedPrefixOps: # 3-word Infix Ops 
									callFunction(allowedPrefixOps[threeWords])
									advance() # Consume third word 
				# 3-word constructs don't match; try to match 2-word language constructs
				nextToken = peek(tokens)
				if not matched and nextToken is not None:
					endToken = nextToken	# tentatively; will be overridden if no match
					nextString = nextToken.string
					twoWords = (tstring, nextString)
					if startOfLine and tstring == 'for':	# TODO improve hack?
						matched = True
						endToken = token
					elif startOfLine and tstring in constructorStatements:	# class definition
						if nextToken.type != NAME or nextString in keywords:
							self.parseError(nextToken, f'invalid class name "{nextString}"')
						nextToken = next(tokens)	# consume name
						bases, scenicParents = [], []
						if peek(tokens).exact_type == LPAR:		# superclass specification
							next(tokens)
							nextToken = next(tokens)
							while nextToken.exact_type != RPAR:
								base = nextToken.string
								if nextToken.exact_type != NAME:
									self.parseError(nextToken, f'invalid superclass "{base}"')
								bases.append(base)
								if base in self.constructors:
									scenicParents.append(base)
								if peek(tokens).exact_type == COMMA:
									next(tokens)
								nextToken = next(tokens)
							if not scenicParents and tstring != 'class':
								self.parseError(nextToken,
									f'Scenic class definition with no Scenic superclasses')
						if peek(tokens).exact_type != COLON:
							self.parseError(peek(tokens), 'malformed class definition')
						if not bases:
							bases = scenicParents = ('Object',)		# default superclass
						if scenicParents:
							self.createConstructor(nextString, scenicParents)
						injectToken((NAME, 'class'), spaceAfter=1)
						injectToken((NAME, nextString))
						injectToken((LPAR, '('))
						injectToken((NAME, bases[0]))
						for base in bases[1:]:
							injectToken((COMMA, ','), spaceAfter=1)
							injectToken((NAME, base))
						injectToken((RPAR, ')'))
						skip = True
						matched = True
						endToken = nextToken
					elif startOfLine and tstring == 'scenario':		# scenario definition
						if nextToken.type != NAME:
							self.parseError(nextToken, f'invalid scenario name "{nextString}"')
						className = scenarioMarker + nextString
						injectToken((NAME, 'async'), spaceAfter=1)
						injectToken((NAME, 'def'), spaceAfter=1)
						injectToken((NAME, className))
						advance()	# consume name
						skip = True
						matched = True
					elif startOfLine and tstring == behaviorStatement:		# behavior definition
						if nextToken.type != NAME:
							self.parseError(nextToken, f'invalid behavior name "{nextString}"')
						injectToken((NAME, 'async'), spaceAfter=1)
						injectToken((NAME, 'def'), spaceAfter=1)
						skip = True
						matched = True
						endToken = token
					elif startOfLine and tstring == monitorStatement:		# monitor definition
						if nextToken.type != NAME:
							self.parseError(nextToken, f'invalid monitor name "{nextString}"')
						injectToken((NAME, 'async'), spaceAfter=1)
						injectToken((NAME, 'def'), spaceAfter=1)
						injectToken((NAME, dynamics.functionForMonitor(nextString)))
						injectToken((LPAR, '('))
						injectToken((RPAR, ')'))
						advance()	# consume name
						if peek(tokens).exact_type != COLON:
							self.parseError(nextToken, 'malformed monitor definition')
						skip = True
						matched = True
					elif twoWords in allowedPrefixOps:	# 2-word prefix operator
						callFunction(allowedPrefixOps[twoWords])
						advance()	# consume second word
					elif not startOfStatement and twoWords in allowedInfixOps:	# 2-word infix operator
						injectToken(allowedInfixOps[twoWords])
						advance()	# consume second word
						skip = True
						matched = True
					elif startOfLine and twoWords == interruptWhenStatement:
						# special case for interrupt when
						injectToken((NAME, 'except'), spaceAfter=1)
						callFunction(interruptExceptMarker)
						advance()	# consume second word
						matched = True
					elif startOfStatement and twoWords in threeWordIncipits:	# 3-word statement
						endToken = peek(tokens, 2)
						thirdWord = endToken.string
						expected = threeWordIncipits[twoWords]
						if thirdWord != expected:	# TODO do proper 3-word lookahead?
							self.parseError(endToken,
							                f'expected "{expected}", got "{thirdWord}"')
						wrapStatementCall()
						function = functionForStatement(twoWords + (thirdWord,))
						callFunction(function)
						advance()	# consume second word
						advance()	# consume third word
						matched = True
					elif startOfStatement and twoWords in twoWordStatements:	# 2-word statement
						wrapStatementCall()
						function = functionForStatement(twoWords)
						callFunction(function)
						advance()   # consume second word
						matched = True
					elif inConstructorContext and tstring == 'with':	# special case for 'with' specifier
						callFunction('With', argument=(STRING, f'"{nextString}"'))
						advance()	# consume property name
					elif startOfStatement and tstring == requireStatement and nextString == '[':
						# special case for require[p]
						next(tokens)	# consume '['
						nextToken = next(tokens)
						if nextToken.exact_type != NUMBER:
							self.parseError(nextToken,
								'soft requirement must have constant probability')
						prob = nextToken.string
						if not 0 <= float(prob) <= 1:
							self.parseError(nextToken, 'probability must be between 0 and 1')
						nextToken = next(tokens)
						if nextToken.exact_type != RSQB:
							self.parseError(nextToken, 'malformed soft requirement')
						wrapStatementCall()
						callFunction(softRequirement, argument=(NUMBER, prob))
						endToken = nextToken
					elif twoWords in twoWordReplacements:	# 2-word direct replacement
						for tok in twoWordReplacements[twoWords]:
							injectToken(tok, spaceAfter=1)
						advance()	# consume second word
						skip = True
					elif twoWords in illegalConstructs:
						construct = ' '.join(twoWords)
						self.parseError(token,
							f'Python construct "{construct}" not allowed in Scenic')
				if not matched:
					# 2-word constructs don't match; try 1-word
					endToken = token
					oneWord = (tstring,)
					if oneWord in allowedPrefixOps:		# 1-word prefix operator
						callFunction(allowedPrefixOps[oneWord])
					elif not startOfStatement and oneWord in allowedInfixOps:	# 1-word infix operator
						injectToken(allowedInfixOps[oneWord])
						skip = True
					elif inConstructorContext:		# couldn't match any 1- or 2-word specifier
						self.parseError(token, f'unknown specifier "{tstring}"')
					elif not startOfStatement and tstring in allowedModifiers:
						injectToken((COMMA, ','))
						callFunction(tstring, argument=(STRING, f'"{tstring}"'),
									 implementation='Modifier')
					elif not startOfStatement and tstring in allowedTerminators:
						injectToken((COMMA, ','))
						injectToken((STRING, f'"{tstring}"'))
						popFunction()
						skip = True
					elif startOfStatement and tstring in oneWordStatements:		# 1-word statement
						wrapStatementCall()
						callFunction(tstring)
					elif token.start[1] == 0 and tstring == modelStatement:		# model statement
						components = []
						while peek(tokens).exact_type not in (COMMENT, NEWLINE):
							nextToken = next(tokens)
							if nextToken.exact_type != NAME and nextToken.string != '.':
								self.parseError(nextToken, 'invalid module name')
							components.append(nextToken.string)
						if not components:
							self.parseError(token, 'model statement is missing module name')
						components.append("'")
						literal = "'" + ''.join(components)
						wrapStatementCall()
						callFunction(modelStatement, argument=(NAME, namespaceReference))
						injectToken((STRING, literal))
					elif startOfStatement and tstring == overrideStatement:		# override statement
						nextToken = next(tokens)
						if nextToken.exact_type != NAME:
							self.parseError(nextToken, 'object to override must be an identifier')
						wrapStatementCall()
						callFunction(tstring, argument=nextToken)
					elif startOfLine and tstring in scenarioBlocks:		# named block of scenario
						if peek(tokens).exact_type != COLON:
							self.parseError(peek(tokens), f'malformed "{tstring}" block')
						injectToken((NAME, 'async'), spaceAfter=1)
						injectToken((NAME, 'def'), spaceAfter=1)
						injectToken((NAME, tstring))
						injectToken((LPAR, '('))
						injectToken((RPAR, ')'))
						skip = True
					elif (tstring in self.constructors
						  and peek(tokens).exact_type not in (RPAR, RSQB, RBRACE, COMMA, DOT, COLON)):
						# instance definition
						callFunction(tstring)
					elif tstring in replacements:	# direct replacement
						for tok in replacements[tstring]:
							injectToken(tok, spaceAfter=1)
						skip = True
					elif startOfLine and tstring == 'from':		# special case to allow 'from X import Y'
						pass
					elif tstring in keywords:		# some malformed usage
						self.parseError(token, f'unexpected keyword "{tstring}"')
					elif tstring in illegalConstructs:
						self.parseError(token,
							f'Python construct "{tstring}" not allowed in Scenic')
					else:
						pass	# nothing matched; pass through unchanged to Python

			# Detect the end of function argument lists
			if len(functionStack) > 0:
				context, startLevel = functionStack[-1]
				while parenLevel < startLevel:		# we've closed all parens for the current function
					popFunction()
				inConstructor = any(self.isConstructorContext(context) for context, sl in functionStack)
				if inConstructor and parenLevel == startLevel and ttype == COMMA:		# starting a new specifier
					while functionStack and not self.isConstructorContext(context):
						popFunction()
					# allow the next specifier to be on the next line, if indented
					injectToken(token)		# emit comma immediately
					skip = True
					nextToken = peek(tokens)
					specOnNewLine = False
					while nextToken.exact_type in (NEWLINE, NL, COMMENT, ENDMARKER):
						specOnNewLine = True
						if nextToken.exact_type == COMMENT:
							advance(skip=False)		# preserve comment
							nextToken = peek(tokens)
						if nextToken.exact_type not in (NEWLINE, NL):
							self.parseError(nextToken, 'comma with no specifier following')
						advance(skip=False)		# preserve newline
						nextToken = peek(tokens)
					if specOnNewLine and not specifiersIndented:
						nextToken = next(tokens)		# consume indent
						if nextToken.exact_type != INDENT:
							self.parseError(nextToken,
								'expected indented specifier (extra comma on previous line?)')
						injectToken(nextToken)
						specifiersIndented = True
				elif ttype in (NEWLINE, ENDMARKER, COMMENT, SEMI):	# end of line or statement
					if parenLevel != 0:
						self.parseError(token, 'unmatched parens/brackets')
					interrupt = False
					if functionStack and functionStack[0][0] == interruptExceptMarker:
						lastToken = newTokens[-1]
						if lastToken[1] != ':':
							self.parseError(nextToken, 'expected colon for interrupt')
						newTokens.pop()		# remove colon for now
						interrupt = True
					while len(functionStack) > 0:
						functionStack.pop()
						injectToken((RPAR, ')'))
					if interrupt:
						injectToken((COLON, ':'))

			# Output token unchanged, unless handled above
			if not skip:
				injectToken(token)
			else:
				moveBeyond(endToken)
			startOfLine = (ttype in (ENCODING, NEWLINE, NL, INDENT, DEDENT))
			startOfStatement = (startOfLine or (ttype == SEMI)) and not functionStack

		rewrittenSource = tokenize.untokenize(newTokens)
		if not isinstance(rewrittenSource, str):	# TODO improve?
			rewrittenSource = str(rewrittenSource, encoding='utf-8')
		return rewrittenSource, self.constructors

### TRANSLATION PHASE THREE: parsing of Python resulting from token translation

def parseTranslatedSource(source, filename):
	try:
		tree = parse(source, filename=filename)
		return tree
	except SyntaxError as e:
		raise PythonParseError(e) from None

### TRANSLATION PHASE FOUR: modifying the parse tree

temporaryName = '_Scenic_temporary_name'
behaviorArgName = '_Scenic_current_behavior'
checkPreconditionsName = 'checkPreconditions'
checkInvariantsName = 'checkInvariants'
interruptPrefix = '_Scenic_interrupt'

abortFlag = Attribute(Name('BlockConclusion', Load()), 'ABORT', Load())
breakFlag = Attribute(Name('BlockConclusion', Load()), 'BREAK', Load())
continueFlag = Attribute(Name('BlockConclusion', Load()), 'CONTINUE', Load())
returnFlag = Attribute(Name('BlockConclusion', Load()), 'RETURN', Load())
finishedFlag = Attribute(Name('BlockConclusion', Load()), 'FINISHED', Load())

noArgs = ast.arguments(
	posonlyargs=[],
	args=[], vararg=None,
	kwonlyargs=[], kw_defaults=[],
	kwarg=None, defaults=[])
selfArg = ast.arguments(
    posonlyargs=[],
    args=[ast.arg(arg='self', annotation=None)], vararg=None,
    kwonlyargs=[], kw_defaults=[],
    kwarg=None, defaults=[])
tempArg = ast.arguments(
	posonlyargs=[],
	args=[ast.arg(arg=temporaryName, annotation=None)], vararg=None,
	kwonlyargs=[], kw_defaults=[],
	kwarg=None, defaults=[Constant(None)])
initialBehaviorArgs = [
	ast.arg(arg=behaviorArgName, annotation=None),
	ast.arg(arg='self', annotation=None)
]
onlyBehaviorArgs = ast.arguments(
	posonlyargs=[],
	args=initialBehaviorArgs, vararg=None,
	kwonlyargs=[], kw_defaults=[],
	kwarg=None, defaults=[])

class AttributeFinder(NodeVisitor):
	"""Utility class for finding all referenced attributes of a given name."""
	@staticmethod
	def find(target, node):
		af = AttributeFinder(target)
		af.visit(node)
		return af.attributes

	def __init__(self, target):
		super().__init__()
		self.target = target
		self.attributes = set()

	def visit_Attribute(self, node):
		val = node.value
		if isinstance(val, Name) and val.id == self.target:
			self.attributes.add(node.attr)
		self.visit(val)

class LocalFinder(NodeVisitor):
	"""Utility class for finding all local variables of a code block."""
	@staticmethod
	def findIn(block, ignoreTemporaries=True):
		lf = LocalFinder()
		for statement in block:
			lf.visit(statement)
		if ignoreTemporaries:
			names = set(name for name in lf.names if not name.startswith(temporaryName))
		else:
			names = lf.names
		return names - lf.globals - lf.nonlocals

	def __init__(self):
		self.names = set()
		self.globals = set()
		self.nonlocals = set()

	def visit_Global(self, node):
		self.globals.update(node.names)

	def visit_Nonlocal(self, node):
		self.nonlocals.update(node.names)

	def visit_FunctionDef(self, node):
		self.names.add(node.name)
		self.visit(node.args)
		for decorator in node.decorator_list:
			self.visit(decorator)
		if node.returns is not None:
			self.visit(node.returns)
		# do not visit body; it's another block

	def visit_Lambda(self, node):
		self.visit(node.args)
		# do not visit body; it's another block

	def visit_ClassDef(self, node):
		self.names.add(node.name)
		for child in itertools.chain(node.bases, node.keywords, node.decorator_list):
			self.visit(child)
		# do not visit body; it's another block

	def visit_Import(self, node):
		for alias in node.names:
			bound = alias.asname
			if bound is None:
				bound = alias.name
			self.names.add(bound)

	def visit_ImportFrom(self, node):
		self.visit_Import(node)

	def visit_Name(self, node):
		if isinstance(node.ctx, (Store, Del)):
			self.names.add(node.id)

	def visit_ExceptHandler(self, node):
		if node.name is not None:
			self.names.add(node.name)
		self.generic_visit(node)

class ASTSurgeon(NodeTransformer):
	def __init__(self, constructors, filename):
		super().__init__()
		self.constructors = set(constructors.keys())
		self.filename = filename
		self.requirements = []
		self.inRequire = False
		self.inCompose = False
		self.inBehavior = False
		self.inGuard = False
		self.inTryInterrupt = False
		self.inInterruptBlock = False
		self.inLoop = False
		self.usedBreak = False
		self.usedContinue = False
		self.callDepth = 0
		self.behaviorLocals = set()

	def parseError(self, node, message):
		raise ASTParseError(node, message, self.filename)

	def unpack(self, arg, expected, node):
		"""Unpack arguments to ternary (and up) infix operators."""
		assert expected > 0
		if isinstance(arg, BinOp) and isinstance(arg.op, packageNode):
			if expected == 1:
				self.parseError(node, 'gave too many arguments to infix operator')
			else:
				return self.unpack(arg.left, expected - 1, node) + [self.visit(arg.right)]
		elif expected > 1:
			self.parseError(node, 'gave too few arguments to infix operator')
		else:
			return [self.visit(arg)]

	def visit(self, node):
		if isinstance(node, ast.AST):
			return super().visit(node)
		elif isinstance(node, list):
			newStatements = []
			for statement in node:
				newStatement = self.visit(statement)
				if isinstance(newStatement, ast.AST):
					newStatements.append(newStatement)
				else:
					newStatements.extend(newStatement)
			return newStatements
		else:
			raise RuntimeError(f'unknown object {node} encountered during AST surgery')

	def visit_Name(self, node):
		if node.id in builtinNames:
			if not isinstance(node.ctx, Load):
				self.parseError(node, f'unexpected keyword "{node.id}"')
		elif node.id in trackedNames:
			assert isinstance(node.ctx, Load)
			return copy_location(Call(Name(node.id, Load()), [], []), node)
		elif node.id in self.behaviorLocals:
			lookup = Attribute(Name(behaviorArgName, Load()), node.id, node.ctx)
			return copy_location(lookup, node)
		return node

	def visit_Assign(self, node):
		def assignsTrackable(targets):
			for target in targets:
				if isinstance(target, Name):
					if target.id in trackedNames:
						return target.id
				elif isinstance(target, (Tuple, List)):
					trackable = assignsTrackable(target.elts)
					if trackable:
						return trackable
			return False

		trackable = assignsTrackable(node.targets)
		if trackable:
			if len(node.targets) > 1 or not isinstance(node.targets[0], Name):
				self.parseError(node, f'only simple assignments to "{trackable}" are allowed')
			call = Call(Name(trackable, Load()), [self.visit(node.value)], [])
			return copy_location(Expr(call), node)
		return self.generic_visit(node)

	def visit_BinOp(self, node):
		"""Convert infix operators to calls to the corresponding Scenic internal functions."""
		left = node.left
		right = node.right
		op = node.op
		if isinstance(op, packageNode):		# unexpected argument package
			self.parseError(node, 'unexpected keyword "by"')
		elif type(op) in infixImplementations:	# an operator with non-Python semantics
			arity, impName = infixImplementations[type(op)]
			implementation = Name(impName, Load())
			copy_location(implementation, node)
			assert arity >= 2
			args = [self.visit(left)] + self.unpack(right, arity-1, node)
			newNode = Call(implementation, args, [])
		else:	# all other operators have the Python semantics
			newNode = BinOp(self.visit(left), op, self.visit(right))
		return copy_location(newNode, node)

	def visit_Raise(self, node):
		"""Handle Scenic statements encoded as raise statements.

		In particular:
		  * wrap require statements with lambdas;
		  * handle primitive action invocations inside behaviors;
		  * call the veneer implementations of other statements.
		"""
		if not isinstance(node.exc, Name) or node.exc.id != statementRaiseMarker:
			return self.generic_visit(node)		# an ordinary raise statement
		assert isinstance(node.cause, Call)
		assert isinstance(node.cause.func, Name)
		node = node.cause 	# move to inner call
		func = node.func
		assert isinstance(func, Name)
		if self.inCompose and func.id not in compositionalImps:
			statement = statementForImp[func.id]
			self.parseError(node, f'"{statement}" cannot be used in a {composeBlock} block')
		if self.inBehavior and func.id not in behavioralImps:
			statement = statementForImp[func.id]
			self.parseError(node, f'"{statement}" cannot be used in a behavior')
		if func.id in requirementStatements:		# require, terminate when, etc.
			recording = func.id in recordStatements
			checkedArgs = node.args
			if func.id == softRequirement:	# extract probability as first arg for soft reqs
				func.id = requireStatement
				prob = node.args[0]
				assert isinstance(prob, (Constant, Num))
				if isinstance(prob, Constant):
					assert isinstance(prob.value, (float, int))
				checkedArgs = node.args[1:]
			else:
				prob = None
			self.validateSimpleCall(node, (1, 2), args=checkedArgs)
			value = checkedArgs[0]
			if len(checkedArgs) > 1:
				name = checkedArgs[1]
				if isinstance(name, Name):
					name = Constant(name.id)
				elif isinstance(name, Str):
					pass
				elif isinstance(name, Constant):
					name = Constant(str(name.value))
				else:
					self.parseError(name, f'malformed name for "{func.id}" statement')
			else:
				name = Constant(None)

			assert not self.inRequire
			self.inRequire = True
			req = self.visit(value)
			self.inRequire = False
			reqID = Constant(len(self.requirements))	# save ID number
			self.requirements.append(req)		# save condition for later inspection when pruning
			closure = Lambda(noArgs, req)		# enclose requirement in a lambda
			lineNum = Constant(node.lineno)			# save line number for error messages
			copy_location(closure, req)
			copy_location(lineNum, req)
			newArgs = [reqID, closure, lineNum, name]
			if prob:
				newArgs.append(prob)
			return copy_location(Expr(Call(func, newArgs, [])), node)
		elif func.id == simulatorStatement:
			self.validateSimpleCall(node, 1)
			sim = self.visit(node.args[0])
			closure = copy_location(Lambda(noArgs, sim), sim)
			return copy_location(Expr(Call(func, [closure], [])), node)
		elif (func.id == invokeStatement
		      or func.id.startswith(invokeStatement + '_')):
			# Sub-behavior or sub-scenario statement
			if func.id.startswith(invokeStatement + '_'):
				stmt = statementForImp[func.id]
				schedule = func.id[len(invokeStatement)+1:]
				assert '_' not in schedule
				keywords = [ast.keyword('schedule', Constant(schedule))]
			else:
				stmt = func.id
				keywords = []
			seenModifier = False
			invoked = []
			args = []
			for arg in node.args:
				if (isinstance(arg, Call) and isinstance(arg.func, Name)
					and arg.func.id == 'Modifier'):
					if seenModifier:
						self.parseError(arg,
							f'incompatible qualifiers for "{stmt}" statement')
					seenModifier = True
					assert len(arg.args) >= 2
					mod = arg.args[0]
					assert isinstance(mod, (Constant, Str))
					mod = mod.value if isinstance(mod, Constant) else mod.s
					if mod == 'until':
						arg.args[1] = Lambda(noArgs, arg.args[1])
					args.append(self.visit(arg))
				elif seenModifier:
					self.parseError(arg, f'malformed "{stmt}" statement')
				else:
					invoked.append(self.visit(arg))
			maxInvoked = 1 if self.inBehavior and not self.inCompose else None
			self.validateSimpleCall(node, (1, maxInvoked), onlyInBehaviors=True, args=invoked)
			subHandler = Attribute(Name(behaviorArgName, Load()), '_invokeSubBehavior', Load())
			subArgs = [Name('self', Load()), Tuple(invoked, Load())] + args
			subRunner = Call(subHandler, subArgs, keywords)
			return self.generateInvocation(node, subRunner, invoker=YieldFrom)
		elif func.id == actionStatement:		# Action statement
			if self.inCompose:
				self.parseError(func, f'cannot use "{actionStatement}" in a {composeBlock} block')
			self.validateSimpleCall(node, (1, None), onlyInBehaviors=True)
			action = Tuple(self.visit(node.args), Load())
			return self.generateInvocation(node, action)
		elif func.id == waitStatement:		# Wait statement
			self.validateSimpleCall(node, 0, onlyInBehaviors=True)
			return self.generateInvocation(node, Constant(()))
		elif func.id == terminateStatement:		# Terminate statement
			self.validateSimpleCall(node, 0, onlyInBehaviors=True)
			termination = Call(Name(createTerminationAction, Load()),
							   [Constant(node.lineno)], [])
			return self.generateInvocation(node, termination)
		elif func.id == abortStatement:		# abort statement for try-interrupt statements
			if not self.inTryInterrupt:
				self.parseError(node, '"abort" outside of try-interrupt statement')
			self.validateSimpleCall(node, 0, onlyInBehaviors=True)
			return copy_location(Return(abortFlag), node)
		else:
			# statement implemented directly by a function; leave call intact
			newCall = self.visit_Call(node)
			return copy_location(Expr(newCall), node)

	def validateSimpleCall(self, node, numArgs, onlyInBehaviors=False, args=None):
		func = node.func
		name = func.id
		if onlyInBehaviors and not self.inBehavior:
			self.parseError(node, f'"{name}" can only be used in a behavior')
		args = node.args if args is None else args
		if isinstance(numArgs, tuple):
			assert len(numArgs) == 2
			low, high = numArgs
			if high is not None and len(args) > high:
				self.parseError(node, f'"{name}" takes at most {high} argument(s)')
			if len(args) < low:
				self.parseError(node, f'"{name}" takes at least {low} argument(s)')
		elif len(args) != numArgs:
			self.parseError(node, f'"{name}" takes exactly {numArgs} argument(s)')
		if len(node.keywords) != 0:
			self.parseError(node, f'"{name}" takes no keyword arguments')
		for arg in args:
			if isinstance(arg, Starred):
				self.parseError(node, f'argument unpacking cannot be used with "{name}"')

	def generateInvocation(self, node, actionlike, invoker=Yield):
		"""Generate an invocation of an action, behavior, or scenario."""
		invokeAction = Expr(invoker(actionlike))
		checker = Attribute(Name(behaviorArgName, Load()), checkInvariantsName, Load())
		args = Starred(Attribute(Name(behaviorArgName, Load()), '_args', Load()), Load())
		kwargs = ast.keyword(None, Attribute(Name(behaviorArgName, Load()), '_kwargs', Load()))
		checkInvariants = Expr(Call(checker, [Name('self', Load()), args], [kwargs]))
		return [copy_location(invokeAction, node), copy_location(checkInvariants, node)]

	def visit_Try(self, node):
		"""Handle try-interrupt blocks."""
		interrupts = []
		exceptionHandlers = []
		for handler in node.handlers:
			ty = handler.type
			if (isinstance(ty, Call) and isinstance(ty.func, Name)
				and ty.func.id == interruptExceptMarker):
				assert handler.name is None
				if len(ty.args) != 1:
					self.parseError(handler, '"interrupt when" takes a single expression')
				interrupts.append((ty.args[0], handler.body))
			else:
				exceptionHandlers.append(handler)
		if not interrupts:		# an ordinary try-except block
			return self.generic_visit(node)

		statements = []
		oldInTryInterrupt = self.inTryInterrupt
		self.inTryInterrupt = True

		# Construct body
		oldInInterruptBlock, oldInLoop = self.inInterruptBlock, self.inLoop
		self.inInterruptBlock = True
		self.inLoop = False
		self.usedBreak = False
		self.usedContinue = False

		def makeInterruptBlock(name, body):
			newBody = self.visit(body)
			allLocals = LocalFinder.findIn(newBody)
			if allLocals:
				newBody.insert(0, Nonlocal(list(allLocals)))
			newBody.append(Return(finishedFlag))
			return FunctionDef(name, onlyBehaviorArgs, newBody, [], None)

		bodyName = f'{interruptPrefix}_body'
		statements.append(makeInterruptBlock(bodyName, node.body))

		# Construct interrupt handlers and condition checkers
		handlerNames, conditionNames = [], []
		for i, (condition, block) in enumerate(interrupts):
			handlerName = f'{interruptPrefix}_handler_{i}'
			handlerNames.append(handlerName)
			conditionName = f'{interruptPrefix}_condition_{i}'
			conditionNames.append(conditionName)

			statements.append(makeInterruptBlock(handlerName, block))
			self.inGuard = True
			checker = Lambda(noArgs, self.visit(condition))
			self.inGuard = False
			defChecker = Assign([Name(conditionName, Store())], checker)
			statements.append(defChecker)

		self.inInterruptBlock, self.inLoop = oldInInterruptBlock, oldInLoop
		self.inTryInterrupt = oldInTryInterrupt

		# Prepare tuples of interrupt conditions and handlers
		# (in order from high priority to low, so reversed relative to the syntax)
		conditions = Tuple([Name(n, Load()) for n in reversed(conditionNames)], Load())
		handlers = Tuple([Name(n, Load()) for n in reversed(handlerNames)], Load())

		# Construct code to execute the try-interrupt statement
		args = [
			Name(behaviorArgName, Load()),
			Name('self', Load()),
			Name(bodyName, Load()),
			conditions,
			handlers
		]
		callRuntime = Call(Name('runTryInterrupt', Load()), args, [])
		runTI = Assign([Name(temporaryName, Store())], YieldFrom(callRuntime))
		statements.append(runTI)
		result = Name(temporaryName, Load())
		if self.usedBreak:
			test = Compare(result, [Is()], [breakFlag])
			brk = copy_location(Break(), self.usedBreak)
			statements.append(If(test, [brk], []))
		if self.usedContinue:
			test = Compare(result, [Is()], [continueFlag])
			cnt = copy_location(Continue(), self.usedContinue)
			statements.append(If(test, [cnt], []))
		test = Compare(result, [Is()], [returnFlag])
		retCheck = If(test, [Return(Attribute(result, 'return_value', Load()))], [])
		statements.append(retCheck)

		# Construct overall try-except statement
		if exceptionHandlers or node.finalbody:
			newTry = Try(statements,
						 [self.visit(handler) for handler in exceptionHandlers],
						 self.visit(node.orelse),
						 self.visit(node.finalbody))
			return copy_location(newTry, node)
		else:
			return statements

	def visit_For(self, node):
		old = self.inLoop
		self.inLoop = True
		newNode = self.generic_visit(node)
		self.inLoop = old
		return newNode

	def visit_While(self, node):
		old = self.inLoop
		self.inLoop = True
		newNode = self.generic_visit(node)
		self.inLoop = old
		return newNode

	def visit_FunctionDef(self, node):
		oldInLoop, oldInInterruptBlock = self.inLoop, self.inInterruptBlock
		self.inLoop, self.inInterruptBlock = False, False
		newNode = self.generic_visit(node)
		self.inLoop, self.inInterruptBlock = oldInLoop, oldInInterruptBlock
		return newNode

	def visit_Break(self, node):
		if self.inInterruptBlock and not self.inLoop:
			if not self.usedBreak:
				self.usedBreak = node
			newNode = Return(breakFlag)
			return copy_location(newNode, node)
		else:
			return self.generic_visit(node)

	def visit_Continue(self, node):
		if self.inInterruptBlock and not self.inLoop:
			if not self.usedContinue:
				self.usedContinue = node
			newNode = Return(continueFlag)
			return copy_location(newNode, node)
		else:
			return self.generic_visit(node)

	def visit_Return(self, node):
		if self.inInterruptBlock:
			value = Constant(None) if node.value is None else node.value
			ret = Return(Call(returnFlag, [value], []))
			return copy_location(ret, node)
		else:
			return self.generic_visit(node)

	def visit_Call(self, node):
		"""Handle Scenic syntax and semantics of function calls.

		In particular:
		  * unpack argument packages for operators;
		  * check for iterable unpacking applied to distributions.
		"""
		func = node.func
		newArgs = []
		# Translate arguments, unpacking any argument packages
		self.callDepth += 1
		wrappedStar = False
		for arg in node.args:
			if isinstance(arg, BinOp) and isinstance(arg.op, packageNode):
				newArgs.extend(self.unpack(arg, 2, node))
			elif isinstance(arg, Starred) and not self.inBehavior:
				wrappedStar = True
				checkedVal = Call(Name('wrapStarredValue', Load()),
								  [self.visit(arg.value), Constant(arg.value.lineno)],
								  [])
				newArgs.append(Starred(checkedVal, Load()))
			else:
				newArgs.append(self.visit(arg))
		newKeywords = [self.visit(kwarg) for kwarg in node.keywords]
		newFunc = self.visit(func)
		self.callDepth -= 1
		if wrappedStar:
			newNode = Call(Name('callWithStarArgs', Load()), [newFunc] + newArgs, newKeywords)
		else:
			newNode = Call(newFunc, newArgs, newKeywords)
		newNode = copy_location(newNode, node)
		ast.fix_missing_locations(newNode)
		return newNode

	def visit_AsyncFunctionDef(self, node):
		"""Process Scenic constructs parsed as async function definitions.

		These include:
			* scenario definitions;
			* behavior (and monitor) definitions.
		"""
		if node.name.startswith(scenarioMarker):	# scenario definition
			return self.transformScenarioDefinition(node)
		else:
			return self.transformBehaviorDefinition(node)

	def transformScenarioDefinition(self, node):
		if self.inCompose:
			self.parseError(node, f'cannot define a scenario inside a {composeBlock} block')
		if self.inBehavior:
			self.parseError(node, 'cannot define a scenario inside a behavior')

		# Set up arguments for setup and compose blocks
		args = node.args
		args.args = initialBehaviorArgs + args.args
		args = self.visit(args)

		# Extract named blocks from scenario body, if any
		simple = False	# simple scenario with no blocks
		setup, compose = None, None
		preconditions, invariants = [], []
		for statement in node.body:
			if isinstance(statement, AsyncFunctionDef):
				if statement.name == setupBlock:
					if setup:
						self.parseError(statement,
							f'scenario contains multiple "{setupBlock}" blocks')
					setup = statement
				elif statement.name == composeBlock:
					if compose:
						self.parseError(statement,
							f'scenario contains multiple "{composeBlock}" blocks')
					compose = statement
				elif statement.name in ('precondition', 'invariant'):
					if len(statement.body) != 1 or not isinstance(statement.body[0], Expr):
						self.parseError(statement.body[0], f'malformed precondition/invariant')
					self.inGuard = True
					test = self.visit(statement.body[0].value)
					self.inGuard = False
					assert isinstance(test, ast.AST)
					if statement.name == 'precondition':
						preconditions.append(test)
					else:
						invariants.append(test)
				else:
					simple = True
			else:
				# scenario contains actual code; assume it is simple
				simple = True
		if simple:	# simple scenario: entire body is implicitly the setup block
			if setup:
				self.parseError(setup, f'simple scenario cannot have a "{setupBlock}" block')
			if compose:
				self.parseError(compose, f'simple scenario cannot have a "{composeBlock}" block')
			if preconditions or invariants:
				self.parseError(node, f'simple scenario cannot have preconditions/invariants')

		# Find all locals of the scenario, which will be shared amongst the various blocks
		allLocals = set()
		if compose:
			allLocals.update(LocalFinder.findIn(compose.body))
		if setup:
			allLocals.update(LocalFinder.findIn(setup.body))
		oldBL = self.behaviorLocals
		self.behaviorLocals = allLocals

		# Construct compose block
		self.inCompose = self.inBehavior = True
		guardCheckers = self.makeGuardCheckers(args, preconditions, invariants)
		if compose or preconditions or invariants:
			if compose:
				body = self.visit(compose.body)
			else:
				# generate no-op compose block to ensure invariants are checked
				wait = self.generateInvocation(node, Constant(()))
				body = [While(Constant(True), wait, [])]
				compose = node 	# for copy_location below
			newDef = FunctionDef('_compose', args, body, [], None)
			compose = copy_location(newDef, compose)
		else:
			compose = Assign([Name('_compose', Store())], Constant(None))
		self.inCompose = self.inBehavior = False

		# Construct setup block
		if setup or simple:
			if setup:
				oldBody = setup.body
				oldLoc = setup
			else:
				oldBody = node.body
				oldLoc = node
			newBody = self.visit(oldBody)
			newDef = FunctionDef('_setup', args, newBody, [], None)
			setup = copy_location(newDef, oldLoc)
		else:
			setup = Assign([Name('_setup', Store())], Constant(None))

		self.behaviorLocals = oldBL

		# Assemble scenario definition
		name = node.name[len(scenarioMarker):]
		saveLocals = Assign([Name('_locals', Store())], Constant(frozenset(allLocals)))
		body = guardCheckers + [saveLocals, setup, compose]
		newDef = ClassDef(name, [Name(scenarioClass, Load())], [], body, [])
		return copy_location(newDef, node)

	def transformBehaviorDefinition(self, node):
		if self.inCompose:
			self.parseError(node, f'cannot define a behavior inside a {composeBlock} block')
		if self.inBehavior:
			self.parseError(node, 'cannot define a behavior inside a behavior')

		# copy arguments to the behavior object's namespace
		args = node.args
		copyArgs = []
		allArgs = itertools.chain(args.args, args.kwonlyargs)
		if sys.version_info >= (3, 8):
			allArgs = itertools.chain(args.posonlyargs, allArgs)
		for arg in allArgs:
			dest = Attribute(Name(behaviorArgName, Load()), arg.arg, Store())
			copyArgs.append(copy_location(Assign([dest], Name(arg.arg, Load())), arg))

		# add private current behavior argument and implicit 'self' argument
		newArgs = self.visit(node.args)
		newArgs.args = initialBehaviorArgs + newArgs.args

		# process body
		self.inBehavior = True
		oldBL = self.behaviorLocals
		self.behaviorLocals = allLocals = LocalFinder.findIn(node.body)
		oldInLoop = self.inLoop
		self.inLoop = False
		preconditions = []
		invariants = []
		newStatements = []
		# preserve docstring, if any
		if (isinstance(node.body[0], Expr) and isinstance(node.body[0].value, Constant)
		    and isinstance(node.body[0].value.value, str)):
			docstring = [node.body[0]]
			oldStatements = node.body[1:]
		else:
			docstring = []
			oldStatements = node.body
		# find precondition and invariant definitions
		for statement in oldStatements:
			if isinstance(statement, AsyncFunctionDef):
				group = None
				if statement.name == 'precondition':
					group = preconditions
				elif statement.name == 'invariant':
					group = invariants
				else:
					self.parseError(statement, 'unknown type of behavior attribute')
				if len(statement.body) != 1 or not isinstance(statement.body[0], Expr):
					self.parseError(statement.body, f'malformed behavior {statement.name}')
				self.inGuard = True
				test = self.visit(statement.body[0].value)
				self.inGuard = False
				assert isinstance(test, ast.AST)
				group.append(test)
			else:
				newStatement = self.visit(statement)
				if isinstance(newStatement, ast.AST):
					newStatements.append(newStatement)
				else:
					newStatements.extend(newStatement)
		guardCheckers = self.makeGuardCheckers(newArgs, preconditions, invariants)
		newBody = copyArgs + newStatements
		self.inBehavior = False
		self.behaviorLocals = oldBL
		self.inLoop = oldInLoop

		# convert to class definition
		saveLocals = Assign([Name('_locals', Store())], Constant(frozenset(allLocals)))
		decorators = [self.visit(decorator) for decorator in node.decorator_list]
		genDefn = FunctionDef('makeGenerator', newArgs, newBody, decorators, node.returns)
		classBody = docstring + guardCheckers + [saveLocals, genDefn]
		name = node.name
		if dynamics.isAMonitorName(name):
			superclass = monitorClass
			name = dynamics.monitorName(name)
		else:
			superclass = behaviorClass
		newDefn = ClassDef(name, [Name(superclass, Load())], [], classBody, [])

		return copy_location(newDefn, node)

	def makeGuardCheckers(self, args, preconditions, invariants):
		# generate precondition checker
		precondChecks = []
		for precondition in preconditions:
			call = Call(Name('PreconditionViolation', Load()),
			            [Name(behaviorArgName, Load()), Constant(precondition.lineno)],
			            [])
			throw = Raise(exc=call, cause=None)
			check = If(test=UnaryOp(Not(), precondition), body=[throw], orelse=[])
			precondChecks.append(copy_location(check, precondition))
		definePChecker = FunctionDef(checkPreconditionsName, args,
		                             precondChecks + [ast.Pass()], [], None)
		# generate invariant checker
		invChecks = []
		for invariant in invariants:
			call = Call(Name('InvariantViolation', Load()),
			            [Name(behaviorArgName, Load()), Constant(invariant.lineno)],
			            [])
			throw = Raise(exc=call, cause=None)
			check = If(test=UnaryOp(Not(), invariant), body=[throw], orelse=[])
			invChecks.append(copy_location(check, invariant))
		defineIChecker = FunctionDef(checkInvariantsName, args,
		                             invChecks + [ast.Pass()], [], None)
		# assemble function body preamble
		preamble = [
			definePChecker,
			defineIChecker,
		]
		return preamble

	def visit_Yield(self, node):
		if self.inCompose:
			self.parseError(node, f'"yield" is not allowed inside a {composeBlock} block')
		if self.inBehavior:
			self.parseError(node, '"yield" is not allowed inside a behavior')
		return self.generic_visit(node)

	def visit_YieldFrom(self, node):
		if self.inCompose:
			self.parseError(node, f'"yield from" is not allowed inside a {composeBlock} block')
		if self.inBehavior:
			self.parseError(node, '"yield from" is not allowed inside a behavior')
		return self.generic_visit(node)

	def visit_ClassDef(self, node):
		"""Handle Scenic constructs parsed as class definitions.

		In particular:
		  * transform Scenic class definitions into ordinary Python ones;
		  * leave ordinary Python class definitions alone.
		"""
		if node.name in self.constructors:		# Scenic class definition
			return self.transformScenicClass(node)
		else:		# ordinary Python class
			for base in node.bases:
				name = None
				if isinstance(base, Call):
					name = base.func.id
				elif isinstance(base, Name):
					name = base.id
				if name is not None and name in self.constructors:
					self.parseError(node,
									f'Python class {node.name} derives from Scenic class {name}')
			return self.generic_visit(node)

	def transformScenicClass(self, node):
		"""Process property defaults for Scenic classes."""
		newBody = []
		for child in node.body:
			child = self.visit(child)
			if isinstance(child, AnnAssign):	# default value for property
				origValue = child.annotation
				target = child.target
				# extract any attributes for this property
				metaAttrs = []
				if isinstance(target, Subscript):
					sl = target.slice
					if isinstance(sl, Index):	# needed for compatibility with Python 3.8 and earlier
						sl = sl.value
					if isinstance(sl, Name):
						metaAttrs.append(sl.id)
					elif isinstance(sl, Tuple):
						for elt in sl.elts:
							if not isinstance(elt, Name):
								self.parseError(elt,
									'malformed attributes for property default')
							metaAttrs.append(elt.id)
					else:
						self.parseError(sl, 'malformed attributes for property default')
					newTarget = Name(target.value.id, Store())
					copy_location(newTarget, target)
					target = newTarget
				# find dependencies of the default value
				properties = AttributeFinder.find('self', origValue)
				# create default value object
				args = [
					Set([Str(prop) for prop in properties]),
					Set([Str(attr) for attr in metaAttrs]),
					Lambda(selfArg, origValue)
				]
				value = Call(Name(createDefault, Load()), args, [])
				copy_location(value, origValue)
				newChild = AnnAssign(
					target=target, annotation=value,
					value=None, simple=True)
				child = copy_location(newChild, child)
			newBody.append(child)
		node.body = newBody
		return node

def translateParseTree(tree, constructors, filename):
	"""Modify the Python AST to produce the desired Scenic semantics."""
	surgeon = ASTSurgeon(constructors, filename)
	tree = fix_missing_locations(surgeon.visit(tree))
	return tree, surgeon.requirements

### TRANSLATION PHASE FIVE: AST compilation

def compileTranslatedTree(tree, filename):
	try:
		return compile(tree, filename, 'exec')
	except SyntaxError as e:
		raise PythonParseError(e) from None

### TRANSLATION PHASE SIX: Python execution

def executeCodeIn(code, namespace):
	"""Execute the final translated Python code in the given namespace."""
	try:
		exec(code, namespace)
	except RejectionException as e:
		# Determined statically that the scenario has probability zero.
		errors.optionallyDebugRejection(e)
		if errors.showInternalBacktrace:
			raise InvalidScenarioError(e.args[0]) from e
		else:
			raise InvalidScenarioError(e.args[0]).with_traceback(e.__traceback__) from None

### TRANSLATION PHASE SEVEN: scenario construction

def storeScenarioStateIn(namespace, requirementSyntax):
	"""Post-process an executed Scenic module, extracting state from the veneer."""

	# Save requirement syntax and other module-level information
	moduleScenario = veneer.currentScenario
	factory = veneer.simulatorFactory
	bns = gatherBehaviorNamespacesFrom(moduleScenario._behaviors)
	def handle(scenario):
		scenario._requirementSyntax = requirementSyntax
		if isinstance(scenario, type):
			scenario._simulatorFactory = staticmethod(factory)
		else:
			scenario._simulatorFactory = factory
		scenario._behaviorNamespaces = bns
	handle(moduleScenario)
	namespace['_scenarios'] = tuple(veneer.scenarios)
	for scenarioClass in veneer.scenarios:
		handle(scenarioClass)

	# Extract requirements, scan for relations used for pruning, and create closures
	# (only for top-level scenario; modular scenarios will be handled when instantiated)
	moduleScenario._compileRequirements()

	# Save global parameters
	for name, value in veneer._globalParameters.items():
		if needsLazyEvaluation(value):
			raise InvalidScenarioError(f'parameter {name} uses value {value}'
									   ' undefined outside of object definition')
	for scenario in veneer.scenarios:
		scenario._bindGlobals(veneer._globalParameters)
	moduleScenario._bindGlobals(veneer._globalParameters)

	# Save workspace
	namespace['_workspace'] = veneer._workspace

	namespace['_scenario'] = moduleScenario

def gatherBehaviorNamespacesFrom(behaviors):
	"""Gather any global namespaces which could be referred to by behaviors.

	We'll need to rebind any sampled values in them at runtime.
	"""
	behaviorNamespaces = {}
	def registerNamespace(modName, ns):
		oldNS = behaviorNamespaces.get(modName)
		if oldNS:
			# Already registered; just do a consistency check to avoid bizarre
			# bugs from having multiple versions of the same module around.
			if oldNS is not ns:
				raise RuntimeError(
				    f'scenario refers to multiple versions of module {modName}; '
				    'perhaps you imported it before you started compilation?')
			return
		behaviorNamespaces[modName] = ns
		for name, value in ns.items():
			if isinstance(value, ScenicModule):
				registerNamespace(value.__name__, value.__dict__)
			else:
				# Convert values requiring sampling to Distributions
				dval = toDistribution(value)
				if dval is not value:
					ns[name] = dval
	for behavior in behaviors:
		modName = behavior.__module__
		globalNamespace = behavior.makeGenerator.__globals__
		registerNamespace(modName, globalNamespace)
	return behaviorNamespaces

def constructScenarioFrom(namespace, scenarioName=None):
	"""Build a Scenario object from an executed Scenic module."""
	modularScenarios = namespace['_scenarios']
	def isModularScenario(thing):
		return isinstance(thing, type) and issubclass(thing, dynamics.DynamicScenario)
	if not scenarioName and isModularScenario(namespace.get('Main', None)):
		scenarioName = 'Main'
	if scenarioName:
		ty = namespace.get(scenarioName, None)
		if not isModularScenario(ty):
			raise RuntimeError(f'no scenario "{scenarioName}" found')
		if ty._requiresArguments():
			raise RuntimeError(f'cannot instantiate scenario "{scenarioName}"'
			                   ' with no arguments') from None

		dynScenario = ty()
	elif len(modularScenarios) > 1:
		raise RuntimeError('multiple choices for scenario to run '
		                   '(specify using the --scenario option)')
	elif modularScenarios and not modularScenarios[0]._requiresArguments():
		dynScenario = modularScenarios[0]()
	else:
		dynScenario = namespace['_scenario']

	if not dynScenario._prepared:	# true for all except top-level scenarios
		# Execute setup block (if any) to create objects and requirements;
		# extract any requirements and scan for relations used for pruning
		dynScenario._prepare(delayPreconditionCheck=True)
	scenario = dynScenario._toScenario(namespace)

	# Prune infeasible parts of the space
	if usePruning:
		pruning.prune(scenario, verbosity=verbosity)

	return scenario<|MERGE_RESOLUTION|>--- conflicted
+++ resolved
@@ -856,14 +856,8 @@
 class Peekable:
 	"""Utility class to allow iterator lookahead."""
 	def __init__(self, gen):
-<<<<<<< HEAD
-		self.gen = iter(gen)
-		self.current = next(self.gen, None)
-		self.index = 0
-=======
 		self._gen = iter(gen)
 		self._cache = deque()
->>>>>>> bc39462b
 
 	def __iter__(self):
 		return self
@@ -873,11 +867,6 @@
 		cur = self._cache.popleft()
 		if cur is None:
 			raise StopIteration
-<<<<<<< HEAD
-		self.current = next(self.gen, None)
-		self.index += 1
-=======
->>>>>>> bc39462b
 		return cur
 
 	def _lookahead(self, n):
