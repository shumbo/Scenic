--- conflicted
+++ resolved
@@ -1022,18 +1022,8 @@
 	"""
 	# Ensure X can be coaxed into  vector form
 	pos = toVector(pos, 'specifier "beyond X by Y" with X not a vector')
-<<<<<<< HEAD
 
 	# If no from vector is specified, assume ego
-=======
-	offset = toTypes(offset, (Vector, float),
-	                 'specifier "beyond X by Y" with Y not a number or vector')
-	dType = underlyingType(offset)
-	if dType is float:
-		offset = Vector(0, offset)
-	elif dType is not Vector:
-		raise RuntimeParseError('specifier "beyond X by Y" with Y not a number or vector')
->>>>>>> 5e5f9990
 	if fromPt is None:
 		fromPt = ego()
 
