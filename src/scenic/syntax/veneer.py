
"""Python implementations of Scenic language constructs.

This module is automatically imported by all Scenic programs. In addition to
defining the built-in functions, operators, specifiers, etc., it also stores
global state such as the list of all created Scenic objects.
"""

__all__ = (
	# Primitive statements and functions
	'ego', 'require', 'resample', 'param', 'globalParameters', 'mutate', 'verbosePrint',
	'localPath', 'model', 'simulator', 'simulation', 'require_always', 'terminate_when',
	'terminate_simulation_when', 'terminate_after', 'in_initial_scenario',
	'sin', 'cos', 'hypot', 'max', 'min',
	'filter',
	# Prefix operators
	'Visible', 'NotVisible',
	'Front', 'Back', 'Left', 'Right',
	'FrontLeft', 'FrontRight', 'BackLeft', 'BackRight',
	'Top', 'Bottom', 'TopFrontLeft', 'TopFrontRight', 'TopBackLeft',
	'TopBackRight', 'BottomFrontLeft', 'BottomFrontRight', 'BottomBackLeft',
	'BottomBackRight',
	# Infix operators
	'FieldAt', 'RelativeTo', 'OffsetAlong', 'RelativePosition',
	'RelativeHeading', 'ApparentHeading',
	'DistanceFrom', 'AngleTo', 'AngleFrom', 'Follow', 'CanSee',
	# Primitive types
	'Vector', 'VectorField', 'PolygonalVectorField',
	'Region', 'PointSetRegion', 'RectangularRegion', 'CircularRegion', 'SectorRegion',
	'PolygonalRegion', 'PolylineRegion',
	'Workspace', 'Mutator',
	'Range', 'DiscreteRange', 'Options', 'Uniform', 'Discrete', 'Normal',
	'TruncatedNormal',
	'VerifaiParameter', 'VerifaiRange', 'VerifaiDiscreteRange', 'VerifaiOptions',
	# Constructible types
	'Point', 'OrientedPoint', 'Object',
	# Specifiers
	'With',
	'At', 'In', 'On', 'Beyond', 'VisibleFrom', 'VisibleSpec', 'OffsetBy', 'OffsetAlongSpec',
	'Facing', 'FacingToward', 'ApparentlyFacing', 'FacingDirectlyToward', 'FacingAwayFrom',
	'LeftSpec', 'RightSpec', 'Ahead', 'Behind', 'Above', 'Below',
	'Following',
	# Constants
	'everywhere', 'nowhere',
	# Exceptions
	'GuardViolation', 'PreconditionViolation', 'InvariantViolation',
	# Internal APIs 	# TODO remove?
	'PropertyDefault', 'Behavior', 'Monitor', 'makeTerminationAction',
	'BlockConclusion', 'runTryInterrupt', 'wrapStarredValue', 'callWithStarArgs',
	'Modifier', 'DynamicScenario'
)

# various Python types and functions used in the language but defined elsewhere
from scenic.core.geometry import sin, cos, hypot, max, min
from scenic.core.vectors import Vector, VectorField, PolygonalVectorField
from scenic.core.regions import (Region, PointSetRegion, RectangularRegion,
	CircularRegion, SectorRegion, PolygonalRegion, PolylineRegion,
	everywhere, nowhere)
from scenic.core.workspaces import Workspace
from scenic.core.distributions import (Range, DiscreteRange, Options, Uniform, Normal,
	TruncatedNormal)
Discrete = Options
from scenic.core.external_params import (VerifaiParameter, VerifaiRange, VerifaiDiscreteRange,
										 VerifaiOptions)
from scenic.core.object_types import Mutator, Point, OrientedPoint, Object
from scenic.core.specifiers import PropertyDefault	# TODO remove
from scenic.core.dynamics import (Behavior, Monitor, DynamicScenario, BlockConclusion,
                                  GuardViolation, PreconditionViolation, InvariantViolation,
                                  makeTerminationAction, runTryInterrupt)

# everything that should not be directly accessible from the language is imported here:
import builtins
import collections.abc
from contextlib import contextmanager
import importlib
import sys
import random
import os.path
import traceback
import typing
from scenic.core.distributions import (RejectionException, Distribution,
									   TupleDistribution, StarredDistribution, toDistribution,
									   needsSampling, canUnpackDistributions, distributionFunction)
from scenic.core.type_support import (isA, toType, toTypes, toScalar, toHeading, toVector,
									  evaluateRequiringEqualTypes, underlyingType,
									  canCoerce, coerce)
from scenic.core.geometry import normalizeAngle, apparentHeadingAtPoint
from scenic.core.object_types import _Constructible
from scenic.core.specifiers import Specifier, ModifyingSpecifier
<<<<<<< HEAD
from scenic.core.lazy_eval import DelayedArgument, needsLazyEvaluation
from scenic.core.errors import RuntimeParseError, InvalidScenarioError
=======
from scenic.core.lazy_eval import DelayedArgument, toDelayedArgument, valueInContext
from scenic.core.utils import RuntimeParseError
>>>>>>> 71728b02
from scenic.core.vectors import OrientedVector, Orientation
from scenic.core.external_params import ExternalParameter
import scenic.core.requirements as requirements
from scenic.core.simulators import RejectSimulationException

### Internals

activity = 0
currentScenario = None
scenarioStack = []
scenarios = []
evaluatingRequirement = False
_globalParameters = {}
lockedParameters = set()
lockedModel = None
loadingModel = False
currentSimulation = None
inInitialScenario = True
runningScenarios = set()
currentBehavior = None
simulatorFactory = None
evaluatingGuard = False

## APIs used internally by the rest of Scenic

# Scenic compilation

def isActive():
	"""Are we in the middle of compiling a Scenic module?

	The 'activity' global can be >1 when Scenic modules in turn import other
	Scenic modules."""
	return activity > 0

def activate(paramOverrides={}, modelOverride=None, filename=None, namespace=None):
	"""Activate the veneer when beginning to compile a Scenic module."""
	global activity, _globalParameters, lockedParameters, lockedModel, currentScenario
	if paramOverrides or modelOverride:
		assert activity == 0
		_globalParameters.update(paramOverrides)
		lockedParameters = set(paramOverrides)
		lockedModel = modelOverride

	activity += 1
	assert not evaluatingRequirement
	assert not evaluatingGuard
	assert currentSimulation is None
	# placeholder scenario for top-level code
	newScenario = DynamicScenario._dummy(filename, namespace)
	scenarioStack.append(newScenario)
	currentScenario = newScenario

def deactivate():
	"""Deactivate the veneer after compiling a Scenic module."""
	global activity, _globalParameters, lockedParameters, lockedModel
	global currentScenario, scenarios, scenarioStack, simulatorFactory
	activity -= 1
	assert activity >= 0
	assert not evaluatingRequirement
	assert not evaluatingGuard
	assert currentSimulation is None
	scenarioStack.pop()
	assert len(scenarioStack) == activity
	scenarios = []

	if activity == 0:
		lockedParameters = set()
		lockedModel = None
		currentScenario = None
		simulatorFactory = None
		_globalParameters = {}
	else:
		currentScenario = scenarioStack[-1]

# Object creation

def registerObject(obj):
	"""Add a Scenic object to the global list of created objects.

	This is called by the Object constructor.
	"""
	if evaluatingRequirement:
		raise RuntimeParseError('tried to create an object inside a requirement')
	elif currentBehavior is not None:
		raise RuntimeParseError('tried to create an object inside a behavior')
	elif activity > 0 or currentScenario:
		assert not evaluatingRequirement
		assert isinstance(obj, _Constructible)
		currentScenario._registerObject(obj)
		if currentSimulation:
			currentSimulation.createObject(obj)

# External parameter creation

def registerExternalParameter(value):
	"""Register a parameter whose value is given by an external sampler."""
	if activity > 0:
		assert isinstance(value, ExternalParameter)
		currentScenario._externalParameters.append(value)

# Function call support

def wrapStarredValue(value, lineno):
	if isinstance(value, TupleDistribution) or not needsSampling(value):
		return value
	elif isinstance(value, Distribution):
		return [StarredDistribution(value, lineno)]
	else:
		raise RuntimeParseError(f'iterable unpacking cannot be applied to {value}')

def callWithStarArgs(func, /, *args, **kwargs):
	if not canUnpackDistributions(func):
		# wrap function to delay evaluation until starred distributions are sampled
		func = distributionFunction(func)
	return func(*args, **kwargs)

# Simulations

def instantiateSimulator(factory, params):
	global _globalParameters
	assert not _globalParameters		# TODO improve hack?
	_globalParameters = dict(params)
	try:
		return factory()
	finally:
		_globalParameters = {}

def beginSimulation(sim):
	global currentSimulation, currentScenario, inInitialScenario, runningScenarios
	global _globalParameters
	if isActive():
		raise RuntimeError('tried to start simulation during Scenic compilation!')
	assert currentSimulation is None
	assert currentScenario is None
	assert not scenarioStack
	currentSimulation = sim
	inInitialScenario = True
	currentScenario = sim.scene.dynamicScenario
	runningScenarios = {currentScenario}
	currentScenario._bindTo(sim.scene)
	_globalParameters = dict(sim.scene.params)

	# rebind globals that could be referenced by behaviors to their sampled values
	for modName, (namespace, sampledNS, originalNS) in sim.scene.behaviorNamespaces.items():
		namespace.clear()
		namespace.update(sampledNS)

def endSimulation(sim):
	global currentSimulation, currentScenario, currentBehavior, runningScenarios
	global _globalParameters
	currentSimulation = None
	currentScenario = None
	runningScenarios = set()
	currentBehavior = None
	_globalParameters = {}

	for modName, (namespace, sampledNS, originalNS) in sim.scene.behaviorNamespaces.items():
		namespace.clear()
		namespace.update(originalNS)

def simulationInProgress():
	return currentSimulation is not None

# Requirements

@contextmanager
def executeInRequirement(scenario, boundEgo):
	global evaluatingRequirement, currentScenario
	assert not evaluatingRequirement
	evaluatingRequirement = True
	if currentScenario is None:
		currentScenario = scenario
		clearScenario = True
	else:
		assert currentScenario is scenario
		clearScenario = False
	oldEgo = currentScenario._ego
	if boundEgo:
		currentScenario._ego = boundEgo
	try:
		yield
	finally:
		evaluatingRequirement = False
		currentScenario._ego = oldEgo
		if clearScenario:
			currentScenario = None

# Dynamic scenarios

def registerDynamicScenarioClass(cls):
	scenarios.append(cls)

@contextmanager
def executeInScenario(scenario, inheritEgo=False):
	global currentScenario
	oldScenario = currentScenario
	if inheritEgo and oldScenario is not None:
		scenario._ego = oldScenario._ego 	# inherit ego from parent
	currentScenario = scenario
	try:
		yield
	finally:
		currentScenario = oldScenario

def prepareScenario(scenario):
	if currentSimulation:
		verbosePrint(f'Starting scenario {scenario}', level=3)

def finishScenarioSetup(scenario):
	global inInitialScenario
	inInitialScenario = False

def startScenario(scenario):
	runningScenarios.add(scenario)

def endScenario(scenario, reason):
	runningScenarios.remove(scenario)
	verbosePrint(f'Stopping scenario {scenario} because of: {reason}', level=3)

# Dynamic behaviors

@contextmanager
def executeInBehavior(behavior):
	global currentBehavior
	oldBehavior = currentBehavior
	currentBehavior = behavior
	try:
		yield
	finally:
		currentBehavior = oldBehavior

@contextmanager
def executeInGuard():
	global evaluatingGuard
	assert not evaluatingGuard
	evaluatingGuard = True
	try:
		yield
	finally:
		evaluatingGuard = False

### Parsing support

class Modifier(typing.NamedTuple):
	name: str
	value: typing.Any
	terminator: typing.Optional[str] = None

### Primitive statements and functions

def ego(obj=None):
	"""Function implementing loads and stores to the 'ego' pseudo-variable.

	The translator calls this with no arguments for loads, and with the source
	value for stores.
	"""
	egoObject = currentScenario._ego
	if obj is None:
		if egoObject is None:
			raise RuntimeParseError('referred to ego object not yet assigned')
	elif not isinstance(obj, Object):
		raise RuntimeParseError('tried to make non-object the ego object')
	else:
		currentScenario._ego = obj
		for scenario in runningScenarios:
			if scenario._ego is None:
				scenario._ego = obj
	return egoObject

def require(reqID, req, line, prob=1):
	"""Function implementing the require statement."""
	if evaluatingRequirement:
		raise RuntimeParseError('tried to create a requirement inside a requirement')
	if currentSimulation is not None:	# requirement being evaluated at runtime
		if prob >= 1 or random.random() <= prob:
			result = req()
			assert not needsSampling(result)
			if needsLazyEvaluation(result):
				raise RuntimeParseError(f'requirement on line {line} uses value'
										' undefined outside of object definition')
			if not result:
				raise RejectSimulationException(f'requirement on line {line}')
	else:	# requirement being defined at compile time
		currentScenario._addRequirement(requirements.RequirementType.require,
                                        reqID, req, line, prob)

def require_always(reqID, req, line):
	"""Function implementing the 'require always' statement."""
	makeRequirement(requirements.RequirementType.requireAlways, reqID, req, line)

def terminate_when(reqID, req, line):
	"""Function implementing the 'terminate when' statement."""
	makeRequirement(requirements.RequirementType.terminateWhen, reqID, req, line)

def terminate_simulation_when(reqID, req, line):
	"""Function implementing the 'terminate simulation when' statement."""
	makeRequirement(requirements.RequirementType.terminateSimulationWhen,
                    reqID, req, line)

def makeRequirement(ty, reqID, req, line):
	if evaluatingRequirement:
		raise RuntimeParseError(f'tried to use "{ty.value}" inside a requirement')
	elif currentBehavior is not None:
		raise RuntimeParseError(f'"{ty.value}" inside a behavior on line {line}')
	elif currentSimulation is not None:
		currentScenario._addDynamicRequirement(ty, req, line)
	else:	# requirement being defined at compile time
		currentScenario._addRequirement(ty, reqID, req, line, 1)

def terminate_after(timeLimit, terminator=None):
	if not isinstance(timeLimit, (float, int)):
		raise RuntimeParseError('"terminate after N" with N not a number')
	assert terminator in (None, 'seconds', 'steps')
	inSeconds = (terminator != 'steps')
	currentScenario._setTimeLimit(timeLimit, inSeconds=inSeconds)

def resample(dist):
	"""The built-in resample function."""
	return dist.clone() if isinstance(dist, Distribution) else dist

def verbosePrint(msg, file=sys.stdout, level=1):
	"""Built-in function printing a message when the verbosity is >0.

	(Or when the verbosity exceeds the specified level.)
	"""
	import scenic.syntax.translator as translator
	if translator.verbosity >= level:
		if currentSimulation:
			indent = '      ' if translator.verbosity >= 3 else '  '
		else:
			indent = '  ' * activity if translator.verbosity >= 2 else '  '
		print(indent + msg, file=file)

def localPath(relpath):
	filename = traceback.extract_stack(limit=2)[0].filename
	base = os.path.dirname(filename)
	return os.path.join(base, relpath)

def simulation():
	if isActive():
		raise RuntimeParseError('used simulation() outside a behavior')
	assert currentSimulation is not None
	return currentSimulation

def simulator(sim):
	global simulatorFactory
	simulatorFactory = sim

def in_initial_scenario():
	return inInitialScenario

def model(namespace, modelName):
	global loadingModel
	if loadingModel:
		raise RuntimeParseError(f'Scenic world model itself uses the "model" statement')
	if lockedModel is not None:
		modelName = lockedModel
	try:
		loadingModel = True
		module = importlib.import_module(modelName)
	except ModuleNotFoundError as e:
		if e.name == modelName:
			raise InvalidScenarioError(f'could not import world model {modelName}') from None
		else:
			raise
	finally:
		loadingModel = False
	names = module.__dict__.get('__all__', None)
	if names is not None:
		for name in names:
			namespace[name] = getattr(module, name)
	else:
		for name, value in module.__dict__.items():
			if not name.startswith('_'):
				namespace[name] = value

@distributionFunction
def filter(function, iterable):
	return list(builtins.filter(function, iterable))

def param(*quotedParams, **params):
	"""Function implementing the param statement."""
	global loadingModel
	if evaluatingRequirement:
		raise RuntimeParseError('tried to create a global parameter inside a requirement')
	elif currentSimulation is not None:
		raise RuntimeParseError('tried to create a global parameter during a simulation')
	for name, value in params.items():
		if name not in lockedParameters and (not loadingModel or name not in _globalParameters):
			_globalParameters[name] = toDistribution(value)
	assert len(quotedParams) % 2 == 0, quotedParams
	it = iter(quotedParams)
	for name, value in zip(it, it):
		if name not in lockedParameters:
			_globalParameters[name] = toDistribution(value)

class ParameterTableProxy(collections.abc.Mapping):
	def __init__(self, map):
		self._internal_map = map

	def __getitem__(self, name):
		return self._internal_map[name]

	def __iter__(self):
		return iter(self._internal_map)

	def __len__(self):
		return len(self._internal_map)

	def __getattr__(self, name):
		return self.__getitem__(name)	# allow namedtuple-like access

	def _clone_table(self):
		return ParameterTableProxy(self._internal_map.copy())

def globalParameters():
	return ParameterTableProxy(_globalParameters)

def mutate(*objects):		# TODO update syntax
	"""Function implementing the mutate statement."""
	if evaluatingRequirement:
		raise RuntimeParseError('used mutate statement inside a requirement')
	if len(objects) == 0:
		objects = currentScenario._objects
	for obj in objects:
		if not isinstance(obj, Object):
			raise RuntimeParseError('"mutate X" with X not an object')
		obj.mutationEnabled = True

### Prefix operators

def Visible(region):
	"""The 'visible <region>' operator."""
	region = toType(region, Region, '"visible X" with X not a Region')
	return region.intersect(ego().visibleRegion)

def NotVisible(region):
	"""The 'not visible <region>' operator."""
	region = toType(region, Region, '"not visible X" with X not a Region')
	return region.difference(ego().visibleRegion)

# front of <object>, etc.
ops = (
	'front', 'back', 'left', 'right',
	'front left', 'front right',
	'back left', 'back right', 'top',
	'bottom', 'top front left', 'top front right',
	'top back left', 'top back right',
	'bottom front left', 'bottom front right',
	'bottom back left', 'bottom back right'
)
template = '''\
def {function}(X):
	"""The '{syntax} of <object>' operator."""
	if not isinstance(X, Object):
		raise RuntimeParseError('"{syntax} of X" with X not an Object')
	return X.{property}
'''
for op in ops:
	func = ''.join(word.capitalize() for word in op.split(' '))
	prop = func[0].lower() + func[1:]
	definition = template.format(function=func, syntax=op, property=prop)
	exec(definition)

### Infix operators

def FieldAt(X, Y):
	"""The '<VectorField> at <vector>' operator."""
	if not isinstance(X, VectorField):
		raise RuntimeParseError('"X at Y" with X not a vector field')
	Y = toVector(Y, '"X at Y" with Y not a vector')
	return X[Y]

def RelativeTo(X, Y):
	"""The 'X relative to Y' polymorphic operator.

	Allowed forms:
		F relative to G (with at least one a field, the other a field or heading)
		<vector> relative to <oriented point> (and vice versa)
		<vector> relative to <vector>
		<heading> relative to <heading>
		with <property> <value> relative to <oriented point | heading> 
	"""
	xf, yf = isA(X, VectorField), isA(Y, VectorField)
	if xf or yf:
		if xf and yf and X.valueType != Y.valueType:
			raise RuntimeParseError('"X relative to Y" with X, Y fields of different types')
		fieldType = X.valueType if xf else Y.valueType
		error = '"X relative to Y" with field and value of different types'
		def helper(context, spec):
			pos = context.position.toVector()
			xp = X[pos] if xf else toType(X, fieldType, error)
			yp = Y[pos] if yf else toType(Y, fieldType, error)
			return yp + xp
		return DelayedArgument({'position'}, helper)
	# elif isinstance(Y, Object) or isinstance(Y, OrientedPoint):
	# 	if not isinstance(X, float):
	# 		raise RuntimeParseError('"X relative to Y" with Y an object or oriented point, but X not a float')
	# 	# return X + Y.prop # TODO: @Matthew Need context for which property?
	# 	def helper(context, spec):
	# 		breakpoint()
	# 		print("hi")
	# 	return DelayedArgument({'parentOrientation'}, value=helper)
	else:
		if isinstance(X, OrientedPoint):	# TODO too strict?
			if isinstance(Y, OrientedPoint):
				raise RuntimeParseError('"X relative to Y" with X, Y both oriented points')
			Y = toVector(Y, '"X relative to Y" with X an oriented point but Y not a vector')
			return X.relativize(Y)
		elif isinstance(Y, OrientedPoint):
			X = toVector(X, '"X relative to Y" with Y an oriented point but X not a vector')
			return Y.relativize(X)
		else:
			X = toTypes(X, (Vector, Orientation), '"X relative to Y" with X neither a vector nor orientation')
			Y = toTypes(Y, (Vector, Orientation), '"X relative to Y" with Y neither a vector nor orientation')
			return evaluateRequiringEqualTypes(lambda: Y + X, X, Y,
											   '"X relative to Y" with vector and orientation')

def OffsetAlong(X, H, Y, specs=None):
	"""The 'X offset along H by Y' polymorphic operator.

	Allowed forms:
		<vector> offset along <heading> by <vector>
		<vector> offset along <field> by <vector>
	"""
	X = toVector(X, '"X offset along H by Y" with X not a vector')
	Y = toVector(Y, '"X offset along H by Y" with Y not a vector')
	if isinstance(H, VectorField):
		H = H[X]
	H = toHeading(H, '"X offset along H by Y" with H not a heading or vector field')
	return X.offsetRotated(H, Y) # TODO: @Matthew Update to 3D coordinate system? 

def RelativePosition(X, Y=None):
	"""The 'relative position of <vector> [from <vector>]' operator.

	If the 'from <vector>' is omitted, the position of ego is used.
	"""
	X = toVector(X, '"relative position of X from Y" with X not a vector')
	if Y is None:
		Y = ego()
	Y = toVector(Y, '"relative position of X from Y" with Y not a vector')
	return X - Y

def RelativeHeading(X, Y=None):
	"""The 'relative heading of <heading> [from <heading>]' operator.

	If the 'from <heading>' is omitted, the heading of ego is used.
	"""
	X = toHeading(X, '"relative heading of X from Y" with X not a heading')
	if Y is None:
		Y = (ego().heading, 0, 0)
	else:
		Y = toHeading(Y, '"relative heading of X from Y" with Y not a heading')
	# TODO: should we actually return a tripple of 3 angles?
	return normalizeAngle(X[0] - Y[0]) 

def ApparentHeading(X, Y=None):
	"""The 'apparent heading of <oriented point> [from <vector>]' operator.

	If the 'from <vector>' is omitted, the position of ego is used.
	"""
	if not isinstance(X, OrientedPoint):
		raise RuntimeParseError('"apparent heading of X from Y" with X not an OrientedPoint')
	if Y is None:
		Y = ego()
	Y = toVector(Y, '"relative heading of X from Y" with Y not a vector')
	return apparentHeadingAtPoint(X.position, X.heading, Y)

def DistanceFrom(X, Y=None):
	"""The ``distance from {X} to {Y}`` polymorphic operator.

	Allowed forms:

	* ``distance from`` <vector> [``to`` <vector>]
	* ``distance from`` <region> [``to`` <vector>]
	* ``distance from`` <vector> ``to`` <region>

	If the ``to <vector>`` is omitted, the position of ego is used.
	"""
	X = toTypes(X, (Vector, Region), '"distance from X to Y" with X neither a vector nor region')
	if Y is None:
		Y = ego()
	Y = toTypes(Y, (Vector, Region), '"distance from X to Y" with Y neither a vector nor region')
	return X.distanceTo(Y)

def AngleTo(X):
	"""The 'angle to <vector>' operator (using the position of ego as the reference)."""
	X = toVector(X, '"angle to X" with X not a vector')
	return ego().angleTo(X)

def AngleFrom(X, Y):
	"""The 'angle from <vector> to <vector>' operator."""
	X = toVector(X, '"angle from X to Y" with X not a vector')
	Y = toVector(Y, '"angle from X to Y" with Y not a vector')
	return X.angleTo(Y)

def Follow(F, X, D):
	"""The 'follow <field> from <vector> for <number>' operator."""
	if not isinstance(F, VectorField):
		raise RuntimeParseError('"follow F from X for D" with F not a vector field')
	X = toVector(X, '"follow F from X for D" with X not a vector')
	D = toScalar(D, '"follow F from X for D" with D not a number')
	pos = F.followFrom(X, D)
	heading = F[pos]
	return OrientedPoint(position=pos, heading=heading)

def CanSee(X, Y):
	"""The 'X can see Y' polymorphic operator.

	Allowed forms:
		<point> can see <object>
		<point> can see <vector>
	"""
	if not isinstance(X, Point):
		raise RuntimeParseError('"X can see Y" with X not a Point')
	if isinstance(Y, Point):
		return X.canSee(Y)
	else:
		Y = toVector(Y, '"X can see Y" with Y not a vector')
		return X.visibleRegion.containsPoint(Y)

### Specifiers

def With(prop, val):
	"""The 'with <property> <value>' specifier.

	Specifies the given property, with no dependencies. If composed with 'relative to Y',
	the given property is specified with respect to the same property of Y (i.e., value
	is added to the value of the property of Y).
	"""
	if prop in ('heading', 'orientation'):
		raise RuntimeParseError(f'property "{prop}" can not be set directly')
	return Specifier({prop: 1}, {prop: val})

def At(pos):
	"""The 'at <vector>' specifier.

	Specifies 'position', with no dependencies."""
	pos = toVector(pos, 'specifier "at X" with X not a vector')
	return Specifier({'position': 1}, {'position': pos})

def In(region):
	"""The 'in <region>' specifier.

	Specifies 'position', with no dependencies. Optionally specifies 'heading'
	if the given Region has a preferred orientation.
	
	If composed with 'on <X>', X must intersect the region. This specifies
	position and orientation. 
	"""
	region = toType(region, Region, 'specifier "in R" with R not a Region')
<<<<<<< HEAD
	pos = Region.uniformPointIn(region)
	props = {'position': 1}
	values = {'position': pos}
	if alwaysProvidesOrientation(region):
		props['parentOrientation'] = 3
		values['parentOrientation'] = region.orientation[pos]
	return Specifier(props, values)
=======
	if alwaysProvidesOrientation(region):
		pos = Region.uniformPointIn(region)
		return Specifier({'position': 1, 'parentOrientation': 3},
						 {'position': pos, 'parentOrientation': region.orientation[pos]})
	else:
		return Specifier({'position': 1}, {'position': Region.uniformPointIn(region)})
>>>>>>> 71728b02

def On(region):
	"""The 'on <X>' specifier.

	Specifies 'position' and 'parentOrientation' with no dependencies.

	May be used to modify an already specified 'position' property if a compatible
	specifier has already done so. 

	Allowed forms:
		on <region>
		on <object> 
	"""
	# TODO: @Matthew Helper function for delayed argument checks if modifying or not
	region = toType(region, Region, 'specifier "on R" with R not a Region')
<<<<<<< HEAD
	pos = Region.uniformPointIn(region)
	props = {'position': 1}
	values = {'position': pos}
	if alwaysProvidesOrientation(region):
		props['parentOrientation'] = 2
		values['parentOrientation'] = region.orientation[pos]
	return ModifyingSpecifier(props, values)
=======
	if alwaysProvidesOrientation(region):
		pos = Region.uniformPointIn(region)
		return Specifier({'position': 1, 'parentOrientation': 3},
						 {'position': pos, 'parentOrientation': region.orientation[pos]})
	else:
		return Specifier({'position': 1}, {'position': Region.uniformPointIn(region)})
	#return ModifyingSpecifier({'position': 1, 'parentOrientation': 2}, {'position': Region.uniformPointIn(region), 'parentOrientation': 0})
>>>>>>> 71728b02

def alwaysProvidesOrientation(region):
	"""Whether a Region or distribution over Regions always provides an orientation."""
	if isinstance(region, Region):
		return region.orientation is not None
	elif (isinstance(region, Options)
		  and all(alwaysProvidesOrientation(opt) for opt in region.options)):
		return True
	else:	# TODO improve somehow!
		try:
			sample = region.sample()
			return sample.orientation is not None or sample is nowhere
		except RejectionException:
			return False

def Beyond(pos, offset, fromPt=None):
	"""The 'beyond X by Y [from Z]' polymorphic specifier.

	Specifies 'position', with no dependencies.

	Allowed forms:
		beyond <vector> by <number> [from <vector>]
		beyond <vector> by <vector> [from <vector>]

	If the 'from <vector>' is omitted, the position of ego is used.
	"""
	pos = toVector(pos, 'specifier "beyond X by Y" with X not a vector')
	dType = underlyingType(offset)
	if dType is float or dType is int:
		offset = Vector(0, offset, 0)
	elif dType is not Vector:
		raise RuntimeParseError('specifier "beyond X by Y" with Y not a number or vector')
	if fromPt is None:
		fromPt = ego()
	if isinstance(fromPt, OrientedPoint):
		orientation = fromPt.orientation
	else:
		orientation = Orientation.fromEuler(0,0,0)
	fromPt = toVector(fromPt, 'specifier "beyond X by Y from Z" with Z not a vector')
	# TODO: @Matthew Compute orientation along line of sight
	lineOfSight = fromPt.angleTo(pos)
	# TODO: @Matthew `val` pos.offsetRotated() should be helper function defining both position and parent orientation
	# as dictionary of values
	return Specifier({'position': 1, 'parentOrientation': 3},
<<<<<<< HEAD
	   				 {'position': pos.offsetRotated(lineOfSight, offset), 'parentOrientation': lineOfSight})
=======
	   				 {'position': pos.offsetRotated(lineOfSight, offset), 'parentOrientation': orientation})
>>>>>>> 71728b02

def VisibleFrom(base):
	"""The 'visible from <Point>' specifier.

	Specifies 'position', with no dependencies.

	This uses the given object's 'visibleRegion' property, and so correctly
	handles the view regions of Points, OrientedPoints, and Objects.
	"""
	if not isinstance(base, Point):
		raise RuntimeParseError('specifier "visible from O" with O not a Point')
	# TODO: @Matthew Generalize uniformPointIn() for 3D regions
	return Specifier({'position': 1}, {'position': Region.uniformPointIn(base.visibleRegion)})

def VisibleSpec():
	"""The 'visible' specifier (equivalent to 'visible from ego').

	Specifies 'position', with no dependencies.
	"""
	return VisibleFrom(ego())

def OffsetBy(offset):
	"""The 'offset by <vector>' specifier.

	Specifies 'position', with no dependencies.
	"""
	offset = toVector(offset, 'specifier "offset by X" with X not a vector')
	value = {'position': RelativeTo(offset, ego()).toVector(), 'parentOrientation': ego().parentOrientation}
	return Specifier({'position': 1, 'parentOrientation': 3}, value)

def OffsetAlongSpec(direction, offset):
	"""The 'offset along X by Y' polymorphic specifier.

	Specifies 'position', with no dependencies.

	Allowed forms:
		offset along <heading> by <vector>
		offset along <field> by <vector>
	"""
	pos = OffsetAlong(ego(), direction, offset)
	parentOrientation = ego().parentOrientation
	return Specifier({'position': 1, 'parentOrientation': 3},  {'position': pos, 'parentOrientation': parentOrientation})

def Facing(heading):
	"""The 'facing X' polymorphic specifier.

	Specifies yaw and pitch angles of 'heading', with dependencies depending on the form:
		facing <number> -- depends on 'parentOrientation'
		facing <field> -- depends on 'position', 'parentOrientation'
		facing <vector> -- depends on 'parentOrientation'
	"""
	# TODO: @Matthew Type check 'heading' to aovid IndexError 
	if isinstance(heading, VectorField):
		def helper(context, spec):
			headingAtPos = heading[context.position] # TODO: @Matthew Needs to return an orientation
			inverseQuat = context.parentOrientation.invertRotation()
			desiredQuat = inverseQuat * headingAtPos 
			euler = desiredQuat.getEuler()
			return {'yaw': euler[0], 'pitch': euler[1], 'roll': euler[2]}
			# return heading[context.position]
		return Specifier({'yaw': 1, 'pitch': 1, 'roll': 1}, DelayedArgument({'position', 'parentOrientation'}, helper))
	else:
		heading = toHeading(heading, "facing x with x not a heading")
		heading = toDelayedArgument(heading)
		headingDeps = heading._requiredProperties
		def helper(context, spec):
			nonlocal heading
			heading = valueInContext(heading, context)
			euler = context.parentOrientation.globalToLocalAngles(heading[0], heading[1], heading[2])
			return {'yaw': euler[0], 'pitch': euler[1], 'roll': euler[2]}
			# return toHeading(heading, 'specifier "facing X" with X not a heading or vector field')

		return Specifier({'yaw': 1, 'pitch': 1, 'roll': 1}, DelayedArgument({'parentOrientation'}|headingDeps, helper))

def FacingToward(pos):
	"""The 'facing toward <vector>' specifier.

	Specifies the yaw and pitch angle with priorities 1 and 3 respectively, depends on position.
	and 'pitch'.
	"""
	pos = toVector(pos, 'specifier "facing toward X" with X not a vector')
	def helper(context, spec):
		direction = pos - context.position
		inverseQuat = context.parentOrientation.invertRotation()
		rotated = direction.applyRotation(inverseQuat)
		sphericalCoords = rotated.cartesianToSpherical() # Ignore the rho, sphericalCoords[0]
		return {'yaw': sphericalCoords[1], 'pitch': sphericalCoords[2]}
	return Specifier({'yaw': 1, 'pitch': 3}, DelayedArgument({'position', 'parentOrientation'}, helper))

def FacingDirectlyToward(pos):
	"""The 'facing directly toward <vector>' specifier.

	Specifies yaw and pitch with priority 1, depends on position.
	"""
	pos = toVector(pos, 'specifier "facing directly toward X" with X not a vector')
	def helper(context, spec):
		'''
		Same process as above, except by default also specify the pitch euler angle 
		'''
		direction = pos - context.position
		inverseQuat = context.parentOrientation.invertRotation()
		rotated = direction.applyRotation(inverseQuat)
		sphericalCoords = rotated.cartestianToSpherical()
		return {'yaw': sphericalCoords[1], 'pitch': sphericalCoords[2]}
	return Specifier({'yaw': 1, 'pitch': 1}, DelayedArgument({'position', 'parentOrientation'}, helper))

def FacingAwayFrom(pos):
	""" The 'facing away from <vector>' specifier.

	Specifies yaw angle of 'heading', depending on 'position', 'roll',
	and 'pitch'.
	"""
	pos = toVector(pos, 'specifier "facing away from X" with X not a vector')
	def helper(context, spec):
		'''
		As in FacingToward, except invert the resulting rotation axis 
		'''
		direction = context.position - pos
		inverseQuat = context.parentOrientation.invertRotation()
		rotated = direction.applyRotation(inverseQuat)
		sphericalCoords = rotated.cartestianToSpherical()
		return {'yaw': sphericalCoords[1], 'pitch': sphericalCoords[2]}
		# return {'heading': pos.angleTo(context.position)}
	return Specifier({'yaw': 1, 'pitch': 3}, DelayedArgument({'position', 'parentOrientation'}, helper))

def FacingDirectlyAwayFrom(pos):
	"""The 'facing directly away from <vector>' specifier. 

	Specifies yaw and pitch angles of 'heading', depending on 'position' and 'roll'.
	"""
	pos = toVector(pos, 'specifier "facing away from X" with X not a vector')
	def helper(context, spec):
		direction = context.position - pos
		inverseQuat = context.parentOrientation.invertRotation()
		rotated = direction.applyRotation(inverseQuat)
		sphericalCoords = rotated.cartestianToSpherical()
		return {'yaw': sphericalCoords[1], 'pitch': sphericalCoords[2]}
	return Specifier({'yaw': 1, 'pitch': 1}, DelayedArgument({'position', 'parentOrientation'}, helper))

def ApparentlyFacing(heading, fromPt=None):
	"""The 'apparently facing <heading> [from <vector>]' specifier.

	Specifies 'pitch', 'roll', and 'yaw' of 'orientation', 'heading', depending 
	on 'position'.

	If the 'from <vector>' is omitted, the position of ego is used.
	"""
	def helper(context, spec):
		heading = toHeading(heading, 'specifier "apparently facing X" with X not a heading')
		if fromPt is None:
			fromPt = ego()
		fromPt = toVector(fromPt, 'specifier "apparently facing X from Y" with Y not a vector')
		value = lambda self: fromPt.angleTo(self.position) + heading # TODO: @Matthew Should not return lambda function
		return value 
	return Specifier({'yaw': 1, 'pitch': 1}, {'heading': DelayedArgument({'position', 'parentOrientation'}, helper)})

def LeftSpec(pos, dist=0, specs=None):
	"""The 'left of X [by Y]' polymorphic specifier.

	Specifies 'position', depending on 'width'. See other dependencies below.

	Allowed forms:
		left of <oriented point> [by <scalar/vector>] -- optionally specifies 'heading';
		left of <vector> [by <scalar/vector>] -- depends on 'heading'.

	If the 'by <scalar/vector>' is omitted, zero is used.
	"""
	return leftSpecHelper('left of', pos, dist, 'width', lambda dist: (dist, 0, 0),
						  lambda self, dx, dy, dz: Vector(-self.width / 2 - dx, dy, dz))

def RightSpec(pos, dist=0):
	"""The 'right of X [by Y]' polymorphic specifier.

	Specifies 'position', depending on 'width'. See other dependencies below.

	Allowed forms:
		right of <oriented point> [by <scalar/vector>] -- optionally specifies 'heading';
		right of <vector> [by <scalar/vector>] -- depends on 'heading'.

	If the 'by <scalar/vector>' is omitted, zero is used.
	"""
	return leftSpecHelper('right of', pos, dist, 'width', lambda dist: (dist, 0, 0),
						  lambda self, dx, dy, dz: Vector(self.width / 2 + dx, dy, dz))

def Ahead(pos, dist=0):
	"""The 'ahead of X [by Y]' polymorphic specifier.

	Specifies 'position', depending on 'length'. See other dependencies below.

	Allowed forms:

	* ``ahead of`` <oriented point> [``by`` <scalar/vector>] -- optionally specifies 'heading';
	* ``ahead of`` <vector> [``by`` <scalar/vector>] -- depends on 'heading'.

	If the 'by <scalar/vector>' is omitted, zero is used.
	"""
	return leftSpecHelper('ahead of', pos, dist, 'length', lambda dist: (0, dist, 0),
						  lambda self, dx, dy, dz: Vector(dx, self.length / 2 + dy, dz))

def Behind(pos, dist=0):
	"""The 'behind X [by Y]' polymorphic specifier.

	Specifies 'position', depending on 'length'. See other dependencies below.

	Allowed forms:
		behind <oriented point> [by <scalar/vector>] -- optionally specifies 'heading';
		behind <vector> [by <scalar/vector>] -- depends on 'heading'.

	If the 'by <scalar/vector>' is omitted, zero is used.
	"""
	return leftSpecHelper('behind', pos, dist, 'length', lambda dist: (0, dist, 0),
						  lambda self, dx, dy, dz: Vector(dx, -self.length / 2 - dy, dz))

def Above(pos, dist=0):
	"""The 'above X [by Y]' polymorphic specifier.

	Specifies 'position', depending on 'height'. 

	Allowed forms:
		above <oriented point> [by <scalar/vector>] -- optionally specifies 'heading;
		above <vector> [by <scalar/vector>] -- depends on 'heading'.

	If the 'by <scalar/vector>' is omitted, zero is used.
	"""
	return leftSpecHelper('above', pos, dist, 'height', lambda dist: (0, 0, dist),
						  lambda self, dx, dy, dz: Vector(dx, dy, -self.height / 2 + dz))

def Below(pos, dist=0):
	"""The 'below X [by Y]' polymorphic specifier.

	Specifies 'position', depending on 'height'. 

	Allowed forms:
		below <oriented point> [by <scalar/vector>] -- optionally specifies 'heading;
		below <vector> [by <scalar/vector>] -- depends on 'heading'.

	If the 'by <scalar/vector>' is omitted, zero is used.
	"""
	return leftSpecHelper('above', pos, dist, 'height', lambda dist: (0, 0, dist),
						  lambda self, dx, dy, dz: Vector(dx, dy, self.height / 2 - dz))

def leftSpecHelper(syntax, pos, dist, axis, toComponents, makeOffset):
	prop = {'position': 1}
	if canCoerce(dist, float):
		dx, dy, dz = toComponents(coerce(dist, float))
	elif canCoerce(dist, Vector):
		dx, dy, dz = coerce(dist, Vector)
	else:
		raise RuntimeParseError(f'"{syntax} X by D" with D not a number or vector')
	if isinstance(pos, OrientedPoint):		# TODO too strict?
		prop['parentOrientation'] = 3
<<<<<<< HEAD
		val = lambda self, spec: {
			'position': pos.relativize(makeOffset(self, dx, dy, dz)),
			'parentOrientation': pos.orientation
		}
		new = DelayedArgument({axis}, val)
	else:
		pos = toVector(pos, f'specifier "{syntax} X" with X not a vector')
		val = lambda self, spec: {'position': pos.offsetRotated(self.orientation, makeOffset(self, dx, dy, dz))}
		new = DelayedArgument({axis, 'orientation'}, val)
=======
		val = lambda self, spec: {'position': pos.relativize(makeOffset(self, dx, dy, dz)), 'parentOrientation': pos.orientation}
		new = DelayedArgument({axis}, val)
	else:
		pos = toVector(pos, f'specifier "{syntax} X" with X not a vector')
		val = lambda self, spec: {'position': pos.offsetRotated(self.heading, makeOffset(self, dx, dy, dz))}
		new = DelayedArgument({axis, 'parentOrientation', 'yaw', 'pitch', 'roll'}, val)
>>>>>>> 71728b02
	return Specifier(prop, new)

def Following(field, dist, fromPt=None):
	"""The 'following F [from X] for D' specifier.

	Specifies 'position', and optionally 'heading', with no dependencies.

	Allowed forms:
		following <field> [from <vector>] for <number>

	If the 'from <vector>' is omitted, the position of ego is used.
	"""
	if fromPt is None:
		fromPt = ego()
	else:
		dist, fromPt = fromPt, dist
	if not isinstance(field, VectorField):
		raise RuntimeParseError('"following F" specifier with F not a vector field')
	fromPt = toVector(fromPt, '"following F from X for D" with X not a vector')
	dist = toScalar(dist, '"following F for D" with D not a number')
	pos = field.followFrom(fromPt, dist)
	orientation = field[pos]
	val = OrientedVector.make(pos, orientation)
	return Specifier({'position': 1, 'parentOrientation': 3},
	                 {'position': val, 'parentOrientation': orientation})<|MERGE_RESOLUTION|>--- conflicted
+++ resolved
@@ -82,19 +82,15 @@
 									   TupleDistribution, StarredDistribution, toDistribution,
 									   needsSampling, canUnpackDistributions, distributionFunction)
 from scenic.core.type_support import (isA, toType, toTypes, toScalar, toHeading, toVector,
-									  evaluateRequiringEqualTypes, underlyingType,
+									  evaluateRequiringEqualTypes, underlyingType, toOrientation,
 									  canCoerce, coerce)
 from scenic.core.geometry import normalizeAngle, apparentHeadingAtPoint
 from scenic.core.object_types import _Constructible
 from scenic.core.specifiers import Specifier, ModifyingSpecifier
-<<<<<<< HEAD
-from scenic.core.lazy_eval import DelayedArgument, needsLazyEvaluation
+from scenic.core.lazy_eval import (DelayedArgument, needsLazyEvaluation, toDelayedArgument,
+                                   valueInContext)
 from scenic.core.errors import RuntimeParseError, InvalidScenarioError
-=======
-from scenic.core.lazy_eval import DelayedArgument, toDelayedArgument, valueInContext
-from scenic.core.utils import RuntimeParseError
->>>>>>> 71728b02
-from scenic.core.vectors import OrientedVector, Orientation
+from scenic.core.vectors import Orientation
 from scenic.core.external_params import ExternalParameter
 import scenic.core.requirements as requirements
 from scenic.core.simulators import RejectSimulationException
@@ -623,8 +619,8 @@
 	Y = toVector(Y, '"X offset along H by Y" with Y not a vector')
 	if isinstance(H, VectorField):
 		H = H[X]
-	H = toHeading(H, '"X offset along H by Y" with H not a heading or vector field')
-	return X.offsetRotated(H, Y) # TODO: @Matthew Update to 3D coordinate system? 
+	H = toOrientation(H, '"X offset along H by Y" with H not an orientation or vector field')
+	return X.offsetRotated(H, Y)
 
 def RelativePosition(X, Y=None):
 	"""The 'relative position of <vector> [from <vector>]' operator.
@@ -724,8 +720,6 @@
 	the given property is specified with respect to the same property of Y (i.e., value
 	is added to the value of the property of Y).
 	"""
-	if prop in ('heading', 'orientation'):
-		raise RuntimeParseError(f'property "{prop}" can not be set directly')
 	return Specifier({prop: 1}, {prop: val})
 
 def At(pos):
@@ -745,7 +739,6 @@
 	position and orientation. 
 	"""
 	region = toType(region, Region, 'specifier "in R" with R not a Region')
-<<<<<<< HEAD
 	pos = Region.uniformPointIn(region)
 	props = {'position': 1}
 	values = {'position': pos}
@@ -753,14 +746,6 @@
 		props['parentOrientation'] = 3
 		values['parentOrientation'] = region.orientation[pos]
 	return Specifier(props, values)
-=======
-	if alwaysProvidesOrientation(region):
-		pos = Region.uniformPointIn(region)
-		return Specifier({'position': 1, 'parentOrientation': 3},
-						 {'position': pos, 'parentOrientation': region.orientation[pos]})
-	else:
-		return Specifier({'position': 1}, {'position': Region.uniformPointIn(region)})
->>>>>>> 71728b02
 
 def On(region):
 	"""The 'on <X>' specifier.
@@ -776,7 +761,6 @@
 	"""
 	# TODO: @Matthew Helper function for delayed argument checks if modifying or not
 	region = toType(region, Region, 'specifier "on R" with R not a Region')
-<<<<<<< HEAD
 	pos = Region.uniformPointIn(region)
 	props = {'position': 1}
 	values = {'position': pos}
@@ -784,15 +768,6 @@
 		props['parentOrientation'] = 2
 		values['parentOrientation'] = region.orientation[pos]
 	return ModifyingSpecifier(props, values)
-=======
-	if alwaysProvidesOrientation(region):
-		pos = Region.uniformPointIn(region)
-		return Specifier({'position': 1, 'parentOrientation': 3},
-						 {'position': pos, 'parentOrientation': region.orientation[pos]})
-	else:
-		return Specifier({'position': 1}, {'position': Region.uniformPointIn(region)})
-	#return ModifyingSpecifier({'position': 1, 'parentOrientation': 2}, {'position': Region.uniformPointIn(region), 'parentOrientation': 0})
->>>>>>> 71728b02
 
 def alwaysProvidesOrientation(region):
 	"""Whether a Region or distribution over Regions always provides an orientation."""
@@ -837,11 +812,7 @@
 	# TODO: @Matthew `val` pos.offsetRotated() should be helper function defining both position and parent orientation
 	# as dictionary of values
 	return Specifier({'position': 1, 'parentOrientation': 3},
-<<<<<<< HEAD
-	   				 {'position': pos.offsetRotated(lineOfSight, offset), 'parentOrientation': lineOfSight})
-=======
 	   				 {'position': pos.offsetRotated(lineOfSight, offset), 'parentOrientation': orientation})
->>>>>>> 71728b02
 
 def VisibleFrom(base):
 	"""The 'visible from <Point>' specifier.
@@ -1093,7 +1064,6 @@
 		raise RuntimeParseError(f'"{syntax} X by D" with D not a number or vector')
 	if isinstance(pos, OrientedPoint):		# TODO too strict?
 		prop['parentOrientation'] = 3
-<<<<<<< HEAD
 		val = lambda self, spec: {
 			'position': pos.relativize(makeOffset(self, dx, dy, dz)),
 			'parentOrientation': pos.orientation
@@ -1103,14 +1073,6 @@
 		pos = toVector(pos, f'specifier "{syntax} X" with X not a vector')
 		val = lambda self, spec: {'position': pos.offsetRotated(self.orientation, makeOffset(self, dx, dy, dz))}
 		new = DelayedArgument({axis, 'orientation'}, val)
-=======
-		val = lambda self, spec: {'position': pos.relativize(makeOffset(self, dx, dy, dz)), 'parentOrientation': pos.orientation}
-		new = DelayedArgument({axis}, val)
-	else:
-		pos = toVector(pos, f'specifier "{syntax} X" with X not a vector')
-		val = lambda self, spec: {'position': pos.offsetRotated(self.heading, makeOffset(self, dx, dy, dz))}
-		new = DelayedArgument({axis, 'parentOrientation', 'yaw', 'pitch', 'roll'}, val)
->>>>>>> 71728b02
 	return Specifier(prop, new)
 
 def Following(field, dist, fromPt=None):
@@ -1133,6 +1095,5 @@
 	dist = toScalar(dist, '"following F for D" with D not a number')
 	pos = field.followFrom(fromPt, dist)
 	orientation = field[pos]
-	val = OrientedVector.make(pos, orientation)
 	return Specifier({'position': 1, 'parentOrientation': 3},
-	                 {'position': val, 'parentOrientation': orientation})+	                 {'position': pos, 'parentOrientation': orientation})