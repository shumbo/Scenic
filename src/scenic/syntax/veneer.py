
"""Python implementations of Scenic language constructs.

This module is automatically imported by all Scenic programs. In addition to
defining the built-in functions, operators, specifiers, etc., it also stores
global state such as the list of all created Scenic objects.
"""

__all__ = (
	# Primitive statements and functions
	'ego', 'require', 'resample', 'param', 'globalParameters', 'mutate', 'verbosePrint',
	'localPath', 'model', 'simulator', 'simulation', 'require_always', 'require_eventually',
	'terminate_when', 'terminate_simulation_when', 'terminate_after', 'in_initial_scenario',
	'record', 'record_initial', 'record_final',
	'sin', 'cos', 'hypot', 'max', 'min',
	'filter', 'str',
	# Prefix operators
	'Visible', 'NotVisible',
	'Front', 'Back', 'Left', 'Right',
	'FrontLeft', 'FrontRight', 'BackLeft', 'BackRight',
	# Infix operators
	'FieldAt', 'RelativeTo', 'OffsetAlong', 'RelativePosition',
	'RelativeHeading', 'ApparentHeading',
	'DistanceFrom', 'AngleTo', 'AngleFrom', 'Follow', 'CanSee',
	# Primitive types
	'Vector', 'VectorField', 'PolygonalVectorField',
	'Region', 'PointSetRegion', 'RectangularRegion', 'CircularRegion', 'SectorRegion',
	'PolygonalRegion', 'PolylineRegion',
	'Workspace', 'Mutator',
	'Range', 'DiscreteRange', 'Options', 'Uniform', 'Discrete', 'Normal',
	'TruncatedNormal',
	'VerifaiParameter', 'VerifaiRange', 'VerifaiDiscreteRange', 'VerifaiOptions',
	# Constructible types
	'Point', 'OrientedPoint', 'Object',
	# Specifiers
	'With',
	'At', 'In', 'Beyond', 'VisibleFrom', 'VisibleSpec', 'OffsetBy', 'OffsetAlongSpec',
	'Facing', 'FacingToward', 'ApparentlyFacing',
	'LeftSpec', 'RightSpec', 'Ahead', 'Behind',
	'Following',
	# Constants
	'everywhere', 'nowhere',
	# Exceptions
	'GuardViolation', 'PreconditionViolation', 'InvariantViolation',
	# Internal APIs 	# TODO remove?
	'PropertyDefault', 'Behavior', 'Monitor', 'makeTerminationAction',
	'BlockConclusion', 'runTryInterrupt', 'wrapStarredValue', 'callWithStarArgs',
	'Modifier', 'DynamicScenario'
)

# various Python types and functions used in the language but defined elsewhere
from scenic.core.geometry import sin, cos, hypot, max, min
from scenic.core.vectors import Vector, VectorField, PolygonalVectorField
from scenic.core.regions import (Region, PointSetRegion, RectangularRegion,
	CircularRegion, SectorRegion, PolygonalRegion, PolylineRegion,
	everywhere, nowhere)
from scenic.core.workspaces import Workspace
from scenic.core.distributions import (Range, DiscreteRange, Options, Uniform, Normal,
	TruncatedNormal)
Discrete = Options
from scenic.core.external_params import (VerifaiParameter, VerifaiRange, VerifaiDiscreteRange,
										 VerifaiOptions)
from scenic.core.object_types import Mutator, Point, OrientedPoint, Object
from scenic.core.specifiers import PropertyDefault	# TODO remove
from scenic.core.dynamics import (Behavior, Monitor, DynamicScenario, BlockConclusion,
                                  GuardViolation, PreconditionViolation, InvariantViolation,
                                  makeTerminationAction, runTryInterrupt)

# everything that should not be directly accessible from the language is imported here:
<<<<<<< HEAD
import inspect
from scenic.core.distributions import Distribution, toDistribution
from scenic.core.type_support import isA, toType, toTypes, toScalar, toHeading, toVector
from scenic.core.type_support import evaluateRequiringEqualTypes, underlyingType
from scenic.core.geometry import normalizeAngle, apparentHeadingAtPoint
from scenic.core.object_types import Constructible
from scenic.core.specifiers import Specifier
from scenic.core.lazy_eval import DelayedArgument
from scenic.core.utils import RuntimeParseError
=======
import builtins
import collections.abc
from contextlib import contextmanager
import importlib
import sys
import random
import os.path
import traceback
import typing
from scenic.core.distributions import (RejectionException, Distribution,
									   TupleDistribution, StarredDistribution, toDistribution,
									   needsSampling, canUnpackDistributions, distributionFunction)
from scenic.core.type_support import (isA, toType, toTypes, toScalar, toHeading, toVector,
									  evaluateRequiringEqualTypes, underlyingType,
									  canCoerce, coerce)
from scenic.core.geometry import normalizeAngle, apparentHeadingAtPoint
from scenic.core.object_types import _Constructible
from scenic.core.specifiers import Specifier
from scenic.core.lazy_eval import DelayedArgument, needsLazyEvaluation
from scenic.core.errors import RuntimeParseError, InvalidScenarioError
>>>>>>> a79468b5
from scenic.core.vectors import OrientedVector
from scenic.core.external_params import ExternalParameter
import scenic.core.requirements as requirements
from scenic.core.simulators import RejectSimulationException

### Internals

activity = 0
currentScenario = None
scenarioStack = []
scenarios = []
evaluatingRequirement = False
_globalParameters = {}
lockedParameters = set()
lockedModel = None
loadingModel = False
currentSimulation = None
inInitialScenario = True
runningScenarios = set()
currentBehavior = None
simulatorFactory = None
evaluatingGuard = False

## APIs used internally by the rest of Scenic

# Scenic compilation

def isActive():
	"""Are we in the middle of compiling a Scenic module?

	The 'activity' global can be >1 when Scenic modules in turn import other
	Scenic modules."""
	return activity > 0

def activate(paramOverrides={}, modelOverride=None, filename=None, namespace=None):
	"""Activate the veneer when beginning to compile a Scenic module."""
	global activity, _globalParameters, lockedParameters, lockedModel, currentScenario
	if paramOverrides or modelOverride:
		assert activity == 0
		_globalParameters.update(paramOverrides)
		lockedParameters = set(paramOverrides)
		lockedModel = modelOverride

	activity += 1
	assert not evaluatingRequirement
	assert not evaluatingGuard
	assert currentSimulation is None
	# placeholder scenario for top-level code
	newScenario = DynamicScenario._dummy(filename, namespace)
	scenarioStack.append(newScenario)
	currentScenario = newScenario

def deactivate():
	"""Deactivate the veneer after compiling a Scenic module."""
	global activity, _globalParameters, lockedParameters, lockedModel
	global currentScenario, scenarios, scenarioStack, simulatorFactory
	activity -= 1
	assert activity >= 0
	assert not evaluatingRequirement
	assert not evaluatingGuard
	assert currentSimulation is None
	scenarioStack.pop()
	assert len(scenarioStack) == activity
	scenarios = []

	if activity == 0:
		lockedParameters = set()
		lockedModel = None
		currentScenario = None
		simulatorFactory = None
		_globalParameters = {}
	else:
		currentScenario = scenarioStack[-1]

# Object creation

def registerObject(obj):
	"""Add a Scenic object to the global list of created objects.

	This is called by the Object constructor.
	"""
	if evaluatingRequirement:
		raise RuntimeParseError('tried to create an object inside a requirement')
	elif currentBehavior is not None:
		raise RuntimeParseError('tried to create an object inside a behavior')
	elif activity > 0 or currentScenario:
		assert not evaluatingRequirement
		assert isinstance(obj, _Constructible)
		currentScenario._registerObject(obj)
		if currentSimulation:
			currentSimulation.createObject(obj)

# External parameter creation

def registerExternalParameter(value):
	"""Register a parameter whose value is given by an external sampler."""
	if activity > 0:
		assert isinstance(value, ExternalParameter)
		currentScenario._externalParameters.append(value)

# Function call support

def wrapStarredValue(value, lineno):
	if isinstance(value, TupleDistribution) or not needsSampling(value):
		return value
	elif isinstance(value, Distribution):
		return [StarredDistribution(value, lineno)]
	else:
		raise RuntimeParseError(f'iterable unpacking cannot be applied to {value}')

def callWithStarArgs(_func_to_call, *args, **kwargs):
	if not canUnpackDistributions(_func_to_call):
		# wrap function to delay evaluation until starred distributions are sampled
		_func_to_call = distributionFunction(_func_to_call)
	return _func_to_call(*args, **kwargs)

# Simulations

def instantiateSimulator(factory, params):
	global _globalParameters
	assert not _globalParameters		# TODO improve hack?
	_globalParameters = dict(params)
	try:
		return factory()
	finally:
		_globalParameters = {}

def beginSimulation(sim):
	global currentSimulation, currentScenario, inInitialScenario, runningScenarios
	global _globalParameters
	if isActive():
		raise RuntimeError('tried to start simulation during Scenic compilation!')
	assert currentSimulation is None
	assert currentScenario is None
	assert not scenarioStack
	currentSimulation = sim
	inInitialScenario = True
	currentScenario = sim.scene.dynamicScenario
	runningScenarios = {currentScenario}
	currentScenario._bindTo(sim.scene)
	_globalParameters = dict(sim.scene.params)

	# rebind globals that could be referenced by behaviors to their sampled values
	for modName, (namespace, sampledNS, originalNS) in sim.scene.behaviorNamespaces.items():
		namespace.clear()
		namespace.update(sampledNS)

def endSimulation(sim):
	global currentSimulation, currentScenario, currentBehavior, runningScenarios
	global _globalParameters
	currentSimulation = None
	currentScenario = None
	runningScenarios = set()
	currentBehavior = None
	_globalParameters = {}

	for modName, (namespace, sampledNS, originalNS) in sim.scene.behaviorNamespaces.items():
		namespace.clear()
		namespace.update(originalNS)

def simulationInProgress():
	return currentSimulation is not None

# Requirements

@contextmanager
def executeInRequirement(scenario, boundEgo):
	global evaluatingRequirement, currentScenario
	assert not evaluatingRequirement
	evaluatingRequirement = True
	if currentScenario is None:
		currentScenario = scenario
		clearScenario = True
	else:
		assert currentScenario is scenario
		clearScenario = False
	oldEgo = currentScenario._ego
	if boundEgo:
		currentScenario._ego = boundEgo
	try:
		yield
	finally:
		evaluatingRequirement = False
		currentScenario._ego = oldEgo
		if clearScenario:
			currentScenario = None

# Dynamic scenarios

def registerDynamicScenarioClass(cls):
	scenarios.append(cls)

@contextmanager
def executeInScenario(scenario, inheritEgo=False):
	global currentScenario
	oldScenario = currentScenario
	if inheritEgo and oldScenario is not None:
		scenario._ego = oldScenario._ego 	# inherit ego from parent
	currentScenario = scenario
	try:
		yield
	finally:
		currentScenario = oldScenario

def prepareScenario(scenario):
	if currentSimulation:
		verbosePrint(f'Starting scenario {scenario}', level=3)

def finishScenarioSetup(scenario):
	global inInitialScenario
	inInitialScenario = False

def startScenario(scenario):
	runningScenarios.add(scenario)

def endScenario(scenario, reason):
	runningScenarios.remove(scenario)
	verbosePrint(f'Stopping scenario {scenario} because of: {reason}', level=3)

# Dynamic behaviors

@contextmanager
def executeInBehavior(behavior):
	global currentBehavior
	oldBehavior = currentBehavior
	currentBehavior = behavior
	try:
		yield
	finally:
		currentBehavior = oldBehavior

@contextmanager
def executeInGuard():
	global evaluatingGuard
	assert not evaluatingGuard
	evaluatingGuard = True
	try:
		yield
	finally:
		evaluatingGuard = False

### Parsing support

class Modifier(typing.NamedTuple):
	name: str
	value: typing.Any
	terminator: typing.Optional[str] = None

### Primitive statements and functions

def ego(obj=None):
	"""Function implementing loads and stores to the 'ego' pseudo-variable.

	The translator calls this with no arguments for loads, and with the source
	value for stores.
	"""
	egoObject = currentScenario._ego
	if obj is None:
		if egoObject is None:
			raise RuntimeParseError('referred to ego object not yet assigned')
	elif not isinstance(obj, Object):
		raise RuntimeParseError('tried to make non-object the ego object')
	else:
		currentScenario._ego = obj
		for scenario in runningScenarios:
			if scenario._ego is None:
				scenario._ego = obj
	return egoObject

def require(reqID, req, line, name, prob=1):
	"""Function implementing the require statement."""
	if not name:
		name = f'requirement on line {line}'
	if evaluatingRequirement:
		raise RuntimeParseError('tried to create a requirement inside a requirement')
	if currentSimulation is not None:	# requirement being evaluated at runtime
		if prob >= 1 or random.random() <= prob:
			result = req()
			assert not needsSampling(result)
			if needsLazyEvaluation(result):
				raise RuntimeParseError(f'requirement on line {line} uses value'
										' undefined outside of object definition')
			if not result:
				raise RejectSimulationException(name)
	else:	# requirement being defined at compile time
		currentScenario._addRequirement(requirements.RequirementType.require,
                                        reqID, req, line, name, prob)

def record(reqID, value, line, name):
	if not name:
		name = f'record{line}'
	makeRequirement(requirements.RequirementType.record, reqID, value, line, name)

def record_initial(reqID, value, line, name):
	if not name:
		name = f'record{line}'
	makeRequirement(requirements.RequirementType.recordInitial, reqID, value, line, name)

def record_final(reqID, value, line, name):
	if not name:
		name = f'record{line}'
	makeRequirement(requirements.RequirementType.recordFinal, reqID, value, line, name)

def require_always(reqID, req, line, name):
	"""Function implementing the 'require always' statement."""
	if not name:
		name = f'requirement on line {line}'
	makeRequirement(requirements.RequirementType.requireAlways, reqID, req, line, name)

def require_eventually(reqID, req, line, name):
	"""Function implementing the 'require eventually' statement."""
	if not name:
		name = f'requirement on line {line}'
	makeRequirement(requirements.RequirementType.requireEventually, reqID, req, line, name)


def terminate_when(reqID, req, line, name):
	"""Function implementing the 'terminate when' statement."""
	if not name:
		name = f'termination condition on line {line}'
	makeRequirement(requirements.RequirementType.terminateWhen, reqID, req, line, name)

def terminate_simulation_when(reqID, req, line, name):
	"""Function implementing the 'terminate simulation when' statement."""
	if not name:
		name = f'termination condition on line {line}'
	makeRequirement(requirements.RequirementType.terminateSimulationWhen,
                    reqID, req, line, name)

def makeRequirement(ty, reqID, req, line, name):
	if evaluatingRequirement:
		raise RuntimeParseError(f'tried to use "{ty.value}" inside a requirement')
	elif currentBehavior is not None:
		raise RuntimeParseError(f'"{ty.value}" inside a behavior on line {line}')
	elif currentSimulation is not None:
		currentScenario._addDynamicRequirement(ty, req, line, name)
	else:	# requirement being defined at compile time
		currentScenario._addRequirement(ty, reqID, req, line, name, 1)

def terminate_after(timeLimit, terminator=None):
	if not isinstance(timeLimit, (float, int)):
		raise RuntimeParseError('"terminate after N" with N not a number')
	assert terminator in (None, 'seconds', 'steps')
	inSeconds = (terminator != 'steps')
	currentScenario._setTimeLimit(timeLimit, inSeconds=inSeconds)

def resample(dist):
	"""The built-in resample function."""
	return dist.clone() if isinstance(dist, Distribution) else dist

def verbosePrint(msg, file=sys.stdout, level=1):
	"""Built-in function printing a message when the verbosity is >0.

	(Or when the verbosity exceeds the specified level.)
	"""
	import scenic.syntax.translator as translator
	if translator.verbosity >= level:
		if currentSimulation:
			indent = '      ' if translator.verbosity >= 3 else '  '
		else:
			indent = '  ' * activity if translator.verbosity >= 2 else '  '
		print(indent + msg, file=file)

def localPath(relpath):
	filename = traceback.extract_stack(limit=2)[0].filename
	base = os.path.dirname(filename)
	return os.path.join(base, relpath)

def simulation():
	if isActive():
		raise RuntimeParseError('used simulation() outside a behavior')
	assert currentSimulation is not None
	return currentSimulation

def simulator(sim):
	global simulatorFactory
	simulatorFactory = sim

def in_initial_scenario():
	return inInitialScenario

def model(namespace, modelName):
	global loadingModel
	if loadingModel:
		raise RuntimeParseError(f'Scenic world model itself uses the "model" statement')
	if lockedModel is not None:
		modelName = lockedModel
	try:
		loadingModel = True
		module = importlib.import_module(modelName)
	except ModuleNotFoundError as e:
		if e.name == modelName:
			raise InvalidScenarioError(f'could not import world model {modelName}') from None
		else:
			raise
	finally:
		loadingModel = False
	names = module.__dict__.get('__all__', None)
	if names is not None:
		for name in names:
			namespace[name] = getattr(module, name)
	else:
		for name, value in module.__dict__.items():
			if not name.startswith('_'):
				namespace[name] = value

def param(*quotedParams, **params):
	"""Function implementing the param statement."""
	global loadingModel
	if evaluatingRequirement:
		raise RuntimeParseError('tried to create a global parameter inside a requirement')
	elif currentSimulation is not None:
		raise RuntimeParseError('tried to create a global parameter during a simulation')
	for name, value in params.items():
		if name not in lockedParameters and (not loadingModel or name not in _globalParameters):
			_globalParameters[name] = toDistribution(value)
	assert len(quotedParams) % 2 == 0, quotedParams
	it = iter(quotedParams)
	for name, value in zip(it, it):
		if name not in lockedParameters:
			_globalParameters[name] = toDistribution(value)

class ParameterTableProxy(collections.abc.Mapping):
	def __init__(self, map):
		self._internal_map = map

	def __getitem__(self, name):
		return self._internal_map[name]

	def __iter__(self):
		return iter(self._internal_map)

	def __len__(self):
		return len(self._internal_map)

	def __getattr__(self, name):
		return self.__getitem__(name)	# allow namedtuple-like access

	def _clone_table(self):
		return ParameterTableProxy(self._internal_map.copy())

def globalParameters():
	return ParameterTableProxy(_globalParameters)

def mutate(*objects):		# TODO update syntax
	"""Function implementing the mutate statement."""
	if evaluatingRequirement:
		raise RuntimeParseError('used mutate statement inside a requirement')
	if len(objects) == 0:
		objects = currentScenario._objects
	for obj in objects:
		if not isinstance(obj, Object):
			raise RuntimeParseError('"mutate X" with X not an object')
		obj.mutationEnabled = True

### Prefix operators

def Visible(region):
	"""The 'visible <region>' operator."""
	region = toType(region, Region, '"visible X" with X not a Region')
	return region.intersect(ego().visibleRegion)

def NotVisible(region):
	"""The 'not visible <region>' operator."""
	region = toType(region, Region, '"not visible X" with X not a Region')
	return region.difference(ego().visibleRegion)

# front of <object>, etc.
ops = (
	'front', 'back', 'left', 'right',
	'front left', 'front right',
	'back left', 'back right'
)
template = '''\
def {function}(X):
	"""The '{syntax} of <object>' operator."""
	if not isinstance(X, Object):
		raise RuntimeParseError('"{syntax} of X" with X not an Object')
	return X.{property}
'''
for op in ops:
	func = ''.join(word.capitalize() for word in op.split(' '))
	prop = func[0].lower() + func[1:]
	definition = template.format(function=func, syntax=op, property=prop)
	exec(definition)

### Infix operators

def FieldAt(X, Y):
	"""The '<VectorField> at <vector>' operator."""
	if not isinstance(X, VectorField):
		raise RuntimeParseError('"X at Y" with X not a vector field')
	Y = toVector(Y, '"X at Y" with Y not a vector')
	return X[Y]

def RelativeTo(X, Y):
	"""The 'X relative to Y' polymorphic operator.

	Allowed forms:
		F relative to G (with at least one a field, the other a field or heading)
		<vector> relative to <oriented point> (and vice versa)
		<vector> relative to <vector>
		<heading> relative to <heading>
	"""
	xf, yf = isA(X, VectorField), isA(Y, VectorField)
	if xf or yf:
		if xf and yf and X.valueType != Y.valueType:
			raise RuntimeParseError('"X relative to Y" with X, Y fields of different types')
		fieldType = X.valueType if xf else Y.valueType
		error = '"X relative to Y" with field and value of different types'
		def helper(context):
			pos = context.position.toVector()
			xp = X[pos] if xf else toType(X, fieldType, error)
			yp = Y[pos] if yf else toType(Y, fieldType, error)
			return xp + yp
		return DelayedArgument({'position'}, helper)
	else:
		if isinstance(X, OrientedPoint):	# TODO too strict?
			if isinstance(Y, OrientedPoint):
				raise RuntimeParseError('"X relative to Y" with X, Y both oriented points')
			Y = toVector(Y, '"X relative to Y" with X an oriented point but Y not a vector')
			return X.relativize(Y)
		elif isinstance(Y, OrientedPoint):
			X = toVector(X, '"X relative to Y" with Y an oriented point but X not a vector')
			return Y.relativize(X)
		else:
			X = toTypes(X, (Vector, float), '"X relative to Y" with X neither a vector nor scalar')
			Y = toTypes(Y, (Vector, float), '"X relative to Y" with Y neither a vector nor scalar')
			return evaluateRequiringEqualTypes(lambda: X + Y, X, Y,
											   '"X relative to Y" with vector and scalar')

def OffsetAlong(X, H, Y):
	"""The 'X offset along H by Y' polymorphic operator.

	Allowed forms:
		<vector> offset along <heading> by <vector>
		<vector> offset along <field> by <vector>
	"""
	X = toVector(X, '"X offset along H by Y" with X not a vector')
	Y = toVector(Y, '"X offset along H by Y" with Y not a vector')
	if isinstance(H, VectorField):
		H = H[X]
	H = toHeading(H, '"X offset along H by Y" with H not a heading or vector field')
	return X.offsetRotated(H, Y)

def RelativePosition(X, Y=None):
	"""The 'relative position of <vector> [from <vector>]' operator.

	If the 'from <vector>' is omitted, the position of ego is used.
	"""
	X = toVector(X, '"relative position of X from Y" with X not a vector')
	if Y is None:
		Y = ego()
	Y = toVector(Y, '"relative position of X from Y" with Y not a vector')
	return X - Y

def RelativeHeading(X, Y=None):
	"""The 'relative heading of <heading> [from <heading>]' operator.

	If the 'from <heading>' is omitted, the heading of ego is used.
	"""
	X = toHeading(X, '"relative heading of X from Y" with X not a heading')
	if Y is None:
		Y = ego().heading
	else:
		Y = toHeading(Y, '"relative heading of X from Y" with Y not a heading')
	return normalizeAngle(X - Y)

def ApparentHeading(X, Y=None):
	"""The 'apparent heading of <oriented point> [from <vector>]' operator.

	If the 'from <vector>' is omitted, the position of ego is used.
	"""
	if not isinstance(X, OrientedPoint):
		raise RuntimeParseError('"apparent heading of X from Y" with X not an OrientedPoint')
	if Y is None:
		Y = ego()
	Y = toVector(Y, '"relative heading of X from Y" with Y not a vector')
	return apparentHeadingAtPoint(X.position, X.heading, Y)

def DistanceFrom(X, Y=None):
	"""The ``distance from {X} to {Y}`` polymorphic operator.

	Allowed forms:

	* ``distance from`` <vector> [``to`` <vector>]
	* ``distance from`` <region> [``to`` <vector>]
	* ``distance from`` <vector> ``to`` <region>

	If the ``to <vector>`` is omitted, the position of ego is used.
	"""
	X = toTypes(X, (Vector, Region), '"distance from X to Y" with X neither a vector nor region')
	if Y is None:
		Y = ego()
	Y = toTypes(Y, (Vector, Region), '"distance from X to Y" with Y neither a vector nor region')
	return X.distanceTo(Y)

def AngleTo(X):
	"""The 'angle to <vector>' operator (using the position of ego as the reference)."""
	X = toVector(X, '"angle to X" with X not a vector')
	return ego().angleTo(X)

def AngleFrom(X, Y):
	"""The 'angle from <vector> to <vector>' operator."""
	X = toVector(X, '"angle from X to Y" with X not a vector')
	Y = toVector(Y, '"angle from X to Y" with Y not a vector')
	return X.angleTo(Y)

def Follow(F, X, D):
	"""The 'follow <field> from <vector> for <number>' operator."""
	if not isinstance(F, VectorField):
		raise RuntimeParseError('"follow F from X for D" with F not a vector field')
	X = toVector(X, '"follow F from X for D" with X not a vector')
	D = toScalar(D, '"follow F from X for D" with D not a number')
	pos = F.followFrom(X, D)
	heading = F[pos]
	return OrientedPoint(position=pos, heading=heading)

def CanSee(X, Y):
	"""The 'X can see Y' polymorphic operator.

	Allowed forms:
		<point> can see <object>
		<point> can see <vector>
	"""
	if not isinstance(X, Point):
		raise RuntimeParseError('"X can see Y" with X not a Point')
	if isinstance(Y, Point):
		return X.canSee(Y)
	else:
		Y = toVector(Y, '"X can see Y" with Y not a vector')
		return X.visibleRegion.containsPoint(Y)

### Specifiers

def With(prop, val):
	"""The 'with <property> <value>' specifier.

	Specifies the given property, with no dependencies.
	"""
	return Specifier(prop, val)

def At(pos):
	"""The 'at <vector>' specifier.

	Specifies 'position', with no dependencies."""
	pos = toVector(pos, 'specifier "at X" with X not a vector')
	return Specifier('position', pos)

def In(region):
	"""The 'in/on <region>' specifier.

	Specifies 'position', with no dependencies. Optionally specifies 'heading'
	if the given Region has a preferred orientation.
	"""
	region = toType(region, Region, 'specifier "in/on R" with R not a Region')
	extras = {'heading'} if alwaysProvidesOrientation(region) else {}
	return Specifier('position', Region.uniformPointIn(region), optionals=extras)

def alwaysProvidesOrientation(region):
	"""Whether a Region or distribution over Regions always provides an orientation."""
	if isinstance(region, Region):
		return region.orientation is not None
	elif (isinstance(region, Options)
		  and all(alwaysProvidesOrientation(opt) for opt in region.options)):
		return True
	else:	# TODO improve somehow!
		try:
			sample = region.sample()
			return sample.orientation is not None or sample is nowhere
		except RejectionException:
			return False

def Beyond(pos, offset, fromPt=None):
	"""The 'beyond X by Y [from Z]' polymorphic specifier.

	Specifies 'position', with no dependencies.

	Allowed forms:
		beyond <vector> by <number> [from <vector>]
		beyond <vector> by <vector> [from <vector>]

	If the 'from <vector>' is omitted, the position of ego is used.
	"""
	pos = toVector(pos, 'specifier "beyond X by Y" with X not a vector')
	dType = underlyingType(offset)
	if dType is float or dType is int:
		offset = Vector(0, offset)
	elif dType is not Vector:
		raise RuntimeParseError('specifier "beyond X by Y" with Y not a number or vector')
	if fromPt is None:
		fromPt = ego()
	fromPt = toVector(fromPt, 'specifier "beyond X by Y from Z" with Z not a vector')
	lineOfSight = fromPt.angleTo(pos)
	return Specifier('position', pos.offsetRotated(lineOfSight, offset))

def VisibleFrom(base):
	"""The 'visible from <Point>' specifier.

	Specifies 'position', with no dependencies.

	This uses the given object's 'visibleRegion' property, and so correctly
	handles the view regions of Points, OrientedPoints, and Objects.
	"""
	if not isinstance(base, Point):
		raise RuntimeParseError('specifier "visible from O" with O not a Point')
	return Specifier('position', Region.uniformPointIn(base.visibleRegion))

def VisibleSpec():
	"""The 'visible' specifier (equivalent to 'visible from ego').

	Specifies 'position', with no dependencies.
	"""
	return VisibleFrom(ego())

def OffsetBy(offset):
	"""The 'offset by <vector>' specifier.

	Specifies 'position', with no dependencies.
	"""
	offset = toVector(offset, 'specifier "offset by X" with X not a vector')
	pos = RelativeTo(offset, ego()).toVector()
	return Specifier('position', pos)

def OffsetAlongSpec(direction, offset):
	"""The 'offset along X by Y' polymorphic specifier.

	Specifies 'position', with no dependencies.

	Allowed forms:
		offset along <heading> by <vector>
		offset along <field> by <vector>
	"""
	return Specifier('position', OffsetAlong(ego(), direction, offset))

def Facing(heading):
	"""The 'facing X' polymorphic specifier.

	Specifies 'heading', with dependencies depending on the form:
		facing <number> -- no dependencies;
		facing <field> -- depends on 'position'.
	"""
	if isinstance(heading, VectorField):
		return Specifier('heading', DelayedArgument({'position'},
													lambda self: heading[self.position]))
	else:
		heading = toHeading(heading, 'specifier "facing X" with X not a heading or vector field')
		return Specifier('heading', heading)

def FacingToward(pos):
	"""The 'facing toward <vector>' specifier.

	Specifies 'heading', depending on 'position'.
	"""
	pos = toVector(pos, 'specifier "facing toward X" with X not a vector')
	return Specifier('heading', DelayedArgument({'position'},
												lambda self: self.position.angleTo(pos)))

def ApparentlyFacing(heading, fromPt=None):
	"""The 'apparently facing <heading> [from <vector>]' specifier.

	Specifies 'heading', depending on 'position'.

	If the 'from <vector>' is omitted, the position of ego is used.
	"""
	heading = toHeading(heading, 'specifier "apparently facing X" with X not a heading')
	if fromPt is None:
		fromPt = ego()
	fromPt = toVector(fromPt, 'specifier "apparently facing X from Y" with Y not a vector')
	value = lambda self: fromPt.angleTo(self.position) + heading
	return Specifier('heading', DelayedArgument({'position'}, value))

def LeftSpec(pos, dist=0):
	"""The 'left of X [by Y]' polymorphic specifier.

	Specifies 'position', depending on 'width'. See other dependencies below.

	Allowed forms:
		left of <oriented point> [by <scalar/vector>] -- optionally specifies 'heading';
		left of <vector> [by <scalar/vector>] -- depends on 'heading'.

	If the 'by <scalar/vector>' is omitted, zero is used.
	"""
	return leftSpecHelper('left of', pos, dist, 'width', lambda dist: (dist, 0),
						  lambda self, dx, dy: Vector(-self.width / 2 - dx, dy))

def RightSpec(pos, dist=0):
	"""The 'right of X [by Y]' polymorphic specifier.

	Specifies 'position', depending on 'width'. See other dependencies below.

	Allowed forms:
		right of <oriented point> [by <scalar/vector>] -- optionally specifies 'heading';
		right of <vector> [by <scalar/vector>] -- depends on 'heading'.

	If the 'by <scalar/vector>' is omitted, zero is used.
	"""
	return leftSpecHelper('right of', pos, dist, 'width', lambda dist: (dist, 0),
						  lambda self, dx, dy: Vector(self.width / 2 + dx, dy))

def Ahead(pos, dist=0):
	"""The 'ahead of X [by Y]' polymorphic specifier.

	Specifies 'position', depending on 'length'. See other dependencies below.

	Allowed forms:

	* ``ahead of`` <oriented point> [``by`` <scalar/vector>] -- optionally specifies 'heading';
	* ``ahead of`` <vector> [``by`` <scalar/vector>] -- depends on 'heading'.

	If the 'by <scalar/vector>' is omitted, zero is used.
	"""
	return leftSpecHelper('ahead of', pos, dist, 'length', lambda dist: (0, dist),
						  lambda self, dx, dy: Vector(dx, self.length / 2 + dy))

def Behind(pos, dist=0):
	"""The 'behind X [by Y]' polymorphic specifier.

	Specifies 'position', depending on 'length'. See other dependencies below.

	Allowed forms:
		behind <oriented point> [by <scalar/vector>] -- optionally specifies 'heading';
		behind <vector> [by <scalar/vector>] -- depends on 'heading'.

	If the 'by <scalar/vector>' is omitted, zero is used.
	"""
	return leftSpecHelper('behind', pos, dist, 'length', lambda dist: (0, dist),
						  lambda self, dx, dy: Vector(dx, -self.length / 2 - dy))

def leftSpecHelper(syntax, pos, dist, axis, toComponents, makeOffset):
	extras = set()
	if canCoerce(dist, float):
		dx, dy = toComponents(coerce(dist, float))
	elif canCoerce(dist, Vector):
		dx, dy = coerce(dist, Vector)
	else:
		raise RuntimeParseError(f'"{syntax} X by D" with D not a number or vector')
	if isinstance(pos, OrientedPoint):		# TODO too strict?
		val = lambda self: pos.relativize(makeOffset(self, dx, dy))
		new = DelayedArgument({axis}, val)
		extras.add('heading')
	else:
		pos = toVector(pos, f'specifier "{syntax} X" with X not a vector')
		val = lambda self: pos.offsetRotated(self.heading, makeOffset(self, dx, dy))
		new = DelayedArgument({axis, 'heading'}, val)
	return Specifier('position', new, optionals=extras)

def Following(field, dist, fromPt=None):
	"""The 'following F [from X] for D' specifier.

	Specifies 'position', and optionally 'heading', with no dependencies.

	Allowed forms:
		following <field> [from <vector>] for <number>

	If the 'from <vector>' is omitted, the position of ego is used.
	"""
	if fromPt is None:
		fromPt = ego()
	else:
		dist, fromPt = fromPt, dist
	if not isinstance(field, VectorField):
		raise RuntimeParseError('"following F" specifier with F not a vector field')
	fromPt = toVector(fromPt, '"following F from X for D" with X not a vector')
	dist = toScalar(dist, '"following F for D" with D not a number')
	pos = field.followFrom(fromPt, dist)
	heading = field[pos]
<<<<<<< HEAD
	val = OrientedVector(*pos, heading)
	return Specifier('position', val, optionals={'heading'})
=======
	val = OrientedVector.make(pos, heading)
	return Specifier('position', val, optionals={'heading'})

### Primitive functions overriding Python builtins

@distributionFunction
def filter(function, iterable):
	return list(builtins.filter(function, iterable))

@distributionFunction
def str(*args, **kwargs):
	return builtins.str(*args, **kwargs)
>>>>>>> a79468b5
<|MERGE_RESOLUTION|>--- conflicted
+++ resolved
@@ -67,17 +67,6 @@
                                   makeTerminationAction, runTryInterrupt)
 
 # everything that should not be directly accessible from the language is imported here:
-<<<<<<< HEAD
-import inspect
-from scenic.core.distributions import Distribution, toDistribution
-from scenic.core.type_support import isA, toType, toTypes, toScalar, toHeading, toVector
-from scenic.core.type_support import evaluateRequiringEqualTypes, underlyingType
-from scenic.core.geometry import normalizeAngle, apparentHeadingAtPoint
-from scenic.core.object_types import Constructible
-from scenic.core.specifiers import Specifier
-from scenic.core.lazy_eval import DelayedArgument
-from scenic.core.utils import RuntimeParseError
-=======
 import builtins
 import collections.abc
 from contextlib import contextmanager
@@ -98,7 +87,6 @@
 from scenic.core.specifiers import Specifier
 from scenic.core.lazy_eval import DelayedArgument, needsLazyEvaluation
 from scenic.core.errors import RuntimeParseError, InvalidScenarioError
->>>>>>> a79468b5
 from scenic.core.vectors import OrientedVector
 from scenic.core.external_params import ExternalParameter
 import scenic.core.requirements as requirements
@@ -966,10 +954,6 @@
 	dist = toScalar(dist, '"following F for D" with D not a number')
 	pos = field.followFrom(fromPt, dist)
 	heading = field[pos]
-<<<<<<< HEAD
-	val = OrientedVector(*pos, heading)
-	return Specifier('position', val, optionals={'heading'})
-=======
 	val = OrientedVector.make(pos, heading)
 	return Specifier('position', val, optionals={'heading'})
 
@@ -981,5 +965,4 @@
 
 @distributionFunction
 def str(*args, **kwargs):
-	return builtins.str(*args, **kwargs)
->>>>>>> a79468b5
+	return builtins.str(*args, **kwargs)