--- conflicted
+++ resolved
@@ -69,18 +69,6 @@
                                   makeTerminationAction, runTryInterrupt)
 
 # everything that should not be directly accessible from the language is imported here:
-<<<<<<< HEAD
-import inspect
-from scenic.core.distributions import Distribution, toDistribution
-from scenic.core.type_support import isA, toType, toTypes, toScalar, toHeading, toVector
-from scenic.core.type_support import evaluateRequiringEqualTypes, underlyingType
-from scenic.core.geometry import normalizeAngle, apparentHeadingAtPoint
-from scenic.core.object_types import Constructible
-from scenic.core.specifiers import Specifier, ModifyingSpecifier
-from scenic.core.lazy_eval import DelayedArgument
-from scenic.core.utils import RuntimeParseError
-from scenic.core.vectors import OrientedVector, Orientation
-=======
 import builtins
 import collections.abc
 from contextlib import contextmanager
@@ -98,11 +86,10 @@
 									  canCoerce, coerce)
 from scenic.core.geometry import normalizeAngle, apparentHeadingAtPoint
 from scenic.core.object_types import _Constructible
-from scenic.core.specifiers import Specifier
+from scenic.core.specifiers import Specifier, ModifyingSpecifier
 from scenic.core.lazy_eval import DelayedArgument, needsLazyEvaluation
 from scenic.core.errors import RuntimeParseError, InvalidScenarioError
-from scenic.core.vectors import OrientedVector
->>>>>>> 4134a27d
+from scenic.core.vectors import OrientedVector, Orientation
 from scenic.core.external_params import ExternalParameter
 import scenic.core.requirements as requirements
 from scenic.core.simulators import RejectSimulationException
@@ -535,13 +522,7 @@
 
 def Visible(region):
 	"""The 'visible <region>' operator."""
-<<<<<<< HEAD
-	if not isinstance(region, Region):
-		raise RuntimeParseError('"visible X" with X not a Region')
-	# TODO: @Matthew ego().visibleRegion is a 3D region 
-=======
 	region = toType(region, Region, '"visible X" with X not a Region')
->>>>>>> 4134a27d
 	return region.intersect(ego().visibleRegion)
 
 def NotVisible(region):
@@ -601,7 +582,7 @@
 			pos = context.position.toVector()
 			xp = X[pos] if xf else toType(X, fieldType, error)
 			yp = Y[pos] if yf else toType(Y, fieldType, error)
-			return xp + yp
+			return yp + xp
 		return DelayedArgument({'position'}, helper)
 	# elif isinstance(Y, Object) or isinstance(Y, OrientedPoint):
 	# 	if not isinstance(X, float):
@@ -621,10 +602,10 @@
 			X = toVector(X, '"X relative to Y" with Y an oriented point but X not a vector')
 			return Y.relativize(X)
 		else:
-			X = toTypes(X, (Vector, float), '"X relative to Y" with X neither a vector nor scalar')
-			Y = toTypes(Y, (Vector, float), '"X relative to Y" with Y neither a vector nor scalar')
-			return evaluateRequiringEqualTypes(lambda: X + Y, X, Y,
-											   '"X relative to Y" with vector and scalar')
+			X = toTypes(X, (Vector, Orientation), '"X relative to Y" with X neither a vector nor orientation')
+			Y = toTypes(Y, (Vector, Orientation), '"X relative to Y" with Y neither a vector nor orientation')
+			return evaluateRequiringEqualTypes(lambda: Y + X, X, Y,
+											   '"X relative to Y" with vector and orientation')
 
 def OffsetAlong(X, H, Y, specs=None):
 	"""The 'X offset along H by Y' polymorphic operator.
@@ -756,8 +737,13 @@
 	position and orientation. 
 	"""
 	region = toType(region, Region, 'specifier "in R" with R not a Region')
-	extras = {'heading'} if alwaysProvidesOrientation(region) else {}
-	return Specifier({'position': 1, 'parentOrientation': 3}, {'position': Region.uniformPointIn(region), 'parentOrientation': 0})
+	pos = Region.uniformPointIn(region)
+	props = {'position': 1}
+	values = {'position': pos}
+	if alwaysProvidesOrientation(region):
+		props['parentOrientation'] = 3
+		values['parentOrientation'] = region.orientation[pos]
+	return Specifier(props, values)
 
 def On(region):
 	"""The 'on <X>' specifier.
@@ -773,8 +759,13 @@
 	"""
 	# TODO: @Matthew Helper function for delayed argument checks if modifying or not
 	region = toType(region, Region, 'specifier "on R" with R not a Region')
-	extras = {'heading'} if alwaysProvidesOrientation(region) else {}
-	return ModifyingSpecifier({'position': 1, 'parentOrientation': 2}, {'position': Region.uniformPointIn(region), 'parentOrientation': 0})
+	pos = Region.uniformPointIn(region)
+	props = {'position': 1}
+	values = {'position': pos}
+	if alwaysProvidesOrientation(region):
+		props['parentOrientation'] = 2
+		values['parentOrientation'] = region.orientation[pos]
+	return ModifyingSpecifier(props, values)
 
 def alwaysProvidesOrientation(region):
 	"""Whether a Region or distribution over Regions always provides an orientation."""
@@ -815,7 +806,7 @@
 	# TODO: @Matthew `val` pos.offsetRotated() should be helper function defining both position and parent orientation
 	# as dictionary of values
 	return Specifier({'position': 1, 'parentOrientation': 3},
-	   				 {'position': pos.offsetRotated(lineOfSight, offset), 'parentOrientation': 0})
+	   				 {'position': pos.offsetRotated(lineOfSight, offset), 'parentOrientation': lineOfSight})
 
 def VisibleFrom(base):
 	"""The 'visible from <Point>' specifier.
@@ -856,7 +847,7 @@
 		offset along <field> by <vector>
 	"""
 	pos = OffsetAlong(ego(), direction, offset)
-	parentOrientation = ego().parentOreintation
+	parentOrientation = ego().parentOrientation
 	return Specifier({'position': 1, 'parentOrientation': 3},  {'position': pos, 'parentOrientation': parentOrientation})
 
 def Facing(heading):
@@ -869,7 +860,6 @@
 	"""
 	# TODO: @Matthew Type check 'heading' to aovid IndexError 
 	if isinstance(heading, VectorField):
-<<<<<<< HEAD
 		def helper(context, spec):
 			headingAtPos = heading[context.position] # TODO: @Matthew Needs to return an orientation
 			inverseQuat = context.parentOrientation.invertRotation()
@@ -878,10 +868,6 @@
 			return {'yaw': euler[0], 'pitch': euler[1], 'roll': euler[2]}
 			# return heading[context.position]
 		return Specifier({'yaw': 1, 'pitch': 1, 'roll': 1}, DelayedArgument({'position', 'parentOrientation'}, helper))
-=======
-		return Specifier('heading', DelayedArgument({'position'},
-													lambda self: heading[self.position]))
->>>>>>> 4134a27d
 	else:
 		def helper(context, spec):
 			orientation = Orientation.fromEuler(heading[0], heading[1], heading[2])
@@ -899,12 +885,11 @@
 	and 'pitch'.
 	"""
 	pos = toVector(pos, 'specifier "facing toward X" with X not a vector')
-<<<<<<< HEAD
 	def helper(context, spec):
 		direction = pos - context.position
 		inverseQuat = context.parentOrientation.invertRotation()
 		rotated = direction.applyRotation(inverseQuat)
-		sphericalCoords = rotated.cartestianToSpherical() # Ignore the rho, sphericalCoords[0]
+		sphericalCoords = rotated.cartesianToSpherical() # Ignore the rho, sphericalCoords[0]
 		return {'yaw': sphericalCoords[1], 'pitch': sphericalCoords[2]}
 	return Specifier({'yaw': 1, 'pitch': 3}, DelayedArgument({'position', 'parentOrientation'}, helper))
 
@@ -957,10 +942,6 @@
 		sphericalCoords = rotated.cartestianToSpherical()
 		return {'yaw': sphericalCoords[1], 'pitch': sphericalCoords[2]}
 	return Specifier({'yaw': 1, 'pitch': 1}, DelayedArgument({'position', 'parentOrientation'}, helper))
-=======
-	return Specifier('heading', DelayedArgument({'position'},
-												lambda self: self.position.angleTo(pos)))
->>>>>>> 4134a27d
 
 def ApparentlyFacing(heading, fromPt=None):
 	"""The 'apparently facing <heading> [from <vector>]' specifier.
@@ -990,13 +971,8 @@
 
 	If the 'by <scalar/vector>' is omitted, zero is used.
 	"""
-<<<<<<< HEAD
 	return leftSpecHelper('left of', pos, dist, 'width', lambda dist: (dist, 0, 0),
 	                      lambda self, dx, dy, dz: Vector(-self.width / 2 - dx, dy, dz))
-=======
-	return leftSpecHelper('left of', pos, dist, 'width', lambda dist: (dist, 0),
-						  lambda self, dx, dy: Vector(-self.width / 2 - dx, dy))
->>>>>>> 4134a27d
 
 def RightSpec(pos, dist=0):
 	"""The 'right of X [by Y]' polymorphic specifier.
@@ -1009,13 +985,8 @@
 
 	If the 'by <scalar/vector>' is omitted, zero is used.
 	"""
-<<<<<<< HEAD
 	return leftSpecHelper('right of', pos, dist, 'width', lambda dist: (dist, 0, 0),
 	                      lambda self, dx, dy, dz: Vector(self.width / 2 + dx, dy, dz))
-=======
-	return leftSpecHelper('right of', pos, dist, 'width', lambda dist: (dist, 0),
-						  lambda self, dx, dy: Vector(self.width / 2 + dx, dy))
->>>>>>> 4134a27d
 
 def Ahead(pos, dist=0):
 	"""The 'ahead of X [by Y]' polymorphic specifier.
@@ -1029,13 +1000,8 @@
 
 	If the 'by <scalar/vector>' is omitted, zero is used.
 	"""
-<<<<<<< HEAD
 	return leftSpecHelper('ahead of', pos, dist, 'length', lambda dist: (0, dist, 0),
 	                      lambda self, dx, dy, dz: Vector(dx, self.length / 2 + dy, dz))
-=======
-	return leftSpecHelper('ahead of', pos, dist, 'length', lambda dist: (0, dist),
-						  lambda self, dx, dy: Vector(dx, self.length / 2 + dy))
->>>>>>> 4134a27d
 
 def Behind(pos, dist=0):
 	"""The 'behind X [by Y]' polymorphic specifier.
@@ -1048,7 +1014,6 @@
 
 	If the 'by <scalar/vector>' is omitted, zero is used.
 	"""
-<<<<<<< HEAD
 	return leftSpecHelper('behind', pos, dist, 'length', lambda dist: (0, dist, 0),
 	                      lambda self, dx, dy, dz: Vector(dx, -self.length / 2 - dy, dz))
 
@@ -1082,36 +1047,23 @@
 
 def leftSpecHelper(syntax, pos, dist, axis, toComponents, makeOffset):
 	prop = {'position': 1}
-	dType = underlyingType(dist)
-	if dType is float or dType is int:
-		dx, dy, dz = toComponents(dist)
-	elif dType is Vector:
-		dx, dy, dz = dist
+	if canCoerce(dist, float):
+		dx, dy, dz = toComponents(coerce(dist, float))
+	elif canCoerce(dist, Vector):
+		dx, dy, dz = coerce(dist, Vector)
 	else:
 		raise RuntimeParseError(f'"{syntax} X by D" with D not a number or vector')
 	if isinstance(pos, OrientedPoint):		# TODO too strict?
 		prop['parentOrientation'] = 3
-		val = lambda self, spec: {'position': pos.relativize(makeOffset(self, dx, dy, dz)), 'parentOrientation': 0}
-=======
-	return leftSpecHelper('behind', pos, dist, 'length', lambda dist: (0, dist),
-						  lambda self, dx, dy: Vector(dx, -self.length / 2 - dy))
-
-def leftSpecHelper(syntax, pos, dist, axis, toComponents, makeOffset):
-	extras = set()
-	if canCoerce(dist, float):
-		dx, dy = toComponents(coerce(dist, float))
-	elif canCoerce(dist, Vector):
-		dx, dy = coerce(dist, Vector)
-	else:
-		raise RuntimeParseError(f'"{syntax} X by D" with D not a number or vector')
-	if isinstance(pos, OrientedPoint):		# TODO too strict?
-		val = lambda self: pos.relativize(makeOffset(self, dx, dy))
->>>>>>> 4134a27d
+		val = lambda self, spec: {
+			'position': pos.relativize(makeOffset(self, dx, dy, dz)),
+			'parentOrientation': pos.orientation
+		}
 		new = DelayedArgument({axis}, val)
 	else:
 		pos = toVector(pos, f'specifier "{syntax} X" with X not a vector')
-		val = lambda self, spec: {'position': pos.offsetRotated(self.heading, makeOffset(self, dx, dy, dz))}
-		new = DelayedArgument({axis, 'parentOrientation'}, val)
+		val = lambda self, spec: {'position': pos.offsetRotated(self.orientation, makeOffset(self, dx, dy, dz))}
+		new = DelayedArgument({axis, 'orientation'}, val)
 	return Specifier(prop, new)
 
 def Following(field, dist, fromPt=None):
@@ -1133,11 +1085,7 @@
 	fromPt = toVector(fromPt, '"following F from X for D" with X not a vector')
 	dist = toScalar(dist, '"following F for D" with D not a number')
 	pos = field.followFrom(fromPt, dist)
-	heading = field[pos]
-<<<<<<< HEAD
-	val = OrientedVector(*pos, heading)
-	return Specifier({'position': 1, 'parentOrientation': 3}, {'position': val, 'parentOrientation': 0})
-=======
-	val = OrientedVector.make(pos, heading)
-	return Specifier('position', val, optionals={'heading'})
->>>>>>> 4134a27d
+	orientation = field[pos]
+	val = OrientedVector.make(pos, orientation)
+	return Specifier({'position': 1, 'parentOrientation': 3},
+	                 {'position': val, 'parentOrientation': orientation})