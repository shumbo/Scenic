# added equivalent actions from carla, for lgsvl

import math
import lgsvl
import numpy as np
from scipy import linalg
from scenic.core.simulators import Action
import scenic.simulators.lgsvl.utils as utils
import scenic.syntax.veneer as veneer
from scenic.core.vectors import Vector
from collections import deque
import time


class SetThrottleAction(Action):
	def __init__(self, throttle):
		self.throttle = throttle

	def applyTo(self, obj, lgsvlObject, sim):
		cntrl = lgsvl.VehicleControl()
		cntrl.throttle = self.throttle
		lgsvlObject.apply_control(cntrl, True)


class SetBrakeAction(Action):
	def __init__(self, brake):
		self.brake = brake

	def applyTo(self, obj, lgsvlObject, sim):
		cntrl = lgsvl.VehicleControl()
		cntrl.braking = self.brake
		cntrl.throttle = 0
		lgsvlObject.apply_control(cntrl, True)

class SetSteerAction(Action):
	def __init__(self, steer):
		self.steer = steer

	def applyTo(self, obj, lgsvlObject, sim):
		cntrl = lgsvl.VehicleControl()
		cntrl.steering = self.steer
		lgsvlObject.apply_control(cntrl, True)

class SetReverse(Action):
	def __init__(self, steer):
		self.reverse = reverse

	def applyTo(self, obj, lgsvlObject, sim):
		cntrl = lgsvl.VehicleControl()
		cntrl.reverse = self.reverse
		lgsvlObject.apply_control(cntrl, True)

class MoveAction(Action):
	def __init__(self, offset):
		self.offset = offset

	def applyTo(self, obj, lgsvlObject, sim):
		pos = obj.position.offsetRotated(obj.heading, self.offset)
		pos = utils.scenicToLGSVLPosition(pos, y=obj.elevation)
		state = lgsvlObject.state
		state.transform.position = pos
		lgsvlObject.state = state

class SetVelocityAction(Action):
	def __init__(self, velocity):
		self.velocity = utils.scenicToLGSVLPosition(velocity)

	def applyTo(self, obj, lgsvlObject, sim):
		state = lgsvlObject.state
		state.velocity = self.velocity
		lgsvlObject.state = state

class SetSpeedAction(Action):
	def __init__(self, speed):
		self.speed = speed

	def applyTo(self, obj, lgsvlObject, sim):
		vel = Vector(0, self.speed).rotatedBy(obj.heading)
		velocity = utils.scenicToLGSVLPosition(vel)
		state = lgsvlObject.state
		state.velocity = velocity
		lgsvlObject.state = state



class FollowWaypointsAction(Action):
	def __init__(self, waypoints):
		self.waypoints = tuple(waypoints)
		if not isinstance(self.waypoints[0], lgsvl.DriveWaypoint):
			pts = []
			for wp in self.waypoints:
				elev = veneer.simulation().groundElevationAt(wp.position)
				pos = utils.scenicToLGSVLPosition(wp.position, y=elev)
				rot = utils.scenicToLGSVLRotation(wp.heading)
				pt = lgsvl.DriveWaypoint(pos, wp.speed, rot)
				pts.append(pt)
			self.waypoints = tuple(pts)

		self.lastTime = -2

	def applyTo(self, obj, lgsvlObject, sim):
		#print(sim.currentTime, self.lastTime)
		if sim.currentTime is not self.lastTime + 1:
			agentType = obj.lgsvlAgentType
			if agentType in (lgsvl.AgentType.NPC, lgsvl.AgentType.PEDESTRIAN):
				lgsvlObject.follow(self.waypoints)
			else:
				raise RuntimeError('used FollowWaypointsAction with'
								   f' unsupported agent {lgsvlObject}')
		self.lastTime = sim.currentTime

class CancelWaypointsAction(Action):
	def applyTo(self, obj, lgsvlObject, sim):
		lgsvlObject.walk_randomly(False)

class SetDestinationAction(Action):
	def __init__(self, dest):
		self.dest = dest
		self.timer = 0

	def applyTo(self, obj, lgsvlObject, sim):
		if self.timer == 0:
			print('Setting destination...')
			z = sim.groundElevationAt(self.dest)
			import dreamview
			obj.dreamview.setDestination(self.dest.x, self.dest.y, z,
									  coordType=dreamview.CoordType.Unity)

		# push vehicle for 1 second to start
		oneSec = int(1.0/sim.timeStep)
		if self.timer < oneSec:
			cntrl = lgsvl.VehicleControl()
			cntrl.throttle = 0.5
			lgsvlObject.apply_control(cntrl, True)
		elif self.timer == oneSec:
			print('Autopilot...')
			cntrl = lgsvl.VehicleControl()
			cntrl.throttle = 0.5
			lgsvlObject.apply_control(cntrl, False)
		self.timer = self.timer + 1


<<<<<<< HEAD


class FollowLaneAction(simulators.Action):
	"""
	VehiclePIDController is the combination of two PID controllers
	(lateral and longitudinal) to perform the
	low level control a vehicle from client side
	"""

	def __init__(self, throttle, current_steer, past_steer, args_lateral=None, args_longitudinal=None, max_throttle=0.5, max_brake=0.5, max_steering=0.8):
		"""
		Constructor method.

		:param vehicle: actor to apply to local planner logic onto
		:param args_lateral: dictionary of arguments to set the lateral PID controller
		using the following semantics:
			K_P -- Proportional term
			K_D -- Differential term
			K_I -- Integral term
		:param args_longitudinal: dictionary of arguments to set the longitudinal
		PID controller using the following semantics:
			K_P -- Proportional term
			K_D -- Differential term
			K_I -- Integral term
		"""
		super().__init__()

		self.max_brake = max_brake
		self.max_throt = max_throttle
		self.max_steer = max_steering
		self.args_longitudinal = args_longitudinal
		self.args_lateral = args_lateral
		self.throttle = throttle
		self.current_steer = current_steer
		self.past_steer = past_steer

	def applyTo(self, obj, lgsvlObject, sim):
		"""
		Execute one step of control invoking both lateral and longitudinal
		PID controllers to reach a target waypoint
		at a given target_speed.

			:param target_speed: desired vehicle speed
			:param waypoint: target location encoded as a waypoint
			:return: distance (in meters) to the waypoint
		"""
	
		control = lgsvl.VehicleControl()

		if self.throttle >= 0.0:
			control.throttle = min(self.throttle, self.max_throt)
			control.braking = 0.0
		else:
			control.throttle = 0.0
			control.braking = min(abs(self.throttle), self.max_brake)

		# Steering regulation: changes cannot happen abruptly, can't steer too much.

		if self.current_steer > self.past_steer + 0.1:
		    self.current_steer = self.past_steer + 0.1
		elif self.current_steer < self.past_steer - 0.1:
		    self.current_steer = self.past_steer - 0.1

		if self.current_steer >= 0:
		    steering = min(self.max_steer, self.current_steer)
		else:
		    steering = max(-self.max_steer, self.current_steer)

		control.steering = steering
		control.handbrake = False
		lgsvlObject.apply_control(control, True)



class TrackWaypoints(simulators.Action):
=======
class TrackWaypoints(Action):
>>>>>>> 4fd2e3b8
	def __init__(self, waypoints, cruising_speed = 10):
		self.waypoints = np.array(waypoints)
		self.curr_index = 1
		self.cruising_speed = cruising_speed

	def LQR(v_target, wheelbase, Q, R):
		A = np.matrix([[0, v_target*(5./18.)], [0, 0]])
		B = np.matrix([[0], [(v_target/wheelbase)*(5./18.)]])
		V = np.matrix(linalg.solve_continuous_are(A, B, Q, R))
		K = np.matrix(linalg.inv(R)*(B.T*V))
		return K

	def applyTo(self, obj, lgsvlObject, sim):
		state = lgsvlObject.state
		pos = state.transform.position
		rot = state.transform.rotation
		velocity = state.velocity
		th, x, y, v = rot.y/180.0*np.pi, pos.x, pos.z, (velocity.x**2 + velocity.z**2)**0.5
		#print('state:', th, x, y, v)
		PREDICTIVE_LENGTH = 3
		MIN_SPEED = 1
		WHEEL_BASE = 3
		v = max(MIN_SPEED, v)

		x = x + PREDICTIVE_LENGTH * np.cos(-th+np.pi/2)
		y = y + PREDICTIVE_LENGTH * np.sin(-th+np.pi/2)
		#print('car front:', x, y)
		dists = np.linalg.norm(self.waypoints - np.array([x, y]), axis=1)
		dist_pos = np.argpartition(dists,1)
		index = dist_pos[0]
		if index > self.curr_index and index < len(self.waypoints)-1:
			self.curr_index = index
		p1, p2, p3 = self.waypoints[self.curr_index-1], self.waypoints[self.curr_index], self.waypoints[self.curr_index+1]

		p1_a = np.linalg.norm(p1 - np.array([x, y]))
		p3_a = np.linalg.norm(p3 - np.array([x, y]))
		p1_p2= np.linalg.norm(p1 - p2)
		p3_p2= np.linalg.norm(p3 - p2)

		if p1_a - p1_p2 > p3_a - p3_p2:
			p1 = p2
			p2 = p3

		#print('points:',p1, p2)
		x1, y1, x2, y2 = p1[0], p1[1], p2[0], p2[1]
		th_n = -math.atan2(y2-y1,x2-x1)+np.pi/2
		d_th = (th - th_n + 3*np.pi) % (2*np.pi) - np.pi
		d_x = (x2-x1)*y - (y2-y1)*x + y2*x1 - y1*x2
		d_x /= np.linalg.norm(np.array([x1, y1]) - np.array([x2, y2]))
		#print('d_th, d_x:',d_th, d_x)


		K = TrackWaypoints.LQR(v, WHEEL_BASE, np.array([[1, 0], [0, 3]]), np.array([[10]]))
		u = -K * np.matrix([[-d_x], [d_th]])
		u = np.double(u)
		u_steering = min(max(u, -1), 1)

		K = 1
		u = -K*(v - self.cruising_speed)
		u_thrust = min(max(u, -1), 1)

		#print('u:', u_thrust, u_steering)

		cntrl = lgsvl.VehicleControl()
		cntrl.steering = u_steering
		if u_thrust > 0:
			cntrl.throttle = u_thrust
		elif u_thrust < 0.1:
			cntrl.braking = -u_thrust
		lgsvlObject.apply_control(cntrl, True)


# ----- hmm


class PIDLongitudinalController():
	"""
	PIDLongitudinalController implements longitudinal control using a PID.
	"""


	def __init__(self, vehicle, K_P=0.5, K_D=0.1, K_I=0.2, dt=0.1):
		"""
		Constructor method.

			:param vehicle: actor to apply to local planner logic onto
			:param K_P: Proportional term
			:param K_D: Differential term
			:param K_I: Integral term
			:param dt: time differential in seconds
		"""
		self.vehicle = vehicle
		self._k_p = K_P
		self._k_d = K_D
		self._k_i = K_I
		self._dt = dt
		self._error_buffer = deque(maxlen=10)

	def run_step(self, speed_error, debug=False):
		"""
		Execute one step of longitudinal control to reach a given target speed.
		Estimate the throttle/brake of the vehicle based on the PID equations
			:param speed_error:  target speed - current speed (in Km/h)
			:return: throttle/brake control
		"""
		error = speed_error
		self._error_buffer.append(error)

		if len(self._error_buffer) >= 2:
			_de = (self._error_buffer[-1] - self._error_buffer[-2]) / self._dt
			_ie = sum(self._error_buffer) * self._dt
		else:
			_de = 0.0
			_ie = 0.0

		return np.clip((self._k_p * error) + (self._k_d * _de) + (self._k_i * _ie), -1.0, 1.0)

class PIDLateralController():
	"""
	PIDLateralController implements lateral control using a PID.
	"""

	# def __init__(self, vehicle, K_P=0.01, K_D=0.000001, K_I=0.1, dt=0.1):
	def __init__(self, vehicle, K_P=0.3, K_D=0.2, K_I=0, dt=0.1):
		"""
		Constructor method. 0.0000005

			:param vehicle: actor to apply to local planner logic onto
			:param K_P: Proportional term
			:param K_D: Differential term
			:param K_I: Integral term
			:param dt: time differential in seconds
		"""
		self.vehicle = vehicle
		self.Kp = K_P
		self.Kd = K_D
		self.Ki = K_I
		self.PTerm = 0
		self.ITerm = 0
		self.DTerm = 0
		self.sample_time = dt
		self.last_error = 0
		self.windup_guard = 20.0
		self.current_time = time.time()
		self.last_time = self.current_time
		self.output = 0

	def run_step(self, cte):
		"""
		Execute one step of lateral control to steer
		the vehicle towards a certain waypoin.

			:param waypoint: target waypoint
			:return: steering control in the range [-1, 1] where:
			-1 maximum steering to left
			+1 maximum steering to right
		"""
		# return self._pid_control(waypoint, self.vehicle.get_transform())
		return self._pid_control(cte)

	def _pid_control(self, cte):
		"""
		Estimate the steering angle of the vehicle based on the PID equations

		    :param waypoint: target waypoint
		    :param vehicle_transform: current transform of the vehicle
		    :return: steering control in the range [-1, 1]
		"""

		# define Centerline-Tracking-Error (CTE):
		error = cte

		self.current_time = time.time()
		delta_time = self.current_time - self.last_time
		delta_error = error - self.last_error

		# if (delta_time >= self.sample_time):
		self.PTerm = self.Kp * error
		self.ITerm += error * delta_time

		if (self.ITerm < -self.windup_guard):
			self.ITerm = -self.windup_guard
		elif (self.ITerm > self.windup_guard):
			self.ITerm = self.windup_guard

		self.DTerm = 0.0
		if delta_time > 0:
			self.DTerm = delta_error / delta_time

		# Remember last time and last error for next calculation
		self.last_time = self.current_time
		self.last_error = error

		self.output = self.PTerm + (self.Ki * self.ITerm) + (self.Kd * self.DTerm)

		return np.clip(self.output, -1, 1)<|MERGE_RESOLUTION|>--- conflicted
+++ resolved
@@ -140,10 +140,9 @@
 		self.timer = self.timer + 1
 
 
-<<<<<<< HEAD
-
-
-class FollowLaneAction(simulators.Action):
+
+
+class FollowLaneAction(Action):
 	"""
 	VehiclePIDController is the combination of two PID controllers
 	(lateral and longitudinal) to perform the
@@ -215,10 +214,7 @@
 
 
 
-class TrackWaypoints(simulators.Action):
-=======
 class TrackWaypoints(Action):
->>>>>>> 4fd2e3b8
 	def __init__(self, waypoints, cruising_speed = 10):
 		self.waypoints = np.array(waypoints)
 		self.curr_index = 1
@@ -288,130 +284,4 @@
 			cntrl.throttle = u_thrust
 		elif u_thrust < 0.1:
 			cntrl.braking = -u_thrust
-		lgsvlObject.apply_control(cntrl, True)
-
-
-# ----- hmm
-
-
-class PIDLongitudinalController():
-	"""
-	PIDLongitudinalController implements longitudinal control using a PID.
-	"""
-
-
-	def __init__(self, vehicle, K_P=0.5, K_D=0.1, K_I=0.2, dt=0.1):
-		"""
-		Constructor method.
-
-			:param vehicle: actor to apply to local planner logic onto
-			:param K_P: Proportional term
-			:param K_D: Differential term
-			:param K_I: Integral term
-			:param dt: time differential in seconds
-		"""
-		self.vehicle = vehicle
-		self._k_p = K_P
-		self._k_d = K_D
-		self._k_i = K_I
-		self._dt = dt
-		self._error_buffer = deque(maxlen=10)
-
-	def run_step(self, speed_error, debug=False):
-		"""
-		Execute one step of longitudinal control to reach a given target speed.
-		Estimate the throttle/brake of the vehicle based on the PID equations
-			:param speed_error:  target speed - current speed (in Km/h)
-			:return: throttle/brake control
-		"""
-		error = speed_error
-		self._error_buffer.append(error)
-
-		if len(self._error_buffer) >= 2:
-			_de = (self._error_buffer[-1] - self._error_buffer[-2]) / self._dt
-			_ie = sum(self._error_buffer) * self._dt
-		else:
-			_de = 0.0
-			_ie = 0.0
-
-		return np.clip((self._k_p * error) + (self._k_d * _de) + (self._k_i * _ie), -1.0, 1.0)
-
-class PIDLateralController():
-	"""
-	PIDLateralController implements lateral control using a PID.
-	"""
-
-	# def __init__(self, vehicle, K_P=0.01, K_D=0.000001, K_I=0.1, dt=0.1):
-	def __init__(self, vehicle, K_P=0.3, K_D=0.2, K_I=0, dt=0.1):
-		"""
-		Constructor method. 0.0000005
-
-			:param vehicle: actor to apply to local planner logic onto
-			:param K_P: Proportional term
-			:param K_D: Differential term
-			:param K_I: Integral term
-			:param dt: time differential in seconds
-		"""
-		self.vehicle = vehicle
-		self.Kp = K_P
-		self.Kd = K_D
-		self.Ki = K_I
-		self.PTerm = 0
-		self.ITerm = 0
-		self.DTerm = 0
-		self.sample_time = dt
-		self.last_error = 0
-		self.windup_guard = 20.0
-		self.current_time = time.time()
-		self.last_time = self.current_time
-		self.output = 0
-
-	def run_step(self, cte):
-		"""
-		Execute one step of lateral control to steer
-		the vehicle towards a certain waypoin.
-
-			:param waypoint: target waypoint
-			:return: steering control in the range [-1, 1] where:
-			-1 maximum steering to left
-			+1 maximum steering to right
-		"""
-		# return self._pid_control(waypoint, self.vehicle.get_transform())
-		return self._pid_control(cte)
-
-	def _pid_control(self, cte):
-		"""
-		Estimate the steering angle of the vehicle based on the PID equations
-
-		    :param waypoint: target waypoint
-		    :param vehicle_transform: current transform of the vehicle
-		    :return: steering control in the range [-1, 1]
-		"""
-
-		# define Centerline-Tracking-Error (CTE):
-		error = cte
-
-		self.current_time = time.time()
-		delta_time = self.current_time - self.last_time
-		delta_error = error - self.last_error
-
-		# if (delta_time >= self.sample_time):
-		self.PTerm = self.Kp * error
-		self.ITerm += error * delta_time
-
-		if (self.ITerm < -self.windup_guard):
-			self.ITerm = -self.windup_guard
-		elif (self.ITerm > self.windup_guard):
-			self.ITerm = self.windup_guard
-
-		self.DTerm = 0.0
-		if delta_time > 0:
-			self.DTerm = delta_error / delta_time
-
-		# Remember last time and last error for next calculation
-		self.last_time = self.current_time
-		self.last_error = error
-
-		self.output = self.PTerm + (self.Ki * self.ITerm) + (self.Kd * self.DTerm)
-
-		return np.clip(self.output, -1, 1)+		lgsvlObject.apply_control(cntrl, True)