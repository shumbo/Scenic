"""Scenic world model for traffic scenarios in Webots."""

import math
import time

import scenic.simulators.webots.world_parser as parser
from scenic.simulators.webots.road.interface import WebotsWorkspace
from scenic.simulators.webots.road.world import worldPath
from scenic.simulators.webots.road.car_models import CarModel, carModels, \
	modelWithName, smallVehicles

from scenic.simulators.utils.colors import Color as CarColor

# Load map and set up workspace

if worldPath is None:
	raise RuntimeError('need to set Webots world for this scenario')
startTime = time.time()
world = parser.parse(worldPath)
totalTime = time.time() - startTime
verbosePrint(f'Parsed .wbt file in {totalTime:.3} seconds.')

workspace = WebotsWorkspace(world)

# Set up various regions

roadDirection = workspace.roadDirection
road = workspace.drivableRegion
curb = workspace.curbsRegion
intersection = workspace.crossroadsRegion
nonIntersection = workspace.roadsRegion
sidewalk = workspace.sidewalksRegion
crossing = workspace.crossingsRegion
walkway = workspace.walkableRegion

# types of objects

class WebotsObject:
	webotsName: 'unspecified_name'
	webotsObject: None 	# gets filled in at simulation time
	elevation: None 	# ditto (this is the Webots y coordinate)

class Car(WebotsObject):
	regionContainedIn: road
	position: Point on road
	heading: (roadDirection at self.position) + self.roadDeviation
	roadDeviation: 0
	model: Uniform(*carModels)
	width: self.model.width
	length: self.model.length
	webotsType: self.model.name
	viewAngle: 90 deg
	cameraOffset: 0 @ (self.length / 2)		# camera is at the front
<<<<<<< HEAD
	color: CarColor.defaultColor()
=======
	color: CarColor.defaultCarColor()
>>>>>>> public-branch

class SmallCar(Car):
	model: Uniform(*smallVehicles)

class BmwX5(Car):
	model: modelWithName['BmwX5']

class CitroenCZero(Car):
	model: modelWithName['CitroenCZero']

class LincolnMKZ(Car):
	model: modelWithName['LincolnMKZ']

class RangeRoverSportSVR(Car):
	model: modelWithName['RangeRoverSportSVR']

class ToyotaPrius(Car):
	model: modelWithName['ToyotaPrius']

class Bus(Car):
	model: modelWithName['Bus']

class Truck(Car):
	model: modelWithName['Truck']

class Tractor(Car):
	model: modelWithName['Tractor']

class Motorcycle(Car):
	model: modelWithName['MotorBikeSimple']
	primaryColor: CarColor.defaultCarColor()
	secondaryColor: CarColor.uniformColor()		# TODO improve

class Pedestrian(WebotsObject):
	regionContainedIn: walkway
	position: Point on walkway
	heading: Range(0, 360) deg
	width: 0.5
	length: 0.5
	shirtColor: CarColor.uniformColor()
	pantsColor: CarColor.uniformColor()
	shoesColor: CarColor.uniformColor()

class OilBarrel(WebotsObject):
	width: 0.61
	length: 0.61

class SolidBox(WebotsObject):
	width: 2
	length: 2

class TrafficCone(WebotsObject):
	width: 0.5
	length: 0.5

class WorkBarrier(WebotsObject):
	width: 1.2
	length: 0.4<|MERGE_RESOLUTION|>--- conflicted
+++ resolved
@@ -43,7 +43,8 @@
 class Car(WebotsObject):
 	regionContainedIn: road
 	position: Point on road
-	heading: (roadDirection at self.position) + self.roadDeviation
+	parentOrientation: roadDirection at self.position
+	yaw: self.roadDeviation
 	roadDeviation: 0
 	model: Uniform(*carModels)
 	width: self.model.width
@@ -51,11 +52,7 @@
 	webotsType: self.model.name
 	viewAngle: 90 deg
 	cameraOffset: 0 @ (self.length / 2)		# camera is at the front
-<<<<<<< HEAD
-	color: CarColor.defaultColor()
-=======
 	color: CarColor.defaultCarColor()
->>>>>>> public-branch
 
 class SmallCar(Car):
 	model: Uniform(*smallVehicles)
@@ -92,7 +89,7 @@
 class Pedestrian(WebotsObject):
 	regionContainedIn: walkway
 	position: Point on walkway
-	heading: Range(0, 360) deg
+	yaw: Range(0, 360) deg
 	width: 0.5
 	length: 0.5
 	shirtColor: CarColor.uniformColor()
