--- conflicted
+++ resolved
@@ -42,14 +42,9 @@
 
 class Car(WebotsObject):
 	regionContainedIn: road
-<<<<<<< HEAD
-	position: Point on road
+	position: new Point on road
 	parentOrientation: roadDirection at self.position
 	yaw: self.roadDeviation
-=======
-	position: new Point on road
-	heading: (roadDirection at self.position) + self.roadDeviation
->>>>>>> 5e5f9990
 	roadDeviation: 0
 	model: Uniform(*carModels)
 	width: self.model.width
@@ -93,13 +88,8 @@
 
 class Pedestrian(WebotsObject):
 	regionContainedIn: walkway
-<<<<<<< HEAD
-	position: Point on walkway
+	position: new Point on walkway
 	yaw: Range(0, 360) deg
-=======
-	position: new Point on walkway
-	heading: Range(0, 360) deg
->>>>>>> 5e5f9990
 	width: 0.5
 	length: 0.5
 	shirtColor: CarColor.uniformColor()
