
import json

from scenic.simulators.webots.guideways.interface import Intersection, IntersectionWorkspace
from scenic.simulators.webots.guideways.intersection import intersectionPath, intersectionOrigin
from scenic.simulators.webots.road.car_models import CarModel, carModels, modelWithName

# Load intersection information and set up workspace

if intersectionPath is None:
	raise RuntimeError('need to select intersection for this scenario')
with open(intersectionPath, 'r') as f:
	intersection = Intersection(json.load(f), origin=intersectionOrigin)

workspace = IntersectionWorkspace(intersection)

# Set up various regions

road = workspace.drivableRegion
roadDirection = workspace.roadDirection		# NOTE: chooses arbitrarily where guideways overlap!

# Types of objects

class Car:
	regionContainedIn: road
<<<<<<< HEAD
	position: Point on road
	parentOrientation: roadDirection at self.position
=======
	position: new Point on road
	heading: roadDirection at self.position
>>>>>>> 5e5f9990
	webotsType: self.model.name
	model: modelWithName['ToyotaPrius']
	width: self.model.width
	length: self.model.length
	requireVisible: False
	viewAngle: 90 deg
	visibleDistance: 60
	cameraOffset: 0 @ (self.length / 2)		# camera is at the front

class Marker:
	width: 0.1
	length: 0.1
	allowCollisions: True
	requireVisible: False<|MERGE_RESOLUTION|>--- conflicted
+++ resolved
@@ -23,13 +23,8 @@
 
 class Car:
 	regionContainedIn: road
-<<<<<<< HEAD
-	position: Point on road
+	position: new Point on road
 	parentOrientation: roadDirection at self.position
-=======
-	position: new Point on road
-	heading: roadDirection at self.position
->>>>>>> 5e5f9990
 	webotsType: self.model.name
 	model: modelWithName['ToyotaPrius']
 	width: self.model.width
