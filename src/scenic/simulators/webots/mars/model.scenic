--- conflicted
+++ resolved
@@ -22,11 +22,7 @@
 class Debris:
 	"""Abstract class for debris scattered randomly in the workspace."""
 	position: Point in workspace
-<<<<<<< HEAD
-	heading: Range(0, 360) deg
-=======
-	yaw: Range(-math.pi, math.pi)
->>>>>>> 71728b02
+	yaw: Range(0, 360) deg
 
 class BigRock(Debris):
 	"""Large rock."""
