"""CARLA blueprints for cars, pedestrians, etc."""

## Vehicle blueprints

carModels = [# for speed = 10
      'vehicle.audi.a2', # Lateral PID:  K_P=0.3, K_D=0.2, K_I=0
      'vehicle.audi.etron', # K_P=0.3, K_D=0.2, K_I=0
      'vehicle.audi.tt',
      'vehicle.bmw.grandtourer',
      'vehicle.bmw.isetta', # current PID controller not work 
      'vehicle.chevrolet.impala',
      'vehicle.citroen.c3',
      'vehicle.dodge_charger.police',
      'vehicle.jeep.wrangler_rubicon',  # current PID controller not work 
      'vehicle.lincoln.mkz2017',
      'vehicle.mercedes-benz.coupe',
      'vehicle.mini.cooperst',
      'vehicle.mustang.mustang',
      'vehicle.nissan.micra',
      'vehicle.nissan.patrol',
      'vehicle.seat.leon',
      'vehicle.tesla.model3', ## K_P=0.3, K_D=0.2, K_I=0
      'vehicle.toyota.prius',
      'vehicle.volkswagen.t2'
]

bicycleModels = [
      'vehicle.bh.crossbike',
      'vehicle.diamondback.century',
      'vehicle.gazelle.omafiets',
]

<<<<<<< HEAD
motorcycleModels = {
      'vehicle.harley-davidson.low_rider',
=======
motorcycleModels = [
      # 'vehicle.harley-davidson.low_rider',
>>>>>>> 4e1ea609
      'vehicle.kawasaki.ninja',
      'vehicle.yamaha.yzf',
]

truckModels = [
      'vehicle.carlamotors.carlacola',
      'vehicle.tesla.cybertruck'
]

## Prop blueprints

trashModels = [
      'static.prop.trashcan01',
      'static.prop.trashcan02',
      'static.prop.trashcan03',
      'static.prop.trashcan04',
      'static.prop.trashcan05',
      'static.prop.bin'
]

coneModels = [
      'static.prop.constructioncone',
      'static.prop.trafficcone01',
      'static.prop.trafficcone02'
]

debrisModels = [
      'static.prop.dirtdebris01',
      'static.prop.dirtdebris02',
      'static.prop.dirtdebris03'
]

vendingMachineModels = [
      'static.prop.vendingmachine'
]

chairModels = [
      'static.prop.plasticchair'
]

busStopModels = [
      'static.prop.busstop'
]

advertisementModels = [
      'static.prop.advertisement',
      'static.prop.streetsign',
      'static.prop.streetsign01',
      'static.prop.streetsign04'
]

garbageModels = [
      'static.prop.colacan',
      'static.prop.garbage01',
      'static.prop.garbage02',
      'static.prop.garbage03',
      'static.prop.garbage04',
      'static.prop.garbage05',
      'static.prop.garbage06',
      'static.prop.plasticbag',
      'static.prop.trashbag'
]

containerModels = [
      'static.prop.container',
      'static.prop.clothcontainer',
      'static.prop.glasscontainer'
]

tableModels = [
      'static.prop.table',
      'static.prop.plastictable'
]

barrierModels = [
      'static.prop.streetbarrier',
      'static.prop.chainbarrier',
      'static.prop.chainbarrierend'
]

plantpotModels = [
      'static.prop.plantpot01',
      'static.prop.plantpot02',
      'static.prop.plantpot03',
      'static.prop.plantpot04',
      'static.prop.plantpot05',
      'static.prop.plantpot06',
      'static.prop.plantpot07',
      'static.prop.plantpot08'
]

mailboxModels = [
      'static.prop.mailbox'
]

gnomeModels = [
      'static.prop.gnome'
]

creasedboxModels = [
      'static.prop.creasedbox01',
      'static.prop.creasedbox02',
      'static.prop.creasedbox03'
]

caseModels = [
      'static.prop.travelcase',
      'static.prop.briefcase',
      'static.prop.guitarcase'
]

boxModels = [
      'static.prop.box01',
      'static.prop.box02',
      'static.prop.box03'
]

benchModels = [
      'static.prop.bench01',
      'static.prop.bench02',
      'static.prop.bench03'
]

barrelModels = [
      'static.prop.barrel'
]

atmModels = [
      'static.prop.atm'
]

kioskModels = [
      'static.prop.kiosk_01'
]

ironplateModels = [
      'static.prop.ironplank'
]

trafficwarningModels = [
      'static.prop.trafficwarning'
]

## Walker blueprints

walkerModels = [
      'walker.pedestrian.0001',
      'walker.pedestrian.0002',
      'walker.pedestrian.0003',
      'walker.pedestrian.0004',
      'walker.pedestrian.0005',
      'walker.pedestrian.0006',
      'walker.pedestrian.0007',
      'walker.pedestrian.0008',
      'walker.pedestrian.0009',
      'walker.pedestrian.0010',
      'walker.pedestrian.0011',
      'walker.pedestrian.0012',
      'walker.pedestrian.0013',
      'walker.pedestrian.0014'
]
<|MERGE_RESOLUTION|>--- conflicted
+++ resolved
@@ -3,15 +3,15 @@
 ## Vehicle blueprints
 
 carModels = [# for speed = 10
-      'vehicle.audi.a2', # Lateral PID:  K_P=0.3, K_D=0.2, K_I=0
-      'vehicle.audi.etron', # K_P=0.3, K_D=0.2, K_I=0
+      'vehicle.audi.a2',
+      'vehicle.audi.etron',
       'vehicle.audi.tt',
       'vehicle.bmw.grandtourer',
-      'vehicle.bmw.isetta', # current PID controller not work 
+      'vehicle.bmw.isetta',
       'vehicle.chevrolet.impala',
       'vehicle.citroen.c3',
       'vehicle.dodge_charger.police',
-      'vehicle.jeep.wrangler_rubicon',  # current PID controller not work 
+      'vehicle.jeep.wrangler_rubicon', 
       'vehicle.lincoln.mkz2017',
       'vehicle.mercedes-benz.coupe',
       'vehicle.mini.cooperst',
@@ -19,7 +19,7 @@
       'vehicle.nissan.micra',
       'vehicle.nissan.patrol',
       'vehicle.seat.leon',
-      'vehicle.tesla.model3', ## K_P=0.3, K_D=0.2, K_I=0
+      'vehicle.tesla.model3',
       'vehicle.toyota.prius',
       'vehicle.volkswagen.t2'
 ]
@@ -30,13 +30,8 @@
       'vehicle.gazelle.omafiets',
 ]
 
-<<<<<<< HEAD
-motorcycleModels = {
+motorcycleModels = [
       'vehicle.harley-davidson.low_rider',
-=======
-motorcycleModels = [
-      # 'vehicle.harley-davidson.low_rider',
->>>>>>> 4e1ea609
       'vehicle.kawasaki.ninja',
       'vehicle.yamaha.yzf',
 ]
