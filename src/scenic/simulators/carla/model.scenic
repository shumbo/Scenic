--- conflicted
+++ resolved
@@ -1,46 +1,3 @@
-<<<<<<< HEAD
-"""Scenic world model for traffic scenarios in CARLA."""
-
-import math
-import time
-
-from scenic.simulators.carla.interface import CarlaWorkspace
-from scenic.simulators.carla.map import mapPath, lanePoints
-from scenic.simulators.carla.car_models import carModels, bicycleModels, motorcycleModels, truckModels
-from scenic.simulators.carla.prop_models import trashModels, coneModels
-
-from scenic.simulators.gta.interface import CarColor
-
-workspace = CarlaWorkspace(mapPath, n=lanePoints)
-
-roadDirection = workspace.road_direction
-road = workspace.drivable_region
-sidewalk = workspace.sidewalk_region
-intersection = workspace.intersection_region
-# laneSectionDict is a dict from road id to a list of dicts from
-# lane id to polygon, one dict per lane section.
-laneSectionDict = workspace.lane_sec_dict
-
-precipitation = Options({0: 70, 1: 30}) * Range(0, 100)
-param precipitation = precipitation
-param precipitation_deposits = Range(precipitation, 100)
-param cloudiness = Range(precipitation, 100)
-param wind_intensity = Range(0, 100)
-param sun_azimuth_angle = Range(0, 360)
-param sun_altitude_angle = Range(-90, 90)
-
-# TODO: Get vehicle models, dimensions from Carla
-class Vehicle:
-    regionContainedIn: road
-    position: Point on road
-    heading: (roadDirection at self.position) + self.roadDeviation
-    roadDeviation: 0
-    viewAngle: 90 deg
-    width: 2
-    length: 5
-    color: CarColor.defaultColor()
-    agent: 'BrakeAgent'
-=======
 """Scenic world model for traffic scenarios in CARLA.
 
 The model currently supports vehicles, pedestrians, and props. It implements the
@@ -201,7 +158,6 @@
 
     def _getClosestTrafficLight(self, distance=100):
         return _getClosestTrafficLight(self, distance)
->>>>>>> 4134a27d
 
 class Car(Vehicle):
     """A car.
@@ -217,36 +173,18 @@
 class Bicycle(Vehicle):
     width: 1
     length: 2
-<<<<<<< HEAD
-    blueprint: Uniform(*bicycleModels)
-=======
     blueprint: Uniform(*blueprints.bicycleModels)
 
->>>>>>> 4134a27d
 
 class Motorcycle(Vehicle):
     width: 1
     length:2
-<<<<<<< HEAD
-    blueprint: Uniform(*motorcycleModels)
-=======
     blueprint: Uniform(*blueprints.motorcycleModels)
 
->>>>>>> 4134a27d
 
 class Truck(Vehicle):
     width: 3
     length: 7
-<<<<<<< HEAD
-    blueprint: Uniform(*truckModels)
-
-class Pedestrian:
-    regionContainedIn: sidewalk
-    position: Point on sidewalk
-    heading: Range(0, 360) deg
-    width: 0.5
-    length: 0.5
-=======
     blueprint: Uniform(*blueprints.truckModels)
 
 
@@ -268,7 +206,6 @@
 
     def setWalkingSpeed(self, speed):
         self.control.speed = speed
->>>>>>> 4134a27d
 
 
 class Prop(CarlaActor):
@@ -283,10 +220,7 @@
     heading: Range(0, 360) deg
     width: 0.5
     length: 0.5
-<<<<<<< HEAD
-=======
     physics: False
->>>>>>> 4134a27d
 
 class Trash(Prop):
     blueprint: Uniform(*blueprints.trashModels)
