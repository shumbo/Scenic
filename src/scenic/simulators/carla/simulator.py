"""Simulator interface for CARLA."""

try:
	import carla
except ImportError as e:
	raise ModuleNotFoundError('CARLA scenarios require the "carla" Python package') from e

import math
import os

from scenic.syntax.translator import verbosity
if verbosity == 0:	# suppress pygame advertisement at zero verbosity
	import os
	os.environ['PYGAME_HIDE_SUPPORT_PROMPT'] = 'hide'
import pygame

from scenic.domains.driving.simulators import DrivingSimulator, DrivingSimulation
from scenic.core.simulators import SimulationCreationError
from scenic.syntax.veneer import verbosePrint
import scenic.simulators.carla.utils.utils as utils
import scenic.simulators.carla.utils.visuals as visuals


class CarlaSimulator(DrivingSimulator):
	"""Implementation of `Simulator` for CARLA."""
	def __init__(self, carla_map, map_path, address='127.0.0.1', port=2000, timeout=10,
				 render=True, record='', timestep=0.1):
		super().__init__()
		verbosePrint('Connecting to CARLA...')
		self.client = carla.Client(address, port)
		self.client.set_timeout(timeout)  # limits networking operations (seconds)
		if carla_map is not None:
			self.world = self.client.load_world(carla_map)
		else:
			if map_path.endswith('.xodr'):
				with open(map_path) as odr_file:
					self.world = self.client.generate_opendrive_world(odr_file.read())
			else:
				raise RuntimeError(f'CARLA only supports OpenDrive maps')
		self.timestep = timestep

		self.tm = self.client.get_trafficmanager()
		self.tm.set_synchronous_mode(True)

		# Set to synchronous with fixed timestep
		settings = self.world.get_settings()
		settings.synchronous_mode = True
		settings.fixed_delta_seconds = timestep  # NOTE: Should not exceed 0.1
		self.world.apply_settings(settings)
		verbosePrint('Map loaded in simulator.')

		self.render = render  # visualization mode ON/OFF
		self.record = record  # whether to use the carla recorder
		self.scenario_number = 0  # Number of the scenario executed

	def createSimulation(self, scene, verbosity=0):
		self.scenario_number += 1
		return CarlaSimulation(scene, self.client, self.tm, self.timestep,
							   render=self.render, record=self.record,
							   scenario_number=self.scenario_number, verbosity=verbosity)

	def destroy(self):
		settings = self.world.get_settings()
		settings.synchronous_mode = False
		settings.fixed_delta_seconds = None
		self.world.apply_settings(settings)
		self.tm.set_synchronous_mode(False)

		super().destroy()


class CarlaSimulation(DrivingSimulation):
	def __init__(self, scene, client, tm, timestep, render, record, scenario_number, verbosity=0):
		super().__init__(scene, timestep=timestep, verbosity=verbosity)
		self.client = client
		self.world = self.client.get_world()
		self.map = self.world.get_map()
		self.blueprintLib = self.world.get_blueprint_library()
		self.tm = tm
		
		weather = scene.params.get("weather")
		if weather is not None:
			if isinstance(weather, str):
				self.world.set_weather(getattr(carla.WeatherParameters, weather))
			elif isinstance(weather, dict):
				self.world.set_weather(carla.WeatherParameters(**weather))

		# Reloads current world: destroys all actors, except traffic manager instances
		# self.client.reload_world()

		# Setup HUD
		self.render = render
		self.record = record
		self.scenario_number = scenario_number
		if self.render:
			self.displayDim = (1280, 720)
			self.displayClock = pygame.time.Clock()
			self.camTransform = 0
			pygame.init()
			pygame.font.init()
			self.hud = visuals.HUD(*self.displayDim)
			self.display = pygame.display.set_mode(
				self.displayDim,
				pygame.HWSURFACE | pygame.DOUBLEBUF
			)
			self.cameraManager = None

		if self.record:
			if not os.path.exists(self.record):
				os.mkdir(self.record)
			name = "{}/scenario{}.log".format(self.record, self.scenario_number)
			self.client.start_recorder(name)

		# Create Carla actors corresponding to Scenic objects
		self.ego = None
		for obj in self.objects:
<<<<<<< HEAD
			# Extract blueprint
			blueprint = self.blueprintLib.find(obj.blueprint)

			# Set up transform
			loc = utils.scenicToCarlaLocation(obj.position, z=obj.elevation, world=self.world)
			rot = utils.scenicToCarlaRotation(obj.heading)
			transform = carla.Transform(loc, rot)
			
			# Create Carla actor
			carlaActor = self.world.try_spawn_actor(blueprint, transform)
			if carlaActor is None:
				raise SimulationCreationError(f'Unable to spawn object {obj}')

			if isinstance(carlaActor, carla.Vehicle):
				carlaActor.apply_control(carla.VehicleControl(manual_gear_shift=True, gear=1))
			elif isinstance(carlaActor, carla.Walker):
				carlaActor.apply_control(carla.WalkerControl())

			# #create by batch
			# batch = []
			# equivVel = utils.scenicSpeedToCarlaVelocity(obj.speed, obj.heading)
			# print(equivVel)
			# batch.append(carla.command.SpawnActor(blueprint, transform, carlaActor).then(carla.command.ApplyVelocity(carla.command.FutureActor, equivVel)))

			obj.carlaActor = carlaActor
=======
			carlaActor = self.createObjectInSimulator(obj)
>>>>>>> 1fbd254c

			# Check if ego (from carla_scenic_taks.py)
			if obj is self.objects[0]:
				self.ego = obj

				# Set up camera manager and collision sensor for ego
				if self.render:
					camIndex = 0
					camPosIndex = 0
					self.cameraManager = visuals.CameraManager(self.world, carlaActor, self.hud)
					self.cameraManager._transform_index = camPosIndex
					self.cameraManager.set_sensor(camIndex)
					self.cameraManager.set_transform(self.camTransform)

		self.world.tick() ## allowing manualgearshift to take effect 	# TODO still need this?

		for obj in self.objects:
			if isinstance(obj.carlaActor, carla.Vehicle):
				obj.carlaActor.apply_control(carla.VehicleControl(manual_gear_shift=False))

		self.world.tick()

		# Set Carla actor's initial speed (if specified)
		for obj in self.objects:
			if obj.speed is not None:
				equivVel = utils.scenicSpeedToCarlaVelocity(obj.speed, obj.heading)
				if hasattr(obj.carlaActor, 'set_target_velocity'):
					obj.carlaActor.set_target_velocity(equivVel)
				else:
					obj.carlaActor.set_velocity(equivVel)

	def createObjectInSimulator(self, obj):
		# Extract blueprint
		blueprint = self.blueprintLib.find(obj.blueprint)
		if obj.rolename is not None:
			blueprint.set_attribute('role_name', obj.rolename)

		# set walker as not invincible
		if blueprint.has_attribute('is_invincible'):
			blueprint.set_attribute('is_invincible', 'False')

		# Set up transform
		loc = utils.scenicToCarlaLocation(obj.position, world=self.world, blueprint=obj.blueprint)
		rot = utils.scenicToCarlaRotation(obj.heading)
		transform = carla.Transform(loc, rot)

		# Create Carla actor
		carlaActor = self.world.try_spawn_actor(blueprint, transform)
		if carlaActor is None:
			self.destroy()
			raise SimulationCreationError(f'Unable to spawn object {obj}')
		obj.carlaActor = carlaActor

		carlaActor.set_simulate_physics(obj.physics)

		if isinstance(carlaActor, carla.Vehicle):
			carlaActor.apply_control(carla.VehicleControl(manual_gear_shift=True, gear=1))
		elif isinstance(carlaActor, carla.Walker):
			carlaActor.apply_control(carla.WalkerControl())
			# spawn walker controller
			controller_bp = self.blueprintLib.find('controller.ai.walker')
			controller = self.world.try_spawn_actor(controller_bp, carla.Transform(), carlaActor)
			if controller is None:
				self.destroy()
				raise SimulationCreationError(f'Unable to spawn carla controller for object {obj}')
			obj.carlaController = controller
		return carlaActor

	def executeActions(self, allActions):
		super().executeActions(allActions)

		# Apply control updates which were accumulated while executing the actions
		for obj in self.agents:
			ctrl = obj._control
			if ctrl is not None:
				obj.carlaActor.apply_control(ctrl)
				obj._control = None

	def step(self):
		# Run simulation for one timestep
		self.world.tick()

		# Render simulation
		if self.render:
			# self.hud.tick(self.world, self.ego, self.displayClock)
			self.cameraManager.render(self.display)
			# self.hud.render(self.display)
			pygame.display.flip()

	def getProperties(self, obj, properties):
		# Extract Carla properties
		carlaActor = obj.carlaActor
		currTransform = carlaActor.get_transform()
		currLoc = currTransform.location
		currRot = currTransform.rotation
		currVel = carlaActor.get_velocity()
		currAngVel = carlaActor.get_angular_velocity()

		# Prepare Scenic object properties
		velocity = utils.carlaToScenicPosition(currVel)
		speed = math.hypot(*velocity)

		values = dict(
			position=utils.carlaToScenicPosition(currLoc),
			elevation=utils.carlaToScenicElevation(currLoc),
			heading=utils.carlaToScenicHeading(currRot),
			velocity=velocity,
			speed=speed,
			angularSpeed=utils.carlaToScenicAngularSpeed(currAngVel),
		)
		return values

	def destroy(self):
		for obj in self.objects:
			if obj.carlaActor is not None:
				if isinstance(obj.carlaActor, carla.Vehicle):
					obj.carlaActor.set_autopilot(False, self.tm.get_port())
				if isinstance(obj.carlaActor, carla.Walker):
					obj.carlaController.stop()
					obj.carlaController.destroy()
				obj.carlaActor.destroy()
		if self.render and self.cameraManager:
			self.cameraManager.destroy_sensor()

		self.client.stop_recorder()

		self.world.tick()
		super().destroy()<|MERGE_RESOLUTION|>--- conflicted
+++ resolved
@@ -114,35 +114,7 @@
 		# Create Carla actors corresponding to Scenic objects
 		self.ego = None
 		for obj in self.objects:
-<<<<<<< HEAD
-			# Extract blueprint
-			blueprint = self.blueprintLib.find(obj.blueprint)
-
-			# Set up transform
-			loc = utils.scenicToCarlaLocation(obj.position, z=obj.elevation, world=self.world)
-			rot = utils.scenicToCarlaRotation(obj.heading)
-			transform = carla.Transform(loc, rot)
-			
-			# Create Carla actor
-			carlaActor = self.world.try_spawn_actor(blueprint, transform)
-			if carlaActor is None:
-				raise SimulationCreationError(f'Unable to spawn object {obj}')
-
-			if isinstance(carlaActor, carla.Vehicle):
-				carlaActor.apply_control(carla.VehicleControl(manual_gear_shift=True, gear=1))
-			elif isinstance(carlaActor, carla.Walker):
-				carlaActor.apply_control(carla.WalkerControl())
-
-			# #create by batch
-			# batch = []
-			# equivVel = utils.scenicSpeedToCarlaVelocity(obj.speed, obj.heading)
-			# print(equivVel)
-			# batch.append(carla.command.SpawnActor(blueprint, transform, carlaActor).then(carla.command.ApplyVelocity(carla.command.FutureActor, equivVel)))
-
-			obj.carlaActor = carlaActor
-=======
 			carlaActor = self.createObjectInSimulator(obj)
->>>>>>> 1fbd254c
 
 			# Check if ego (from carla_scenic_taks.py)
 			if obj is self.objects[0]:
