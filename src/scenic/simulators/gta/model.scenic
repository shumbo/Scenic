"""World model for GTA."""

import random

from scenic.simulators.gta.interface import (Map, MapWorkspace, GTA,
	CarModel)
from scenic.simulators.utils.colors import Color, ColorMutator
CarColor = Color	# alias for backwards compatibility

# Load map and set up regions, etc.
from scenic.simulators.gta.map import mapPath
if mapPath is None:
	raise RuntimeError('need to select GTA map for this scenario')
m = Map.fromFile(mapPath)

#: Vector field representing the nominal traffic direction at a point on the road
roadDirection = m.roadDirection

#: Region representing the roads in the GTA map.
road = m.roadRegion

#: Region representing the curbs in the GTA map.
curb = m.curbRegion

#: Workspace over the `road` Region.
workspace = MapWorkspace(m, road)

# Default values for time and weather
param time = Range(0 * 60, 24 * 60)	# 0000 to 2400 hours
param weather = Options({
			'NEUTRAL': 5,
			'CLEAR': 15,
			'EXTRASUNNY': 20,
			'CLOUDS': 15,
			'OVERCAST': 15,
			'RAIN': 5,
			'THUNDER': 5,
			'CLEARING': 5,
			'FOGGY': 5,
			'SMOG': 5,
			'XMAS': 1.25,
			'SNOWLIGHT': 1.25,
			'BLIZZARD': 1.25,
			'SNOW': 1.25
			})

class Car:
	"""Scenic class for cars.

	Properties:
		position: The default position is uniformly random over the `road`.
		heading: The default heading is aligned with `roadDirection`, plus an offset
		  given by ``roadDeviation``.
		roadDeviation (float): Relative heading with respect to the road direction
		  at the `Car`'s position. Used by the default value for ``heading``.
		model (`CarModel`): Model of the car.
		color (:obj:`Color` or RGB tuple): Color of the car.
	"""
<<<<<<< HEAD
	position: Point on road
	parentOrientation: roadDirection at self.position
	yaw: self.roadDeviation
=======
	position: new Point on road
	heading: (roadDirection at self.position) + self.roadDeviation
>>>>>>> 5e5f9990
	roadDeviation: 0
	width: self.model.width
	length: self.model.length
	viewAngle: 80 deg
	visibleDistance: 30
	model: CarModel.defaultModel()
	color: Color.defaultCarColor()

	mutator[additive]: ColorMutator()

class EgoCar(Car):
	"""Convenience subclass with defaults for ego cars."""
	model: CarModel.egoModel()

class Bus(Car):
	"""Convenience subclass for buses."""
	model: CarModel.models['BUS']

class Compact(Car):
	"""Convenience subclass for compact cars."""
	model: CarModel.models['BLISTA']

def createPlatoonAt(car, numCars, model=None, dist=Range(2, 8),
                    shift=Range(-0.5, 0.5), wiggle=0):
	"""Create a platoon starting from the given car."""
	cars = [car]
	lastCar = car
	for i in range(numCars-1):
		center = follow roadDirection from (front of lastCar) for resample(dist)
		pos = new OrientedPoint right of center by shift, facing resample(wiggle) relative to roadDirection
		lastCar = new Car ahead of pos, with model (car.model if model is None else resample(model))
		cars.append(lastCar)
	return cars<|MERGE_RESOLUTION|>--- conflicted
+++ resolved
@@ -56,14 +56,9 @@
 		model (`CarModel`): Model of the car.
 		color (:obj:`Color` or RGB tuple): Color of the car.
 	"""
-<<<<<<< HEAD
-	position: Point on road
+	position: new Point on road
 	parentOrientation: roadDirection at self.position
 	yaw: self.roadDeviation
-=======
-	position: new Point on road
-	heading: (roadDirection at self.position) + self.roadDeviation
->>>>>>> 5e5f9990
 	roadDeviation: 0
 	width: self.model.width
 	length: self.model.length
