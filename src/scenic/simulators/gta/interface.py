"""Python supporting code for the GTA model."""

import math
import time

import numpy
import scipy.spatial

try:
	import PIL
except ModuleNotFoundError as e:
	raise RuntimeError('GTA scenarios require the PIL module;'
	                   ' try "pip install pillow"') from e

try:
	import cv2
except ModuleNotFoundError as e:
	raise RuntimeError('GTA scenarios require the cv2 module;'
	                   ' try "pip install opencv-python"') from e

import scenic.simulators.gta.center_detection as center_detection
import scenic.simulators.gta.img_modf as img_modf
import scenic.simulators.gta.messages as messages
from scenic.simulators.utils.colors import Color as CarColor, NoisyColorDistribution

from scenic.core.distributions import (Samplable, Distribution, Range, Normal, Options,
                                       distributionMethod, toDistribution)
from scenic.core.lazy_eval import valueInContext

from scenic.core.workspaces import Workspace
from scenic.core.vectors import VectorField
from scenic.core.regions import PointSetRegion, GridRegion
from scenic.core.object_types import Mutator
import scenic.core.utils as utils
from scenic.core.geometry import *

from scenic.syntax.veneer import verbosePrint

### Abstract GTA interface

class GTA:
	@staticmethod
	def Config(scene):
		ego = scene.egoObject
		vehicles = [GTA.Vehicle(car) for car in scene.objects if car is not ego]
		cameraLoc = GTA.langToGTACoords(ego.position)
		cameraHeading = GTA.langToGTAHeading(ego.heading)

		params = dict(scene.params)
		time = int(round(params.pop('time')))
		minute = time % 60
		hour = int((time - minute) / 60)
		assert hour < 24
		weather = params.pop('weather')
		for param in params:
			print(f'WARNING: unused scene parameter "{param}"')

		return messages.Formal_Config(cameraLoc, [hour, minute], weather,
		                              vehicles, cameraHeading)

	@staticmethod
	def Vehicle(car):
		loc3 = GTA.langToGTACoords(car.position)
		heading = GTA.langToGTAHeading(car.heading)
		scol = list(CarColor.realToByte(car.color))
		return messages.Vehicle(car.model.name, scol, loc3, heading)
	
	@staticmethod
	def langToGTACoords(point):
		x, y = point
		return [x, y, 60]

	@staticmethod
	def langToGTAHeading(heading):
		h = math.degrees(heading)
		return (h + 360) % 360

### Map

class Map:
	"""Represents roads and obstacles in GTA, extracted from a map image.

	This code handles images from the `GTA V Interactive Map <https://gta-5-map.com/>`_,
	rendered with the "Road" setting.

	Args:
		imagePath (str): path to image file
		Ax (float): width of one pixel in GTA coordinates
		Ay (float): height of one pixel in GTA coordinates
		Bx (float): GTA X-coordinate of bottom-left corner of image
		By (float): GTA Y-coordinate of bottom-left corner of image
	"""
	def __init__(self, imagePath, Ax, Ay, Bx, By):
		self.Ax, self.Ay = Ax, Ay
		self.Bx, self.By = Bx, By
		if imagePath != None:
			startTime = time.time()
			# open image
			image = PIL.Image.open(imagePath)
			self.sizeX, self.sizeY = image.size
			# create version of image for display
			de = img_modf.get_edges(image).convert('RGB')
			self.displayImage = cv2.cvtColor(numpy.array(de), cv2.COLOR_RGB2BGR)
			# detect edges of roads
			ed = center_detection.compute_midpoints(img_data=image, kernelsize=5)
			self.edgeData = {
				self.gridToScenicCoords((x, y)): datum
				for (y, x), datum in ed.items()
			}
			self.orderedCurbPoints = list(self.edgeData.keys())
			# build k-D tree
			self.edgeTree = scipy.spatial.cKDTree(self.orderedCurbPoints)
			# identify points on roads
			self.roadArray = numpy.array(img_modf.convert_black_white(img_data=image).convert('L'),
			                             dtype=int)
			totalTime = time.time() - startTime
			verbosePrint(f'Created GTA map from image in {totalTime:.2f} seconds.')

	@staticmethod
	def fromFile(path):
		startTime = time.time()
		with numpy.load(path, allow_pickle=True) as data:
			Ax, Ay, Bx, By, sizeX, sizeY = data['misc']
			m = Map(None, Ax, Ay, Bx, By)
			m.sizeX, m.sizeY = sizeX, sizeY
			m.displayImage = data['displayImage']
			
			m.edgeData = { tuple(e): center_detection.EdgeData(*rest) for e, *rest in data['edges'] }
			m.orderedCurbPoints = list(m.edgeData.keys())
			m.edgeTree = scipy.spatial.cKDTree(m.orderedCurbPoints)		# rebuild k-D tree

			m.roadArray = data['roadArray']
			totalTime = time.time() - startTime
			verbosePrint(f'Loaded GTA map in {totalTime:.2f} seconds.')
			return m

	def dumpToFile(self, path):
		misc = numpy.array((self.Ax, self.Ay, self.Bx, self.By, self.sizeX, self.sizeY))
		edges = numpy.array([(edge,) + tuple(datum) for edge, datum in self.edgeData.items()])
		roadArray = self.roadArray

		numpy.savez_compressed(path,
			misc=misc, displayImage=self.displayImage,
			edges=edges, roadArray=self.roadArray)

	@property
	@utils.cached
	def roadDirection(self):
		return VectorField('roadDirection', self.roadHeadingAt)
	
	@property
	@utils.cached
	def roadRegion(self):
		return GridRegion('road', self.roadArray,
		                  self.Ax, self.Ay, self.Bx, self.By,
		                  orientation=self.roadDirection)

	@property
	@utils.cached
	def curbRegion(self):
		return PointSetRegion('curb', self.orderedCurbPoints,
		                      kdTree=self.edgeTree,
		                      orientation=self.roadDirection)

	def gridToScenicCoords(self, point):
		x, y = point[0], point[1]
		return ((self.Ax * x) + self.Bx, (self.Ay * y) + self.By)

	def gridToScenicHeading(self, heading):
		return heading - (math.pi / 2)

	def scenicToGridCoords(self, point):
		x, y = point[0], point[1]
		return ((x - self.Bx) / self.Ax, (y - self.By) / self.Ay)

	def scenicToGridHeading(self, heading):
		return heading + (math.pi / 2)

	@distributionMethod
	def roadHeadingAt(self, point):
		# find closest edge
		distance, location = self.edgeTree.query(point)
		closest = tuple(self.edgeTree.data[location])
		# get direction of edge
		return self.gridToScenicHeading(self.edgeData[closest].tangent)

	def show(self, plt):
		plt.imshow(self.displayImage)

class MapWorkspace(Workspace):
	"""Workspace whose rendering is handled by a Map"""
	def __init__(self, mappy, region):
		super().__init__(region)
		self.map = mappy

	def scenicToSchematicCoords(self, coords):
		return self.map.scenicToGridCoords(coords)

	def show(self, plt):
		plt.gca().set_aspect('equal')
		return self.map.show(plt)

	@property
	def minimumZoomSize(self):
		return 40 / min(abs(self.map.Ax), abs(self.map.Ay))

### Car models and colors

class CarModel:
	"""A model of car in GTA.

	Attributes:
		name (str): name of model in GTA
		width (float): width of this model of car
		height (float): height of this model of car
		viewAngle (float): view angle in radians (default is 90 degrees)

	Class Attributes:
		models: dict mapping model names to the corresponding `CarModel`
	"""

	def __init__(self, name, width, height, viewAngle=math.radians(90)):
		super(CarModel, self).__init__()
		self.name = name
		self.width = width
		self.height = height
		self.viewAngle = viewAngle

	@classmethod
	def uniformModel(self):
		return Options(self.modelProbs.keys())

	@classmethod
	def egoModel(self):
		return self.models['BLISTA']

	@classmethod
	def defaultModel(self):
		return Options(self.modelProbs)

	def __str__(self):
		return f'<CarModel {self.name}>'

CarModel.modelProbs = {
	CarModel('BLISTA', 1.75871, 4.10139): 1,
	CarModel('BUS', 2.9007, 13.202): 0,
	CarModel('NINEF', 2.07699, 4.50658): 1,
	CarModel('ASEA', 1.83066, 4.45861): 1,
	CarModel('BALLER', 2.10791, 5.10333): 1,
	CarModel('BISON', 2.29372, 5.4827): 1,
	CarModel('BUFFALO', 2.04265, 5.07782): 1,
	CarModel('BOBCATXL', 2.37944, 5.78222): 1,
	CarModel('DOMINATOR', 1.9353, 4.9355): 1,
	CarModel('GRANGER', 3.02698, 5.94577): 1,
	CarModel('JACKAL', 2.00041, 4.91436): 1,
	CarModel('ORACLE', 2.07787, 5.12544): 1,
	CarModel('PATRIOT', 2.26679, 5.13695): 1,
	CarModel('PRANGER', 3.02698, 5.94577): 1
}
<<<<<<< HEAD
CarModel.models = { model.name: model for model in CarModel.modelProbs }
=======
CarModel.models = { model.name: model for model in CarModel.modelProbs }

class CarColor(namedtuple('CarColor', ['r', 'g', 'b'])):
	"""A car color as an RGB tuple."""
	@classmethod
	def withBytes(cls, color):
		return cls._make(c / 255.0 for c in color)

	@staticmethod
	def realToByte(color):
		return tuple(int(round(255 * c)) for c in color)

	@staticmethod
	def uniformColor():
		"""Return a uniformly random color."""
		return toDistribution(CarColor(Range(0, 1), Range(0, 1), Range(0, 1)))

	@staticmethod
	def defaultColor():
		"""Default color distribution for cars.

		The distribution starts with a base distribution over 9 discrete colors,
		then adds Gaussian HSL noise. The base distribution uses color popularity
		statistics from a `2012 DuPont survey`_.

		.. _2012 DuPont survey: https://web.archive.org/web/20121229065631/http://www2.dupont.com/Media_Center/en_US/color_popularity/Images_2012/DuPont2012ColorPopularity.pdf
		"""
		baseColors = {
			(248, 248, 248): 0.24,	# white
			(50, 50, 50): 0.19,		# black
			(188, 185, 183): 0.16,	# silver
			(130, 130, 130): 0.15,	# gray
			(194, 92, 85): 0.10,	# red
			(75, 119, 157): 0.07,	# blue
			(197, 166, 134): 0.05,	# brown/beige
			(219, 191, 105): 0.02,	# yellow/gold
			(68, 160, 135): 0.02,	# green
		}
		converted = { CarColor.withBytes(color): prob for color, prob in baseColors.items() }
		baseColor = Options(converted)
		# TODO improve this?
		hueNoise = Normal(0, 0.1)
		satNoise = Normal(0, 0.1)
		lightNoise = Normal(0, 0.1)
		return NoisyColorDistribution(baseColor, hueNoise, satNoise, lightNoise)

class NoisyColorDistribution(Distribution):
	"""A distribution given by HSL noise around a base color.

	Arguments:
		baseColor (RGB tuple): base color
		hueNoise (float): noise to add to base hue
		satNoise (float): noise to add to base saturation
		lightNoise (float): noise to add to base lightness
	"""

	def __init__(self, baseColor, hueNoise, satNoise, lightNoise):
		super().__init__(baseColor, hueNoise, satNoise, lightNoise, valueType=CarColor)
		self.baseColor = baseColor
		self.hueNoise = hueNoise
		self.satNoise = satNoise
		self.lightNoise = lightNoise

	@staticmethod
	def addNoiseTo(color, hueNoise, lightNoise, satNoise):
		hue, lightness, saturation = colorsys.rgb_to_hls(*color)
		hue = max(0, min(1, hue + hueNoise))
		lightness = max(0, min(1, lightness + lightNoise))
		saturation = max(0, min(1, saturation + satNoise))
		return colorsys.hls_to_rgb(hue, lightness, saturation)

	def sampleGiven(self, value):
		bc = value[self.baseColor]
		return CarColor(*self.addNoiseTo(bc, value[self.hueNoise],
		    value[self.lightNoise], value[self.satNoise]))

	def evaluateInner(self, context):
		self.baseColor = valueInContext(self.baseColor, context)
		self.hueNoise = valueInContext(self.hueNoise, context)
		self.satNoise = valueInContext(self.satNoise, context)
		self.lightNoise = valueInContext(self.lightNoise, context)

class CarColorMutator(Mutator):
	"""Mutator that adds Gaussian HSL noise to the ``color`` property."""
	def appliedTo(self, obj):
		hueNoise = random.gauss(0, 0.05)
		satNoise = random.gauss(0, 0.05)
		lightNoise = random.gauss(0, 0.05)
		color = NoisyColorDistribution.addNoiseTo(obj.color, hueNoise, lightNoise, satNoise)
		return tuple([obj.copyWith(color=color), True])		# allow further mutation
>>>>>>> 290607c1
<|MERGE_RESOLUTION|>--- conflicted
+++ resolved
@@ -21,7 +21,7 @@
 import scenic.simulators.gta.center_detection as center_detection
 import scenic.simulators.gta.img_modf as img_modf
 import scenic.simulators.gta.messages as messages
-from scenic.simulators.utils.colors import Color as CarColor, NoisyColorDistribution
+from scenic.simulators.utils.colors import Color
 
 from scenic.core.distributions import (Samplable, Distribution, Range, Normal, Options,
                                        distributionMethod, toDistribution)
@@ -30,7 +30,6 @@
 from scenic.core.workspaces import Workspace
 from scenic.core.vectors import VectorField
 from scenic.core.regions import PointSetRegion, GridRegion
-from scenic.core.object_types import Mutator
 import scenic.core.utils as utils
 from scenic.core.geometry import *
 
@@ -62,7 +61,7 @@
 	def Vehicle(car):
 		loc3 = GTA.langToGTACoords(car.position)
 		heading = GTA.langToGTAHeading(car.heading)
-		scol = list(CarColor.realToByte(car.color))
+		scol = list(Color.realToByte(car.color))
 		return messages.Vehicle(car.model.name, scol, loc3, heading)
 	
 	@staticmethod
@@ -257,97 +256,4 @@
 	CarModel('PATRIOT', 2.26679, 5.13695): 1,
 	CarModel('PRANGER', 3.02698, 5.94577): 1
 }
-<<<<<<< HEAD
-CarModel.models = { model.name: model for model in CarModel.modelProbs }
-=======
-CarModel.models = { model.name: model for model in CarModel.modelProbs }
-
-class CarColor(namedtuple('CarColor', ['r', 'g', 'b'])):
-	"""A car color as an RGB tuple."""
-	@classmethod
-	def withBytes(cls, color):
-		return cls._make(c / 255.0 for c in color)
-
-	@staticmethod
-	def realToByte(color):
-		return tuple(int(round(255 * c)) for c in color)
-
-	@staticmethod
-	def uniformColor():
-		"""Return a uniformly random color."""
-		return toDistribution(CarColor(Range(0, 1), Range(0, 1), Range(0, 1)))
-
-	@staticmethod
-	def defaultColor():
-		"""Default color distribution for cars.
-
-		The distribution starts with a base distribution over 9 discrete colors,
-		then adds Gaussian HSL noise. The base distribution uses color popularity
-		statistics from a `2012 DuPont survey`_.
-
-		.. _2012 DuPont survey: https://web.archive.org/web/20121229065631/http://www2.dupont.com/Media_Center/en_US/color_popularity/Images_2012/DuPont2012ColorPopularity.pdf
-		"""
-		baseColors = {
-			(248, 248, 248): 0.24,	# white
-			(50, 50, 50): 0.19,		# black
-			(188, 185, 183): 0.16,	# silver
-			(130, 130, 130): 0.15,	# gray
-			(194, 92, 85): 0.10,	# red
-			(75, 119, 157): 0.07,	# blue
-			(197, 166, 134): 0.05,	# brown/beige
-			(219, 191, 105): 0.02,	# yellow/gold
-			(68, 160, 135): 0.02,	# green
-		}
-		converted = { CarColor.withBytes(color): prob for color, prob in baseColors.items() }
-		baseColor = Options(converted)
-		# TODO improve this?
-		hueNoise = Normal(0, 0.1)
-		satNoise = Normal(0, 0.1)
-		lightNoise = Normal(0, 0.1)
-		return NoisyColorDistribution(baseColor, hueNoise, satNoise, lightNoise)
-
-class NoisyColorDistribution(Distribution):
-	"""A distribution given by HSL noise around a base color.
-
-	Arguments:
-		baseColor (RGB tuple): base color
-		hueNoise (float): noise to add to base hue
-		satNoise (float): noise to add to base saturation
-		lightNoise (float): noise to add to base lightness
-	"""
-
-	def __init__(self, baseColor, hueNoise, satNoise, lightNoise):
-		super().__init__(baseColor, hueNoise, satNoise, lightNoise, valueType=CarColor)
-		self.baseColor = baseColor
-		self.hueNoise = hueNoise
-		self.satNoise = satNoise
-		self.lightNoise = lightNoise
-
-	@staticmethod
-	def addNoiseTo(color, hueNoise, lightNoise, satNoise):
-		hue, lightness, saturation = colorsys.rgb_to_hls(*color)
-		hue = max(0, min(1, hue + hueNoise))
-		lightness = max(0, min(1, lightness + lightNoise))
-		saturation = max(0, min(1, saturation + satNoise))
-		return colorsys.hls_to_rgb(hue, lightness, saturation)
-
-	def sampleGiven(self, value):
-		bc = value[self.baseColor]
-		return CarColor(*self.addNoiseTo(bc, value[self.hueNoise],
-		    value[self.lightNoise], value[self.satNoise]))
-
-	def evaluateInner(self, context):
-		self.baseColor = valueInContext(self.baseColor, context)
-		self.hueNoise = valueInContext(self.hueNoise, context)
-		self.satNoise = valueInContext(self.satNoise, context)
-		self.lightNoise = valueInContext(self.lightNoise, context)
-
-class CarColorMutator(Mutator):
-	"""Mutator that adds Gaussian HSL noise to the ``color`` property."""
-	def appliedTo(self, obj):
-		hueNoise = random.gauss(0, 0.05)
-		satNoise = random.gauss(0, 0.05)
-		lightNoise = random.gauss(0, 0.05)
-		color = NoisyColorDistribution.addNoiseTo(obj.color, hueNoise, lightNoise, satNoise)
-		return tuple([obj.copyWith(color=color), True])		# allow further mutation
->>>>>>> 290607c1
+CarModel.models = { model.name: model for model in CarModel.modelProbs }