--- conflicted
+++ resolved
@@ -33,7 +33,7 @@
 from scenic.domains.driving.workspace import DrivingWorkspace
 from scenic.domains.driving.roads import ManeuverType, Network
 from scenic.domains.driving.actions import *
-# from scenic.domains.driving.behaviors import *
+from scenic.domains.driving.behaviors import *
 
 from scenic.core.distributions import RejectionException
 from scenic.simulators.utils.colors import Color
@@ -53,15 +53,6 @@
 
 ## Various useful objects and regions
 
-<<<<<<< HEAD
-road = network.drivableRegion
-curb = network.curbRegion
-sidewalk = network.sidewalkRegion
-shoulder = network.shoulderRegion
-roadOrShoulder = road.union(shoulder)
-intersection = network.intersectionRegion
-roadDirection = network.roadDirection
-=======
 #: The union of all drivable roads, including intersections but not shoulders
 #: or parking lanes.
 road : Region = network.drivableRegion
@@ -87,7 +78,6 @@
 #: traffic directions, the choice is arbitrary. At such points, the function
 #: `Network.nominalDirectionsAt` can be used to get all nominal directions.
 roadDirection : VectorField = network.roadDirection
->>>>>>> 4d90bfe8
 
 ## Standard object types
 
@@ -262,7 +252,7 @@
     position: Point on road
     heading: (roadDirection at self.position) + self.roadDeviation
     roadDeviation: 0
-    viewAngle: 130 deg
+    viewAngle: 90 deg
     width: 2
     length: 4.5
     color: Color.defaultCarColor()
