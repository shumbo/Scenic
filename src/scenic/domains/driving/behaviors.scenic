--- conflicted
+++ resolved
@@ -8,19 +8,6 @@
 from shapely.geometry import LineString
 import math
 
-<<<<<<< HEAD
-behavior ConstantThrottleBehavior(x):
-    while True:
-        take SetThrottleAction(x), SetReverseAction(False), SetHandBrakeAction(False)
-
-behavior DriveAvoidingCollisions(target_speed=25, avoidance_threshold=10):
-    try:
-        do FollowLaneBehavior(target_speed=target_speed)
-    interrupt when self.distanceToClosest(_model.Vehicle) <= avoidance_threshold:
-        take SetThrottleAction(0), SetBrakeAction(1)
-
-=======
->>>>>>> c820d59c
 def concatenateCenterlines(centerlines=[]):
     return PolylineRegion.unionAll(centerlines)
 
@@ -98,10 +85,7 @@
 
 behavior FollowLaneBehavior(target_speed = 10, laneToFollow=None, is_oppositeTraffic=False):
     print("FOLLOW LANE BEHAVIOR")
-<<<<<<< HEAD
-=======
     print("position: ", self.position)
->>>>>>> c820d59c
     ## Follow's the lane on which the vehicle is at 
     ## As the vehicle reaches an intersection, any route (eg. straigth or turn maneuver) is randomly selected and followed
     
@@ -151,20 +135,14 @@
         if not entering_intersection and (distance from self.position to nearby_intersection) < TRIGGER_DISTANCE_TO_SLOWDOWN:
             print("nearby intersection")
             entering_intersection = True
-<<<<<<< HEAD
-=======
             intersection_passed = False
             # print("All possible maneuvers: ", current_lane.maneuvers)
->>>>>>> c820d59c
             straight_manuevers = filter(lambda i: i.type == ManeuverType.STRAIGHT, current_lane.maneuvers)
 
             if len(straight_manuevers) > 0:
                 select_maneuver = Uniform(*straight_manuevers)
             else:
-<<<<<<< HEAD
-=======
                 print("there exists no straight maneuver in the upcoming intersection")
->>>>>>> c820d59c
                 if len(current_lane.maneuvers) > 0:
                     select_maneuver = Uniform(*current_lane.maneuvers)
                 else:
@@ -237,21 +215,15 @@
     assert trajectory is not None
     assert isinstance(trajectory, list)
 
-<<<<<<< HEAD
-=======
     print("FollowTrajectoryBehavior")
     print("position: ", self.position)
 
->>>>>>> c820d59c
     brakeIntensity = 1.0
     distanceToEndpoint = 5 # meters
 
     traj_centerline = [traj.centerline for traj in trajectory]
     trajectory_centerline = concatenateCenterlines(traj_centerline)
-<<<<<<< HEAD
-=======
     # print("trajectory_centerline: ", trajectory_centerline)
->>>>>>> c820d59c
 
     # check whether self agent is vehicle:
     if hasattr(self, 'blueprint'):
@@ -312,82 +284,13 @@
 
     if is_vehicle:
         _lon_controller = controllers.PIDLongitudinalController(K_P=0.5, K_D=0.1, K_I=0.7, dt=dt)
-<<<<<<< HEAD
-        _lat_controller = controllers.PIDLateralController(K_P=0.3, K_D=0.2, K_I=0, dt=dt)
-=======
         _lat_controller = controllers.PIDLateralController(K_P=0.5, K_D=0.1, K_I=0, dt=dt)
->>>>>>> c820d59c
 
     else:
         _lon_controller = controllers.PIDLongitudinalController(K_P=0.25, K_D=0.025, K_I=0.0, dt=dt)
         _lat_controller = controllers.PIDLateralController(K_P=0.2, K_D=0.1, K_I=0.0, dt=dt)
 
     past_steer_angle = 0
-    traj_endpoint = trajectory[-1].centerline[-1]
-    reachedEndOfTraj = False
-
-    while True:
-        if (distance from self to traj_endpoint) < distanceToEndpoint:
-            reachedEndOfTraj = True
-
-        if not reachedEndOfTraj:
-            if self.speed is not None:
-                current_speed = self.speed
-            else:
-                current_speed = 0
-
-            cte = trajectory_centerline.signedDistanceTo(self.position)
-            speed_error = target_speed - current_speed
-
-            # compute throttle : Longitudinal Control
-            throttle = _lon_controller.run_step(speed_error)
-
-            # compute steering : Latitudinal Control
-            current_steer_angle = _lat_controller.run_step(cte)
-
-            take FollowLaneAction(throttle=throttle, current_steer=current_steer_angle, past_steer=past_steer_angle)
-            past_steer_angle = current_steer_angle
-        else:
-            do FollowLaneBehavior()
-
-
-behavior LaneChangeBehavior(laneSectionToSwitch, is_oppositeTraffic=False, target_speed=10,):
-    print("LANE CHANGE BEHAVIOR")
-    brakeIntensity = 1.0
-    distanceToEndpoint = 3 # meters
-
-    current_lane = laneSectionToSwitch.lane
-    traj_centerline = [current_lane.centerline]
-    trajectory_centerline = concatenateCenterlines(traj_centerline)
-    nearby_intersection = current_lane.maneuvers[0].intersection
-
-    # check whether self agent is vehicle:
-    if hasattr(self, 'blueprint'):
-        if (self.blueprint in carModels) or (self.blueprint in truckModels):
-            is_vehicle = True
-        else:
-            is_vehicle = False
-    else:
-        # assume it is a car
-        is_vehicle = True
-
-    dt = simulation().timestep
-
-    # instantiate longitudinal and latitudinal pid controllers
-    if is_vehicle:
-        _lon_controller = controllers.PIDLongitudinalController(K_P=0.5, K_D=0.1, K_I=0.7, dt=dt)
-        _lat_controller = controllers.PIDLateralController(K_P=0.1, K_D=0.1, K_I=0, dt=dt)
-
-    else:
-        _lon_controller = controllers.PIDLongitudinalController(K_P=0.25, K_D=0.025, K_I=0.0, dt=dt)
-        _lat_controller = controllers.PIDLateralController(K_P=0.1, K_D=0.1, K_I=0.0, dt=dt)
-
-    past_steer_angle = 0
-
-    if not is_oppositeTraffic:
-        traj_endpoint = current_lane.centerline[-1]
-    else:
-        traj_endpoint = current_lane.centerline[0]
 
     while self in _model.network.intersectionRegion:
         if self.speed is not None:
