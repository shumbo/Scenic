--- conflicted
+++ resolved
@@ -15,44 +15,6 @@
 def concatenateCenterlines(centerlines=[]):
     return PolylineRegion.unionAll(centerlines)
 
-<<<<<<< HEAD
-def distance(pos1, pos2):
-    """ pos1, pos2 = (x,y) """
-    return math.sqrt(math.pow(pos1[0]-pos2[0],2) + math.pow(pos1[1]-pos2[1],2))
-
-def distanceToAnyObjs(vehicle, thresholdDistance):
-    """ checks whether there exists any obj
-    (1) in front of the vehicle, (2) within thresholdDistance """
-    objects = simulation().objects
-    for obj in objects:
-        if not (vehicle can see obj):
-            continue
-        if distance(vehicle.position, obj.position) < 0.1:
-            # this means obj==vehicle
-            pass
-        elif distance(vehicle.position, obj.position) < thresholdDistance:
-            return True
-    return False
-
-def distanceToObjsInLane(vehicle, thresholdDistance):
-    """ checks whether there exists any obj
-    (1) in front of the vehicle, (2) on the same lane, (3) within thresholdDistance """
-    objects = simulation().objects
-    network = _model.network
-    for obj in objects:
-        if not (vehicle can see obj):
-            continue
-        if not (network.laneAt(vehicle) == network.laneAt(obj) or network.intersectionAt(vehicle)==network.intersectionAt(obj)):
-            continue
-        if distance(vehicle.position, obj.position) < 0.1:
-            # this means obj==vehicle
-            pass
-        elif distance(vehicle.position, obj.position) < thresholdDistance:
-            return True
-    return False
-
-=======
->>>>>>> 4d90bfe8
 def setLaneFollowingPIDControllers(is_vehicle, dt):
     if is_vehicle: # Switch to LaneFollowing PID Controller
         lon_controller = controllers.PIDLongitudinalController(K_P=0.5, K_D=0.1, K_I=0.7, dt=dt)
@@ -64,10 +26,7 @@
 
     return lon_controller, lat_controller
 
-<<<<<<< HEAD
-=======
-
->>>>>>> 4d90bfe8
+
 behavior ConstantThrottleBehavior(x):
     while True:
         take SetThrottleAction(x), SetReverseAction(False), SetHandBrakeAction(False)
@@ -96,13 +55,6 @@
     take SetThrottleAction(x)
 
 behavior FollowLaneBehavior(target_speed = 10, laneToFollow=None, is_oppositeTraffic=False):
-<<<<<<< HEAD
-    print("FOLLOW LANE BEHAVIOR")
-    print("position: ", self.position)
-    ## Follow's the lane on which the vehicle is at 
-    ## As the vehicle reaches an intersection, any route (eg. straigth or turn maneuver) is randomly selected and followed
-    
-=======
     """ 
     Follow's the lane on which the vehicle is at, unless the laneToFollow is specified.
     Once the vehicle reaches an intersection, by default, the vehicle will take the straight route.
@@ -116,7 +68,6 @@
     :param laneToFollow: If the lane to follow is different from the lane that the vehicle is on, this parameter can be used to specify that lane. By default, this variable will be set to None, which means that the vehicle will follow the lane that it is currently on.
     """
 
->>>>>>> 4d90bfe8
     past_steer_angle = 0
     past_speed = 0 # making an assumption here that the agent starts from zero speed
     if laneToFollow is None:
@@ -124,7 +75,6 @@
     else:
         current_lane = laneToFollow
 
-    # print("Beginning: All possible maneuvers: ", c.maneuvers)
     current_centerline = current_lane.centerline
     in_turning_lane = False # assumption that the agent is not instantiated within a connecting lane
     intersection_passed = False
@@ -133,9 +83,6 @@
     original_target_speed = target_speed
     TARGET_SPEED_FOR_TURNING = 5 # KM/H
     TRIGGER_DISTANCE_TO_SLOWDOWN = 10 # FOR TURNING AT INTERSECTIONS
-<<<<<<< HEAD
-    nearby_intersection = current_lane.maneuvers[0].intersection
-=======
 
     if current_lane.maneuvers != ():
         nearby_intersection = current_lane.maneuvers[0].intersection
@@ -144,7 +91,6 @@
     else:
         nearby_intersection = current_lane.centerline[-1]
 
->>>>>>> 4d90bfe8
 
     # check whether self agent is vehicle:
     if hasattr(self, 'blueprint'):
@@ -172,22 +118,13 @@
             current_speed = past_speed
 
         if not entering_intersection and (distance from self.position to nearby_intersection) < TRIGGER_DISTANCE_TO_SLOWDOWN:
-            print("nearby intersection")
             entering_intersection = True
             intersection_passed = False
-<<<<<<< HEAD
-            # print("All possible maneuvers: ", current_lane.maneuvers)
-=======
->>>>>>> 4d90bfe8
             straight_manuevers = filter(lambda i: i.type == ManeuverType.STRAIGHT, current_lane.maneuvers)
 
             if len(straight_manuevers) > 0:
                 select_maneuver = Uniform(*straight_manuevers)
             else:
-<<<<<<< HEAD
-                print("there exists no straight maneuver in the upcoming intersection")
-=======
->>>>>>> 4d90bfe8
                 if len(current_lane.maneuvers) > 0:
                     select_maneuver = Uniform(*current_lane.maneuvers)
                 else:
@@ -198,17 +135,8 @@
             if select_maneuver.connectingLane != None:
                 current_centerline = concatenateCenterlines([current_centerline, select_maneuver.connectingLane.centerline, \
                     select_maneuver.endLane.centerline])
-                print("current_centerline updated")
             else:
                 current_centerline = concatenateCenterlines([current_centerline, select_maneuver.endLane.centerline])
-                # print("current_centerline updated without connecting lane")
-                # if is_vehicle: # Switch to PID controller for turning
-                #     _lon_controller = controllers.PIDLongitudinalController(K_P=0.5, K_D=0.1, K_I=0.7, dt=dt)
-                #     _lat_controller = controllers.PIDLateralController(K_P=0.3, K_D=0.2, K_I=0, dt=dt)
-
-                # else:
-                #     _lon_controller = controllers.PIDLongitudinalController(K_P=0.25, K_D=0.025, K_I=0.0, dt=dt)
-                #     _lat_controller = controllers.PIDLateralController(K_P=0.2, K_D=0.1, K_I=0.0, dt=dt)
 
             current_lane = select_maneuver.endLane
             end_lane = current_lane
@@ -224,17 +152,6 @@
                 in_turning_lane = True
                 target_speed = TARGET_SPEED_FOR_TURNING
 
-<<<<<<< HEAD
-                print("VEHICLE ABOUT TO TURN & SWITCH TO TURNING PID")
-                # if is_vehicle: # Switch to PID controller for turning
-                #     _lon_controller = controllers.PIDLongitudinalController(K_P=0.5, K_D=0.1, K_I=0.7, dt=dt)
-                #     _lat_controller = controllers.PIDLateralController(K_P=0.3, K_D=0.2, K_I=0, dt=dt)
-
-                # else:
-                #     _lon_controller = controllers.PIDLongitudinalController(K_P=0.25, K_D=0.025, K_I=0.0, dt=dt)
-                #     _lat_controller = controllers.PIDLateralController(K_P=0.2, K_D=0.1, K_I=0.0, dt=dt)
-=======
->>>>>>> 4d90bfe8
                 do TurnBehavior(trajectory = current_centerline)
 
 
@@ -243,10 +160,6 @@
             in_turning_lane = False
             entering_intersection = False 
             target_speed = original_target_speed
-<<<<<<< HEAD
-            print("VEHICLE IS ENTERING ENDLANE & SWITCH TO LANEFOLLOWING PID")
-=======
->>>>>>> 4d90bfe8
             _lon_controller, _lat_controller = setLaneFollowingPIDControllers(is_vehicle, dt)
             
         nearest_line_points = current_centerline.nearestSegmentTo(self.position)
@@ -279,21 +192,11 @@
     assert trajectory is not None
     assert isinstance(trajectory, list)
 
-<<<<<<< HEAD
-    print("FollowTrajectoryBehavior")
-    print("position: ", self.position)
-
-=======
->>>>>>> 4d90bfe8
     brakeIntensity = 1.0
     distanceToEndpoint = 5 # meters
 
     traj_centerline = [traj.centerline for traj in trajectory]
     trajectory_centerline = concatenateCenterlines(traj_centerline)
-<<<<<<< HEAD
-    # print("trajectory_centerline: ", trajectory_centerline)
-=======
->>>>>>> 4d90bfe8
 
     # check whether self agent is vehicle:
     if hasattr(self, 'blueprint'):
@@ -307,17 +210,6 @@
 
     # instantiate longitudinal and latitudinal pid controllers
     past_steer_angle = 0
-<<<<<<< HEAD
-    end_intersection = trajectory[-1].maneuvers[0].intersection
-
-    while True:
-        if self in _model.network.intersectionRegion:
-            print("IN INTERSECTION: TURNING")
-            do TurnBehavior(trajectory_centerline)
-
-        if (distance from self to end_intersection) < distanceToEndpoint:
-            print("distance to endpoint reached")
-=======
     
     if trajectory[-1].maneuvers != None:
         end_intersection = trajectory[-1].maneuvers[0].intersection
@@ -331,7 +223,6 @@
             do TurnBehavior(trajectory_centerline)
 
         if (distance from self to end_intersection) < distanceToEndpoint:
->>>>>>> 4d90bfe8
             break
 
         if self.speed is not None:
@@ -348,14 +239,6 @@
         # compute steering : Latitudinal Control
         current_steer_angle = _lat_controller.run_step(cte)
 
-<<<<<<< HEAD
-        take FollowLaneAction(throttle=throttle, current_steer=current_steer_angle, past_steer=past_steer_angle)
-        past_steer_angle = current_steer_angle
-    print("FollowTrajectoryBehavior had finished")
-
-behavior TurnBehavior(trajectory, target_speed=6):
-    print("TurnBehavior Executes")
-=======
         take RegulatedControlAction(throttle, current_steer_angle, past_steer_angle)
         past_steer_angle = current_steer_angle
 
@@ -367,7 +250,6 @@
     This behavior is only operational within an intersection, 
     it will terminate if the vehicle is outside of an intersection. 
     """
->>>>>>> 4d90bfe8
 
     if isinstance(trajectory, PolylineRegion):
         trajectory_centerline = trajectory
@@ -394,7 +276,6 @@
    
 
     while self in _model.network.intersectionRegion:
-<<<<<<< HEAD
         if self.speed is not None:
             current_speed = self.speed
         else:
@@ -409,21 +290,32 @@
         # compute steering : Latitudinal Control
         current_steer_angle = _lat_controller.run_step(cte)
 
-        take FollowLaneAction(throttle=throttle, current_steer=current_steer_angle, past_steer=past_steer_angle)
+        take RegulatedControlAction(throttle, current_steer_angle, past_steer_angle)
         past_steer_angle = current_steer_angle
     
-    print("Turn Behavior ended")
 
 
 behavior LaneChangeBehavior(laneSectionToSwitch, is_oppositeTraffic=False, target_speed=10):
-    print("LANE CHANGE BEHAVIOR")
+
+    """
+    is_oppositeTraffic should be specified as True only if the laneSectionToSwitch to has
+    the opposite traffic direction to the initial lane from which the vehicle started LaneChangeBehavior
+    e.g. refer to the use of this flag in examples/carla/Carla_Challenge/carlaChallenge6.scenic
+    """
+
     brakeIntensity = 1.0
     distanceToEndpoint = 3 # meters
 
     current_lane = laneSectionToSwitch.lane
     traj_centerline = [current_lane.centerline]
     trajectory_centerline = concatenateCenterlines(traj_centerline)
-    nearby_intersection = current_lane.maneuvers[0].intersection
+
+    if current_lane.maneuvers != ():
+        nearby_intersection = current_lane.maneuvers[0].intersection
+        if nearby_intersection == None:
+            nearby_intersection = current_lane.centerline[-1]
+    else:
+        nearby_intersection = current_lane.centerline[-1]
 
     # check whether self agent is vehicle:
     if hasattr(self, 'blueprint'):
@@ -432,7 +324,7 @@
         else:
             is_vehicle = False
     else:
-        # assume it is a car
+        # assume it is a car`
         is_vehicle = True
 
     dt = simulation().timestep
@@ -477,107 +369,6 @@
 
             current_lane = select_maneuver.endLane
 
-=======
->>>>>>> 4d90bfe8
-        if self.speed is not None:
-            current_speed = self.speed
-        else:
-            current_speed = 0
-
-        cte = trajectory_centerline.signedDistanceTo(self.position)
-<<<<<<< HEAD
-        if is_oppositeTraffic: # [bypass] when crossing over the yellowline to opposite traffic lane 
-            cte = -cte
-
-=======
->>>>>>> 4d90bfe8
-        speed_error = target_speed - current_speed
-
-        # compute throttle : Longitudinal Control
-        throttle = _lon_controller.run_step(speed_error)
-
-        # compute steering : Latitudinal Control
-        current_steer_angle = _lat_controller.run_step(cte)
-
-        take RegulatedControlAction(throttle, current_steer_angle, past_steer_angle)
-        past_steer_angle = current_steer_angle
-    
-
-
-behavior LaneChangeBehavior(laneSectionToSwitch, is_oppositeTraffic=False, target_speed=10):
-
-    """
-    is_oppositeTraffic should be specified as True only if the laneSectionToSwitch to has
-    the opposite traffic direction to the initial lane from which the vehicle started LaneChangeBehavior
-    e.g. refer to the use of this flag in examples/carla/Carla_Challenge/carlaChallenge6.scenic
-    """
-
-    brakeIntensity = 1.0
-    distanceToEndpoint = 3 # meters
-
-    current_lane = laneSectionToSwitch.lane
-    traj_centerline = [current_lane.centerline]
-    trajectory_centerline = concatenateCenterlines(traj_centerline)
-
-    if current_lane.maneuvers != ():
-        nearby_intersection = current_lane.maneuvers[0].intersection
-        if nearby_intersection == None:
-            nearby_intersection = current_lane.centerline[-1]
-    else:
-        nearby_intersection = current_lane.centerline[-1]
-
-    # check whether self agent is vehicle:
-    if hasattr(self, 'blueprint'):
-        if (self.blueprint in carModels) or (self.blueprint in truckModels):
-            is_vehicle = True
-        else:
-            is_vehicle = False
-    else:
-        # assume it is a car`
-        is_vehicle = True
-
-    dt = simulation().timestep
-
-    # instantiate longitudinal and latitudinal pid controllers
-    if is_vehicle:
-        _lon_controller = controllers.PIDLongitudinalController(K_P=0.5, K_D=0.1, K_I=0.7, dt=dt)
-        _lat_controller = controllers.PIDLateralController(K_P=0.08, K_D=0.1, K_I=0, dt=dt)
-
-    else:
-        _lon_controller = controllers.PIDLongitudinalController(K_P=0.25, K_D=0.025, K_I=0.0, dt=dt)
-        _lat_controller = controllers.PIDLateralController(K_P=0.1, K_D=0.1, K_I=0.0, dt=dt)
-
-    past_steer_angle = 0
-
-    if not is_oppositeTraffic:
-        traj_endpoint = current_lane.centerline[-1]
-    else:
-        traj_endpoint = current_lane.centerline[0]
-
-    while True:
-        if abs(trajectory_centerline.signedDistanceTo(self.position)) < 0.1:
-            break        
-        if (distance from self to nearby_intersection) < distanceToEndpoint:
-            straight_manuevers = filter(lambda i: i.type == ManeuverType.STRAIGHT, current_lane.maneuvers)
-
-            if len(straight_manuevers) > 0:
-                select_maneuver = Uniform(*straight_manuevers)
-            else:
-                if len(current_lane.maneuvers) > 0:
-                    select_maneuver = Uniform(*current_lane.maneuvers)
-                else:
-                    take SetBrakeAction()
-                    break
-
-            # assumption: there always will be a maneuver
-            if select_maneuver.connectingLane != None:
-                trajectory_centerline = concatenateCenterlines([trajectory_centerline, select_maneuver.connectingLane.centerline, \
-                    select_maneuver.endLane.centerline])
-            else:
-                trajectory_centerline = concatenateCenterlines([trajectory_centerline, select_maneuver.endLane.centerline])
-
-            current_lane = select_maneuver.endLane
-
         if self.speed is not None:
             current_speed = self.speed
         else:
@@ -595,10 +386,5 @@
         # compute steering : Latitudinal Control
         current_steer_angle = _lat_controller.run_step(cte)
 
-<<<<<<< HEAD
-    print("breaking off of LaneChangeBehavior")
-
-=======
         take RegulatedControlAction(throttle, current_steer_angle, past_steer_angle)
-        past_steer_angle = current_steer_angle
->>>>>>> 4d90bfe8
+        past_steer_angle = current_steer_angle