--- conflicted
+++ resolved
@@ -29,11 +29,7 @@
 matplotlib = "^3.2.1"
 scipy = "^1.4.1"
 antlr4-python3-runtime = "~4.8"
-<<<<<<< HEAD
-opencv-python = "^4.2.0"
-=======
 opencv-python = "^4.2.0.34"
->>>>>>> ece3d2cb
 numpy = "^1.18.2"
 pillow = "^7.1.1"
 pynverse = "^0.1.4"
